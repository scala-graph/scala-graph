--- conflicted
+++ resolved
@@ -21,20 +21,11 @@
   .in(file("core"))
   .settings(defaultSettings)
   .settings(
-<<<<<<< HEAD
     crossScalaVersions := Seq(Version.compiler_2_13, Version.compiler_3),
     name               := "Graph Core",
     version            := Version.core,
     libraryDependencies ++= Seq(
-      "org.scalacheck" %% "scalacheck" % "1.18.0"
-=======
-    defaultSettings_2_13 ++ Seq(
-      name    := "Graph Core",
-      version := Version.core,
-      libraryDependencies ++= Seq(
-        "org.scalacheck" %% "scalacheck" % "1.18.1"
-      )
->>>>>>> 8121df07
+      "org.scalacheck" %% "scalacheck" % "1.18.1"
     )
   )
 
@@ -89,7 +80,6 @@
 
 val unusedImports = "-Wunused:imports"
 
-<<<<<<< HEAD
 lazy val defaultSettings =
   Seq(
     scalaVersion := Version.compiler_2_13,
@@ -115,34 +105,6 @@
     defaultTestSettings ++
     defaultDocSettings ++
     GraphSonatype.settings
-=======
-lazy val defaultSettings_2_13 = Defaults.coreDefaultSettings ++ Seq(
-  scalaVersion := Version.compiler_2_13,
-  scalacOptions ++= Seq(
-    "-Xsource:3-cross"
-  ),
-  libraryDependencies ++= Seq(
-    "org.scalatest"     %% "scalatest"       % "3.2.19"   % Test,
-    "org.scalatestplus" %% "scalacheck-1-18" % "3.2.19.0" % Test
-  ),
-  addCompilerPlugin(scalafixSemanticdb),
-  semanticdbEnabled := true
-) ++ defaultSettings
-
-lazy val defaultSettings_3 = Defaults.coreDefaultSettings ++ Seq(
-  scalaVersion   := Version.compiler_3,
-  scalafmtConfig := baseDirectory.value / ".." / ".scalafmt-scala3.conf"
-) ++ defaultSettings
-
-lazy val defaultSettings = Seq(
-  crossScalaVersions := Seq(scalaVersion.value),
-  organization       := "org.scala-graph"
-) ++
-  defaultCompilerSettings ++
-  defaultTestSettings ++
-  defaultDocSettings ++
-  GraphSonatype.settings
->>>>>>> 8121df07
 
 lazy val defaultCompilerSettings = Seq(
   scalacOptions ++= (CrossVersion.partialVersion(scalaVersion.value) match {
