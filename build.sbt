--- conflicted
+++ resolved
@@ -115,12 +115,7 @@
   autoAPIMappings    := true,
   Test / testOptions := Seq(Tests.Filter(s => s.endsWith("Spec"))),
   libraryDependencies ++= Seq(
-<<<<<<< HEAD
     "org.scalatest"     %% "scalatest"       % "3.2.12"   % "test",
-    "org.scalatestplus" %% "scalacheck-1-15" % "3.2.10.0" % "test"
-=======
-    "org.scalatest"     %% "scalatest"       % "3.2.10"   % "test",
     "org.scalatestplus" %% "scalacheck-1-15" % "3.2.11.0" % "test"
->>>>>>> 40bdcfae
   )
 ) ++ GraphSonatype.settings