--- conflicted
+++ resolved
@@ -100,14 +100,8 @@
     "-Yrangepos",
     "-Ywarn-unused:privates"
   ),
-<<<<<<< HEAD
-  Compile / scalacOptions in compile += "-Ywarn-unused:privates",
-  //TODO disable this plugin for now
-  //addCompilerPlugin(scalafixSemanticdb("4.2.0")),
-=======
   Compile / console / scalacOptions := (Compile / scalacOptions).value filterNot (_ eq unusedImports),
-  addCompilerPlugin(scalafixSemanticdb),
->>>>>>> b20ea3ae
+  //addCompilerPlugin(scalafixSemanticdb),
   Test / parallelExecution := false,
   Compile / doc / scalacOptions ++=
     Opts.doc.title(name.value) ++
