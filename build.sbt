--- conflicted
+++ resolved
@@ -2,18 +2,16 @@
 import Keys._
 import sbtcrossproject.CrossPlugin.autoImport.{crossProject, CrossType}
 
+// project coreJS, fastOptJS, package, publishSigned
+
 lazy val all = project
   .in(file("."))
-<<<<<<< HEAD
   .dependsOn(coreJVM, coreJS, constrainedJVM, constrainedJS, dotJVM, dotJS, jsonJVM, jsonJS)
   .aggregate(coreJVM, coreJS, constrainedJVM, constrainedJS, dotJVM, dotJS, jsonJVM, jsonJS)
-=======
->>>>>>> 8f8811e6
   .settings(
     Seq(
       name := "Graph for Scala",
       version := Version.highest,
-<<<<<<< HEAD
       crossPaths := true,
       publishTo := None
     )
@@ -23,29 +21,15 @@
 lazy val coreJVM = core.jvm
 lazy val core = crossProject(JSPlatform, JVMPlatform)
   .crossType(CompatCrossType) // [Pure, Full, Dummy], default: CrossType.Full
-=======
-      publishTo := None
-    )
-  )
-  .aggregate(core, constrained, dot, json)
-
-lazy val core = project
->>>>>>> 8f8811e6
   .in(file("core"))
   .settings(
     defaultSettings ++ Seq(
       name := "Graph Core",
       version := Version.core,
-<<<<<<< HEAD
       crossPaths := true,
       libraryDependencies ++= Seq(
-        "org.scalacheck" %% "scalacheck"   % "1.13.4" % "optional;provided",
+        "org.scalacheck" %% "scalacheck"   % "1.14.0" % "optional;provided",
         "org.gephi"      % "gephi-toolkit" % "0.9.2"  % "test" classifier "all",
-=======
-      libraryDependencies ++= Seq(
-        "org.scalacheck" %% "scalacheck"   % "1.14.0" % "optional;provided",
-        "org.gephi"      % "gephi-toolkit" % "0.9.2"  % "test" classifier "all"
->>>>>>> 8f8811e6
       ),
       dependencyOverrides ++= {
         val release                        = "RELEASE90"
@@ -66,24 +50,19 @@
     )
   )
 
-<<<<<<< HEAD
 lazy val constrainedJVM = constrained.jvm
 lazy val constrainedJS = constrained.js
 lazy val constrained = crossProject(JSPlatform, JVMPlatform)
   .crossType(CrossType.Pure) // [Pure, Full, Dummy], default: CrossType.Full
-=======
-lazy val constrained = project
->>>>>>> 8f8811e6
   .in(file("constrained"))
   .dependsOn(core % "compile->compile;test->test")
   .settings(
     defaultSettings ++ Seq(
       name := "Graph Constrained",
       version := Version.constrained
-    )
+  )
   )
 
-<<<<<<< HEAD
 lazy val dotJVM = dot.jvm
 lazy val dotJS = dot.js
 lazy val dot = crossProject(JSPlatform, JVMPlatform)
@@ -98,27 +77,13 @@
 lazy val jsonJS = json.js
 lazy val json = crossProject(JSPlatform, JVMPlatform)
   .crossType(CrossType.Pure) // [Pure, Full, Dummy], default: CrossType.Full
-=======
-lazy val dot = project
-  .in(file("dot"))
-  .dependsOn(core)
-  .settings(
-    defaultSettings ++ Seq(
-      name := "Graph DOT",
-      version := Version.dot
-    )
-  )
-
-lazy val json = project
->>>>>>> 8f8811e6
   .in(file("json"))
   .dependsOn(core)
   .settings(
     defaultSettings ++ Seq(
       name := "Graph JSON",
       version := Version.json,
-<<<<<<< HEAD
-      libraryDependencies += "net.liftweb" %% "lift-json" % "3.1.1"
+      libraryDependencies += "net.liftweb" %% "lift-json" % "3.4.0"
     )
   )
 
@@ -126,37 +91,17 @@
 lazy val miscJS = misc.js
 lazy val misc = crossProject(JSPlatform, JVMPlatform)
   .crossType(CrossType.Pure) // [Pure, Full, Dummy], default: CrossType.Full
-=======
-      libraryDependencies += "net.liftweb" %% "lift-json" % "3.4.0"
-    )
-  )
-
-lazy val misc = project
->>>>>>> 8f8811e6
   .in(file("misc"))
   .dependsOn(core)
   .settings(
     defaultSettings ++ Seq(
       name := "Graph Miscellaneous",
-<<<<<<< HEAD
-      version := Version.misc
+      version := "unpublished"
     )
   )
 
 ThisBuild / resolvers ++= Seq(
   "NetBeans" at "http://bits.netbeans.org/maven2/",
-  "gephi-thirdparty" at "https://raw.github.com/gephi/gephi/mvn-thirdparty-repo/"
-)
-
-ThisBuild / scalafmtConfig := Some(file(".scalafmt.conf"))
-=======
-      version := "unpublished"
-    )
-  )
->>>>>>> 8f8811e6
-
-ThisBuild / resolvers ++= Seq(
-  ("NetBeans" at "http://bits.netbeans.org/nexus/content/groups/netbeans/").withAllowInsecureProtocol(true),
   "gephi-thirdparty" at "https://raw.github.com/gephi/gephi/mvn-thirdparty-repo/"
 )
 
@@ -168,27 +113,16 @@
   crossScalaVersions := Seq(Version.compiler_2_12, scalaVersion.value),
   organization := "org.scala-graph",
   scalacOptions ++= Seq(
-<<<<<<< HEAD
-    "-Ywarn-unused:imports",
-    "-Yrangepos"
-  ),
-  Compile / scalacOptions in compile += "-Ywarn-unused:privates",
-=======
     unusedImports,
     "-Yrangepos",
-    "-Ywarn-unused:privates"
+    "-Ywarn-unused:privates",
   ),
   Compile / console / scalacOptions := (Compile / scalacOptions).value filterNot (_ eq unusedImports),
->>>>>>> 8f8811e6
   addCompilerPlugin(scalafixSemanticdb),
   Test / parallelExecution := false,
   Compile / doc / scalacOptions ++=
     Opts.doc.title(name.value) ++
       Opts.doc.version(version.value),
-<<<<<<< HEAD
-  // prevents sbteclipse from including java source directories
-=======
->>>>>>> 8f8811e6
   Compile / doc / scalacOptions ++= List("-diagrams", "-implicits"),
   Compile / doc / scalacOptions ++= (baseDirectory map { d =>
     Seq("-doc-root-content", (d / "rootdoc.txt").getPath)
