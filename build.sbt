--- conflicted
+++ resolved
@@ -114,12 +114,8 @@
   }).value,
   autoAPIMappings := true,
   Test / testOptions := Seq(Tests.Filter(s => s.endsWith("Spec"))),
-<<<<<<< HEAD
-  libraryDependencies += "org.scalatest" %% "scalatest" % "3.2.10" % "test"
-=======
   libraryDependencies ++= Seq(
     "org.scalatest"     %% "scalatest"       % "3.2.9"   % "test",
     "org.scalatestplus" %% "scalacheck-1-15" % "3.2.9.0" % "test"
   )
->>>>>>> 9018448c
 ) ++ GraphSonatype.settings