package custom

<<<<<<< HEAD
import language.{higherKinds, implicitConversions, reflectiveCalls}
=======
import language.{implicitConversions, reflectiveCalls}
>>>>>>> 8f8811e6

import scalax.collection.Graph
import scalax.collection.GraphPredef._
import scalax.collection.GraphEdge._

import org.scalatest.Matchers
import org.scalatest.refspec.RefSpec
<<<<<<< HEAD
=======

>>>>>>> 8f8811e6
class TExtByImplicitTest extends RefSpec with Matchers {
  object `graphs may be enriched` {
    def `at graph level for any edge type` {

<<<<<<< HEAD
      implicit final class ExtGraph[N, E[X] <: EdgeLikeIn[X]](val g: Graph[N, E]) {
=======
      implicit final class ExtGraph[N, E[+X] <: EdgeLikeIn[X]](val g: Graph[N, E]) {
>>>>>>> 8f8811e6
        /* Set of all directed edges contained in g.
         */
        def diEdges = g.edges filter (_.directed)
      }

      /* Consume graph enrichment.
       */
<<<<<<< HEAD
      Graph(1 ~ 2, 2 ~ 3).diEdges should be('isEmpty)
=======
      Graph(1 ~ 2, 2 ~ 3).diEdges should be(empty)
>>>>>>> 8f8811e6
      Graph(1 ~ 2, 2 ~> 3).diEdges should have size (1)
    }

    def `at graph level restricted to directed graphs` {
      /* Provide graph enrichment restricted to graphs with edges of type `DiEdgeLike` or edges derived from this type.
       */
<<<<<<< HEAD
      implicit final class ExtDiGraph[N, E[X] <: DiEdgeLikeIn[X]](val g: Graph[N, E]) {
=======
      implicit final class ExtDiGraph[N, E[+X] <: DiEdgeLikeIn[X]](val g: Graph[N, E]) {
>>>>>>> 8f8811e6
        def alwaysTrue = true
      }

      /* Consume enrichment.
       */
      Graph(1 ~> 2).alwaysTrue should be(true)

<<<<<<< HEAD
      /* Comment in the following lines to assure yourself that the compiler rejects other edge types.
       */
      // Graph(1~2~3).alwaysTrue
      // Graph(1~2).alwaysTrue
    }

    def `at graph level for a specific edge type` {
      /* Provide graph enrichment restricted to graphs with edges of type `UnDiEdge`.
       * Note that a lower bound must also be defined to exclude directed edges.
       */
      implicit final class ExtUnDiGraph[N, E[X] >: UnDiEdge[X] <: UnDiEdge[X]](val g: Graph[N, E]) {
=======
      "Graph(1~2~3).alwaysTrue" shouldNot typeCheck
      "Graph(1~2).alwaysTrue" shouldNot typeCheck
    }
    /* TODO covariant type X occurs in contravariant position in type [+X] >: scalax.collection.GraphEdge.UnDiEdge[X] <: scalax.collection.GraphEdge.UnDiEdge[X] of type E
     */
    def `at graph level for a specific edge type` {
      import scala.annotation.unchecked.uncheckedVariance

      /* Provide graph enrichment restricted to graphs with edges of type `UnDiEdge`.
       * Note that a lower bound must also be defined to exclude directed edges.
       */
      implicit final class ExtUnDiGraph[N, E[+X] >: UnDiEdge[X @uncheckedVariance] <: UnDiEdge[X]](val g: Graph[N, E]) {
>>>>>>> 8f8811e6
        def alwaysTrue = true
      }

      /* Consume enrichment.
       */
      Graph(1 ~ 2).alwaysTrue should be(true)

<<<<<<< HEAD
      /* Comment in the following lines to assure yourself that the compiler rejects other edge types.
       */
      // Graph(1~2~3).alwaysTrue
      // Graph(1~>2).alwaysTrue
    }

=======
      "Graph(1~2~3).alwaysTrue" shouldNot typeCheck
      "Graph(1~>2).alwaysTrue" shouldNot typeCheck
    }
>>>>>>> 8f8811e6
    def `at node level` {
      /* Provide node enrichment.
       * Note that this way of enrichment is not suitable for methods returning
       * inner nodes or inner edges.
       */
<<<<<<< HEAD
      implicit final class ExtGraphNode[N, E[X] <: EdgeLikeIn[X]](node_ : Graph[N, E]#NodeT) {
=======
      implicit final class ExtGraphNode[N, E[+X] <: EdgeLikeIn[X]](node_ : Graph[N, E]#NodeT) {
>>>>>>> 8f8811e6
        type NodeT = graph.NodeT
        val graph = node_.containingGraph
        val node  = node_.asInstanceOf[NodeT]

        /* Sum of weights of outgoing edges from this node.
         */
        def outgoingWeights: Double = node.outgoing.map(_.weight).sum
      }

      /* Consume node enrichment.
       */
      import scalax.collection.edge.Implicits._

      val g = Graph((1 ~% 2)(1), (1 ~% 3)(2), (2 ~% 3)(3))
      (g get 1).outgoingWeights should be(3)
      (g get 2).outgoingWeights should be(4)
      (g get 3).outgoingWeights should be(5)
    }

    def `at node level to return inner elements with easy consumption` {
      /* Provide node enrichment also suitable for methods returning inner nodes.
       */
<<<<<<< HEAD
      implicit def toExtNode[N, E[X] <: EdgeLikeIn[X]](node: Graph[N, E]#NodeT)(implicit graph: Graph[N, E]) = {
=======
      implicit def toExtNode[N, E[+X] <: EdgeLikeIn[X]](node: Graph[N, E]#NodeT)(implicit graph: Graph[N, E]) = {
>>>>>>> 8f8811e6
        require(node.containingGraph eq graph, "'node' must be an inner node of the implicit 'graph' instance.")
        new Object {
          def inHeadOption: Option[graph.NodeT] = node.inNeighbors.headOption.asInstanceOf[Option[graph.NodeT]]
        }
      }

      /* Consume node enrichment.
       */
      implicit val g                = Graph(1 ~> 2, 2 ~> 3, 2 ~> 1)
      val incoming: Option[g.NodeT] = (g get 1).inHeadOption
      incoming.map(_.shortestPathTo(g get 3)()) should be('isDefined)
    }

    def `at node level to return inner elements with less easy consumption but the recommended way` {
      /* Provide node enrichment also suitable for methods returning inner nodes.
       * This is the recommended, type-safe way of extending nodes.
       */
<<<<<<< HEAD
      final class ExtGraph[N, E[X] <: EdgeLikeIn[X], G <: Graph[N, E]](val graph: G) {
=======
      final class ExtGraph[N, E[+X] <: EdgeLikeIn[X], G <: Graph[N, E]](val graph: G) {
>>>>>>> 8f8811e6
        implicit final class ExtNode(node: graph.NodeT) {
          def inHeadOption = node.inNeighbors.headOption
        }
      }

      /* Consume node enrichment.
       * You need to instantiate `ExtGraph` for each graph separately and import the contained implicit conversion.
       */
      val g        = Graph(1 ~> 2, 2 ~> 3, 2 ~> 1)
      val enriched = new ExtGraph[Int, DiEdge, g.type](g)
      import enriched.ExtNode

      val incoming: Option[g.NodeT] = (g get 1).inHeadOption
      incoming.map(_.shortestPathTo(g get 3)) should be('isDefined)
    }
  }
}<|MERGE_RESOLUTION|>--- conflicted
+++ resolved
@@ -1,10 +1,6 @@
 package custom
 
-<<<<<<< HEAD
-import language.{higherKinds, implicitConversions, reflectiveCalls}
-=======
 import language.{implicitConversions, reflectiveCalls}
->>>>>>> 8f8811e6
 
 import scalax.collection.Graph
 import scalax.collection.GraphPredef._
@@ -12,19 +8,12 @@
 
 import org.scalatest.Matchers
 import org.scalatest.refspec.RefSpec
-<<<<<<< HEAD
-=======
 
->>>>>>> 8f8811e6
 class TExtByImplicitTest extends RefSpec with Matchers {
   object `graphs may be enriched` {
     def `at graph level for any edge type` {
 
-<<<<<<< HEAD
-      implicit final class ExtGraph[N, E[X] <: EdgeLikeIn[X]](val g: Graph[N, E]) {
-=======
       implicit final class ExtGraph[N, E[+X] <: EdgeLikeIn[X]](val g: Graph[N, E]) {
->>>>>>> 8f8811e6
         /* Set of all directed edges contained in g.
          */
         def diEdges = g.edges filter (_.directed)
@@ -32,22 +21,14 @@
 
       /* Consume graph enrichment.
        */
-<<<<<<< HEAD
-      Graph(1 ~ 2, 2 ~ 3).diEdges should be('isEmpty)
-=======
       Graph(1 ~ 2, 2 ~ 3).diEdges should be(empty)
->>>>>>> 8f8811e6
       Graph(1 ~ 2, 2 ~> 3).diEdges should have size (1)
     }
 
     def `at graph level restricted to directed graphs` {
       /* Provide graph enrichment restricted to graphs with edges of type `DiEdgeLike` or edges derived from this type.
        */
-<<<<<<< HEAD
-      implicit final class ExtDiGraph[N, E[X] <: DiEdgeLikeIn[X]](val g: Graph[N, E]) {
-=======
       implicit final class ExtDiGraph[N, E[+X] <: DiEdgeLikeIn[X]](val g: Graph[N, E]) {
->>>>>>> 8f8811e6
         def alwaysTrue = true
       }
 
@@ -55,19 +36,6 @@
        */
       Graph(1 ~> 2).alwaysTrue should be(true)
 
-<<<<<<< HEAD
-      /* Comment in the following lines to assure yourself that the compiler rejects other edge types.
-       */
-      // Graph(1~2~3).alwaysTrue
-      // Graph(1~2).alwaysTrue
-    }
-
-    def `at graph level for a specific edge type` {
-      /* Provide graph enrichment restricted to graphs with edges of type `UnDiEdge`.
-       * Note that a lower bound must also be defined to exclude directed edges.
-       */
-      implicit final class ExtUnDiGraph[N, E[X] >: UnDiEdge[X] <: UnDiEdge[X]](val g: Graph[N, E]) {
-=======
       "Graph(1~2~3).alwaysTrue" shouldNot typeCheck
       "Graph(1~2).alwaysTrue" shouldNot typeCheck
     }
@@ -80,7 +48,6 @@
        * Note that a lower bound must also be defined to exclude directed edges.
        */
       implicit final class ExtUnDiGraph[N, E[+X] >: UnDiEdge[X @uncheckedVariance] <: UnDiEdge[X]](val g: Graph[N, E]) {
->>>>>>> 8f8811e6
         def alwaysTrue = true
       }
 
@@ -88,28 +55,15 @@
        */
       Graph(1 ~ 2).alwaysTrue should be(true)
 
-<<<<<<< HEAD
-      /* Comment in the following lines to assure yourself that the compiler rejects other edge types.
-       */
-      // Graph(1~2~3).alwaysTrue
-      // Graph(1~>2).alwaysTrue
-    }
-
-=======
       "Graph(1~2~3).alwaysTrue" shouldNot typeCheck
       "Graph(1~>2).alwaysTrue" shouldNot typeCheck
     }
->>>>>>> 8f8811e6
     def `at node level` {
       /* Provide node enrichment.
        * Note that this way of enrichment is not suitable for methods returning
        * inner nodes or inner edges.
        */
-<<<<<<< HEAD
-      implicit final class ExtGraphNode[N, E[X] <: EdgeLikeIn[X]](node_ : Graph[N, E]#NodeT) {
-=======
       implicit final class ExtGraphNode[N, E[+X] <: EdgeLikeIn[X]](node_ : Graph[N, E]#NodeT) {
->>>>>>> 8f8811e6
         type NodeT = graph.NodeT
         val graph = node_.containingGraph
         val node  = node_.asInstanceOf[NodeT]
@@ -132,11 +86,7 @@
     def `at node level to return inner elements with easy consumption` {
       /* Provide node enrichment also suitable for methods returning inner nodes.
        */
-<<<<<<< HEAD
-      implicit def toExtNode[N, E[X] <: EdgeLikeIn[X]](node: Graph[N, E]#NodeT)(implicit graph: Graph[N, E]) = {
-=======
       implicit def toExtNode[N, E[+X] <: EdgeLikeIn[X]](node: Graph[N, E]#NodeT)(implicit graph: Graph[N, E]) = {
->>>>>>> 8f8811e6
         require(node.containingGraph eq graph, "'node' must be an inner node of the implicit 'graph' instance.")
         new Object {
           def inHeadOption: Option[graph.NodeT] = node.inNeighbors.headOption.asInstanceOf[Option[graph.NodeT]]
@@ -154,11 +104,7 @@
       /* Provide node enrichment also suitable for methods returning inner nodes.
        * This is the recommended, type-safe way of extending nodes.
        */
-<<<<<<< HEAD
-      final class ExtGraph[N, E[X] <: EdgeLikeIn[X], G <: Graph[N, E]](val graph: G) {
-=======
       final class ExtGraph[N, E[+X] <: EdgeLikeIn[X], G <: Graph[N, E]](val graph: G) {
->>>>>>> 8f8811e6
         implicit final class ExtNode(node: graph.NodeT) {
           def inHeadOption = node.inNeighbors.headOption
         }
