--- conflicted
+++ resolved
@@ -3,10 +3,7 @@
 import org.scalactic.Equality
 import org.scalatest.refspec.RefSpec
 import org.scalatest.Matchers
-<<<<<<< HEAD
-=======
 
->>>>>>> 8f8811e6
 class TMicroBenchmark extends RefSpec with Matchers {
 
   import MicroBenchmark._
