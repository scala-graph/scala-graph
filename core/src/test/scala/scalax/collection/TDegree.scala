package scalax.collection

<<<<<<< HEAD
import language.{higherKinds, postfixOps}
import collection.{SortedMap, SortedSet}
=======
import scala.language.postfixOps
import scala.collection.{SortedMap, SortedSet}
>>>>>>> 8f8811e6

import GraphPredef._, GraphEdge._
import generic.GraphCoreCompanion

import org.scalatest._
import org.scalatest.refspec.RefSpec
<<<<<<< HEAD
=======

>>>>>>> 8f8811e6
import scalax.collection.visualization.Visualizer

class TDegreeRootTest
    extends Suites(new TDegree[immutable.Graph](immutable.Graph), new TDegree[mutable.Graph](mutable.Graph))

<<<<<<< HEAD
class TDegree[CC[N, E[X] <: EdgeLikeIn[X]] <: Graph[N, E] with GraphLike[N, E, CC]](val factory: GraphCoreCompanion[CC])
=======
class TDegree[CC[N, E[+X] <: EdgeLikeIn[X]] <: Graph[N, E] with GraphLike[N, E, CC]](
    val factory: GraphCoreCompanion[CC])
>>>>>>> 8f8811e6
    extends RefSpec
    with Matchers
    with Visualizer[CC] {

  val emptyG = factory.empty[Int, DiEdge]
<<<<<<< HEAD
  abstract class TGraphDegree[N, E[X] <: EdgeLikeIn[X]](override val g: CC[N, E]) extends TGraph(g) {
=======
  abstract class TGraphDegree[N, E[+X] <: EdgeLikeIn[X]](override val g: CC[N, E]) extends TGraph(g) {
>>>>>>> 8f8811e6
    def degree(outer: N)                  = node(outer) degree
    val nodeDegrees: List[(g.NodeT, Int)] = g.nodes.toList map (n => (n, n.degree))
    val degrees: List[Int]                = nodeDegrees map (_._2)
  }
  import Data._
  object UnDi_1 extends TGraphDegree[Int, UnDiEdge](factory(elementsOfUnDi_1: _*)) {
    val expectedDegreeSeq         = Seq(4, 4, 3, 3, 2)
    val expectedDegreeSet         = SortedSet(4, 3, 2)
    val expectedDegreeNodeSeq     = Seq((4, node(4)), (4, node(3)), (3, node(5)), (3, node(1)), (2, node(2)))
    val expectedDegreeNodesMap    = SortedMap((4, Set(node(3), node(4))), (3, Set(node(1), node(5))), (2, Set(node(2))))
    val expectedDegreeCount       = SortedMap((4, 2), (3, 2), (2, 1))
    val expectedInDegreeNodeSeq   = Seq((4, node(3)), (3, node(5)), (2, node(4)), (2, node(2)), (2, node(1)))
    val expectedDegreeGT3NodesMap = SortedMap((4, Set(node(3), node(4))))
  }
  object UnDi_2 extends TGraphDegree[Int, UnDiEdge](factory(elementsOfUnDi_2: _*)) {
    val expectedDegreeSeq      = Seq(5, 4, 3)
    val expectedDegreeSet      = SortedSet(5, 4, 3)
    val expectedDegreeNodeSeq  = Seq((5, node(2)), (4, node(1)), (3, node(3)))
    val expectedDegreeNodesMap = SortedMap((5, Set(node(2))), (4, Set(node(1))), (3, Set(node(3))))
    val expectedDegreeCount    = SortedMap((5, 1), (4, 1), (3, 1))
  }

  object `Degrees are calculated properly` {
    def `for nodes` {
      {
        import UnDi_1._
        given(g) { _ =>
          degree(1) should be(3)
          degree(2) should be(2)
          degree(3) should be(4)
          degree(4) should be(4)
          degree(5) should be(3)
        }
      }
      {
        import UnDi_2._
        given(g) { _ =>
          degree(1) should be(4)
          degree(2) should be(5)
          degree(3) should be(3)
        }
      }
    }
    def `for total graph` {
      emptyG.totalDegree should be(0);
      {
        import UnDi_1._
        given(g) { _.totalDegree should be(degrees sum) }
      }
      {
        import UnDi_2._
        given(g) { _.totalDegree should be(degrees sum) }
      }
    }
  }

  object `Degree statistics are calculated properly for` {
    def `minimum degree` {
      emptyG.minDegree should be(0);
      {
        import UnDi_1._
        given(g) { _.minDegree should be(degrees min) }
      }
      {
        import UnDi_2._
        given(g) { _.minDegree should be(degrees min) }
      }
    }
    def `maximum degree` {
      emptyG.maxDegree should be(0);
      {
        import UnDi_1._
        given(g) { _.maxDegree should be(degrees max) }
      }
      {
        import UnDi_2._
        given(g) { _.maxDegree should be(degrees max) }
      }
    }
    def `sequence of degrees` {
      emptyG.degreeSeq should be(Seq.empty);
      {
        import UnDi_1._
        given(g) { _.degreeSeq should be(expectedDegreeSeq) }
      }
      {
        import UnDi_2._
        given(g) { _.degreeSeq should be(expectedDegreeSeq) }
      }
    }
    def `set of degrees` {
      emptyG.degreeSet should be(Set.empty);
      {
        import UnDi_1._
        given(g) { _.degreeSet should be(expectedDegreeSet) }
      }
      {
        import UnDi_2._
        given(g) { _.degreeSet should be(expectedDegreeSet) }
      }
    }
    def `sequence of nodes sorted by degree` {
      emptyG.degreeNodeSeq should be(Seq.empty);
      {
        import UnDi_1._
        given(g) { g =>
          val ord = new Ordering[g.DegreeNodeSeqEntry] {
            def compare(a: g.DegreeNodeSeqEntry, b: g.DegreeNodeSeqEntry) = {
              def sortKey(e: g.DegreeNodeSeqEntry) = 100 * e._1 + e._2

              sortKey(b) compare sortKey(a)
            }
          }

          val ds       = g.degreeNodeSeq
          val dsSorted = ds.toList sorted ord
          dsSorted should be(expectedDegreeNodeSeq)

          val ids       = g.degreeNodeSeq(g.InDegree)
          val idsSorted = ids.toList sorted ord
          idsSorted should be(expectedInDegreeNodeSeq)
        }
      }
      {
        import UnDi_2._
        given(g) { _.degreeNodeSeq should be(expectedDegreeNodeSeq) }
      }
    }
    def `map of nodes by degree` {
      emptyG.degreeNodesMap should be(Map.empty);
      {
        import UnDi_1._
        given(g) { g =>
          g.degreeNodesMap should be(expectedDegreeNodesMap)
          g.degreeNodesMap(degreeFilter = _ > 3) should be(expectedDegreeGT3NodesMap)
        }
      }
      {
        import UnDi_2._
        given(g) { g =>
          g.degreeNodesMap should be(expectedDegreeNodesMap)
        }
      }
    }
    def `map of degree by node` {
      emptyG.degreeCount should be(Map.empty);
      {
        import UnDi_1._
        given(g) { _.degreeCount should be(expectedDegreeCount) }
      }
      {
        import UnDi_2._
        given(g) { _.degreeCount should be(expectedDegreeCount) }
      }
    }
  }
}<|MERGE_RESOLUTION|>--- conflicted
+++ resolved
@@ -1,43 +1,27 @@
 package scalax.collection
 
-<<<<<<< HEAD
-import language.{higherKinds, postfixOps}
-import collection.{SortedMap, SortedSet}
-=======
 import scala.language.postfixOps
 import scala.collection.{SortedMap, SortedSet}
->>>>>>> 8f8811e6
 
 import GraphPredef._, GraphEdge._
 import generic.GraphCoreCompanion
 
 import org.scalatest._
 import org.scalatest.refspec.RefSpec
-<<<<<<< HEAD
-=======
 
->>>>>>> 8f8811e6
 import scalax.collection.visualization.Visualizer
 
 class TDegreeRootTest
     extends Suites(new TDegree[immutable.Graph](immutable.Graph), new TDegree[mutable.Graph](mutable.Graph))
 
-<<<<<<< HEAD
-class TDegree[CC[N, E[X] <: EdgeLikeIn[X]] <: Graph[N, E] with GraphLike[N, E, CC]](val factory: GraphCoreCompanion[CC])
-=======
 class TDegree[CC[N, E[+X] <: EdgeLikeIn[X]] <: Graph[N, E] with GraphLike[N, E, CC]](
     val factory: GraphCoreCompanion[CC])
->>>>>>> 8f8811e6
     extends RefSpec
     with Matchers
     with Visualizer[CC] {
 
   val emptyG = factory.empty[Int, DiEdge]
-<<<<<<< HEAD
-  abstract class TGraphDegree[N, E[X] <: EdgeLikeIn[X]](override val g: CC[N, E]) extends TGraph(g) {
-=======
   abstract class TGraphDegree[N, E[+X] <: EdgeLikeIn[X]](override val g: CC[N, E]) extends TGraph(g) {
->>>>>>> 8f8811e6
     def degree(outer: N)                  = node(outer) degree
     val nodeDegrees: List[(g.NodeT, Int)] = g.nodes.toList map (n => (n, n.degree))
     val degrees: List[Int]                = nodeDegrees map (_._2)
