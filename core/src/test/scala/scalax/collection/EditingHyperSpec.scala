--- conflicted
+++ resolved
@@ -48,13 +48,8 @@
     }
 
     def `create DiHyperEdge`: Unit = {
-<<<<<<< HEAD
-      "DiHyperEdge[Int](List(1), List(1))" shouldNot compile
-      "DiHyperEdge[Int](List(1): _*)()" shouldNot compile
-=======
       "DiHyperEdge(List(1), List(1)): DiHyperEdge[Int]" shouldNot compile
       "DiHyperEdge(List(1): _*)(): DiHyperEdge[Int]" shouldNot compile
->>>>>>> 8121df07
 
       DiHyperEdge.from(List(1), Nil) shouldBe None
       an[IllegalArgumentException] shouldBe thrownBy {
