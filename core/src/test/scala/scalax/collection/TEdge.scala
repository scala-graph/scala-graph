--- conflicted
+++ resolved
@@ -13,18 +13,12 @@
 
 @RunWith(classOf[JUnitRunner])
 class TEdgeTest extends RefSpec with Matchers {
-<<<<<<< HEAD
+
   trait OrderedEndpointsTest[E[X] <: EdgeLike[X]] {
+
     def ordered(edges: Traversable[_]): Boolean =
       edges forall (_.isInstanceOf[OrderedEndpoints])
-=======
-
-  trait OrderedEndpointsTest[E[X] <: EdgeLike[X]] {
-
-    def ordered(edges: Traversable[_]): Boolean =
-      edges forall (_.isInstanceOf[OrderedEndpoints])
-
->>>>>>> 0a30fc4d
+
     def outerEdges(implicit kind: CollectionKind = Bag): List[E[_]]
 
     def `are treated as a bag by default` {
@@ -34,10 +28,7 @@
       g.graphSize should be(2)
       ordered(g.edges) should be(false)
     }
-<<<<<<< HEAD
-=======
-
->>>>>>> 0a30fc4d
+
     def `may be defined to be sorted.` {
       val edges = outerEdges(Sequence)
       edges(1) should not equal (edges(2))
@@ -47,20 +38,14 @@
       ordered((g - g.edges.head).edges) should be(true)
     }
   }
-<<<<<<< HEAD
-=======
-
->>>>>>> 0a30fc4d
+
   object `DiHyperEdge target nodes` extends OrderedEndpointsTest[DiHyperEdge] {
     def outerEdges(implicit kind: CollectionKind = Bag): List[DiHyperEdge[Int]] =
       DiHyperEdge(1, 2, 2) ::
         DiHyperEdge(1, 2, 2, 3) ::
         DiHyperEdge(1, 2, 3, 2) :: Nil
   }
-<<<<<<< HEAD
-=======
-
->>>>>>> 0a30fc4d
+
   object `LHyperEdge target nodes` extends OrderedEndpointsTest[LHyperEdge] {
     import edge.LHyperEdge, edge.Implicits._
     def outerEdges(implicit kind: CollectionKind = Bag): List[LHyperEdge[Int]] =
@@ -191,10 +176,7 @@
     }
   }
 }
-<<<<<<< HEAD
-=======
-
->>>>>>> 0a30fc4d
+
 /* Label type for use in key-labeled edges.
  */
 case class Flight(flightNo: String, departure: DayTime = DayTime(0, 0), duration: Duration = Duration(0, 0)) {
@@ -211,10 +193,7 @@
   }
   override def hashCode = flightNo.##
 }
-<<<<<<< HEAD
-=======
-
->>>>>>> 0a30fc4d
+
 // Compiler tests for predefined edges.
 object Test {
   import scalax.collection.GraphPredef._
@@ -252,10 +231,7 @@
   val g_lu_lu    = Graph(lu1, lu2)
   val g_lu_lh    = Graph[Int, HyperEdge](lu1, lh2) // not inferred
 }
-<<<<<<< HEAD
-=======
-
->>>>>>> 0a30fc4d
+
 // Compiler tests for calling label methods by means of implicits.
 object TestImplicits {
   import scalax.collection.Graph
@@ -277,10 +253,7 @@
     val four = eInner.i
   }
 }
-<<<<<<< HEAD
-=======
-
->>>>>>> 0a30fc4d
+
 // Compiler tests for predefined edge shortcuts.
 object TestOperators {
   val ld  = (1 ~+> 2)(3)
