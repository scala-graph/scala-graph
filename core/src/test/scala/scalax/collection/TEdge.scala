--- conflicted
+++ resolved
@@ -1,15 +1,8 @@
 package scalax.collection
-
-<<<<<<< HEAD
-import scala.language.higherKinds
 
 import org.scalatest.Matchers
 import org.scalatest.refspec.RefSpec
-=======
-import org.scalatest.Matchers
-import org.scalatest.refspec.RefSpec
-
->>>>>>> 8f8811e6
+
 import GraphPredef._, GraphEdge._, edge._, edge.LBase._, edge.Implicits._
 
 import custom.flight._, custom.flight.Helper._
@@ -40,11 +33,6 @@
     }
   }
 
-<<<<<<< HEAD
-  trait OrderedEndpointsTest[E[X] <: EdgeLike[X]] {
-
-    def ordered(edges: Traversable[_]): Boolean =
-=======
   object `Inner edges` {
     type IntDiGraph = Graph[Int, DiEdge]
     val g: IntDiGraph = Graph(1 ~> 2, 2 ~> 3)
@@ -74,7 +62,6 @@
   trait OrderedEndpointsTest[E[+X] <: EdgeLike[X]] {
 
     def ordered(edges: Iterable[_]): Boolean =
->>>>>>> 8f8811e6
       edges forall (_.isInstanceOf[OrderedEndpoints])
 
     def outerEdges(implicit kind: CollectionKind = Bag): List[E[_]]
@@ -226,13 +213,6 @@
     }
 
     def `LkDiHyperEdge equality` {
-<<<<<<< HEAD
-      val e  = LkDiHyperEdge(1, 2, 3)("a")
-      val g  = Graph[Int, LHyperEdge](e)
-      val eo = g.edges.head.toOuter
-
-      g find eo should be('defined)
-=======
       val e1             = LkDiHyperEdge(1, 2, 3)("a")
       val e2             = LkDiHyperEdge(10, 11, 12, 13, 14, 15, 16)("b")
       val g              = Graph[Int, LHyperEdge](e1, e2)
@@ -240,7 +220,6 @@
 
       g find eo1 should be('defined)
       g find eo2 should be('defined)
->>>>>>> 8f8811e6
     }
   }
 }
