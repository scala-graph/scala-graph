package scalax.collection

<<<<<<< HEAD
import language.{higherKinds, postfixOps}
=======
import language.postfixOps
>>>>>>> 8f8811e6

import GraphPredef._
import GraphEdge._
import generic.GraphCoreCompanion
import edge._
import org.scalatest.refspec.RefSpec
import org.scalatest.{Matchers, Suites}
import org.scalatest.matchers.{MatchResult, Matcher}
<<<<<<< HEAD
=======

>>>>>>> 8f8811e6
import scalax.collection.visualization.Visualizer

class TCycleRootTest
    extends Suites(new TCycle[immutable.Graph](immutable.Graph), new TCycle[mutable.Graph](mutable.Graph))

<<<<<<< HEAD
trait CycleMatcher[N, E[X] <: EdgeLikeIn[X]] {
=======
trait CycleMatcher[N, E[+X] <: EdgeLikeIn[X]] {
>>>>>>> 8f8811e6
  protected type C = Graph[N, E]#Cycle

  def haveOneNodeSequenceOf(expected: Seq[N]*): Matcher[Option[C]] =
    Matcher { ns: Option[C] =>
      val found: Seq[N] = ns match {
        case None       => Seq()
        case Some(path) => path.nodes.toSeq.map(_.value).toList
      }
      def msg(key: String): String =
        s"""$found equals to $key of
           |${expected mkString ", "} in
           |${ns.get.containingGraph}.
         """.stripMargin
      MatchResult(expected contains found, msg("none"), msg("one"))
    }

  def beValid: Matcher[Option[C]] =
    Matcher { c: Option[C] =>
      def msg(key: String): String = s"$c $key valid"
      MatchResult(c.get.isValid, msg("is not"), msg("is"))
    }
}

<<<<<<< HEAD
class TCycle[CC[N, E[X] <: EdgeLikeIn[X]] <: Graph[N, E] with GraphLike[N, E, CC]](val factory: GraphCoreCompanion[CC])
=======
class TCycle[CC[N, E[+X] <: EdgeLikeIn[X]] <: Graph[N, E] with GraphLike[N, E, CC]](val factory: GraphCoreCompanion[CC])
>>>>>>> 8f8811e6
    extends RefSpec
    with Matchers
    with Visualizer[CC] {

  object `given some directed graphs` extends CycleMatcher[Int, DiEdge] {

    private val acyclic_1 = factory(1 ~> 2, 1 ~> 3, 2 ~> 3, 3 ~> 4)
    private val acyclic_2 = factory(1 ~> 2, 1 ~> 3, 1 ~> 4, 1 ~> 5, 2 ~> 3, 3 ~> 7, 7 ~> 4, 7 ~> 8, 4 ~> 5, 5 ~> 6)
    private val (
      (cyclic_1, cyclicEdge_1),
      (cyclic_21, cyclicEdge_21),
      (cyclic_22, cyclicEdge_22)
    ) = {
      def makeCyclic(acyclic: CC[Int, DiEdge], byEdge: DiEdge[Int]) = {
        val cyclic = acyclic + byEdge
        (cyclic, cyclic get byEdge)
      }
      (
        makeCyclic(acyclic_1, 4 ~> 2),
        makeCyclic(acyclic_2, 8 ~> 3),
        makeCyclic(acyclic_2, 6 ~> 1)
      )
    }

    def `the cycle returned by 'findCycle' contains the expected nodes` {
      given(acyclic_1) { g =>
        (g get 1 findCycle) should be(None)
      }
      given(cyclic_1) { g =>
        (g get 2 findCycle) should haveOneNodeSequenceOf(Seq(2, 3, 4, 2))
      }

      given(acyclic_2) { g =>
        (g get 1 findCycle) should be(None)
      }
      given(cyclic_21) { g =>
        (g get 1 findCycle) should haveOneNodeSequenceOf(Seq(3, 7, 8, 3))
      }
      given(cyclic_22) { g =>
        def n(outer: Int) = g get outer

        n(1).findCycle should haveOneNodeSequenceOf(
          Seq(1, 5, 6, 1),
          Seq(1, 4, 5, 6, 1),
          Seq(1, 3, 7, 4, 5, 6, 1),
          Seq(1, 2, 3, 7, 4, 5, 6, 1))
        n(4).findCycle should haveOneNodeSequenceOf(
          Seq(5, 6, 1, 5),
          Seq(4, 5, 6, 1, 4),
          Seq(4, 5, 6, 1, 3, 7, 4),
          Seq(4, 5, 6, 1, 2, 3, 7, 4))
      }

      val g = {
        var i, j = 0
        factory.fill(5) { i += 1; j = i + 1; i ~> j }
      }
<<<<<<< HEAD
      def fromEachNode[N, E[X] <: EdgeLikeIn[X]](noCycles: Set[N], cycle: Graph[N, E]#Cycle) {
=======
      def fromEachNode[N, E[+X] <: EdgeLikeIn[X]](noCycles: Set[N], cycle: Graph[N, E]#Cycle) {
>>>>>>> 8f8811e6
        given(cycle.nodes.head.containingGraph.asInstanceOf[CC[N, E]]) {
          _.nodes foreach { n =>
            val found = n.findCycle
            if (noCycles contains n.value) found should be(None)
            else (found.get sameAs cycle) should be(true)
          }
        }
      }
      given(g + 4 ~> 2) { g =>
        val cycle = g get 3 findCycle

        cycle should haveOneNodeSequenceOf(Seq(3, 4, 2, 3))
        fromEachNode(Set(5, 6), cycle get)
      }
      given(g + 5 ~> 2) { g =>
        val cycle = g get 3 findCycle

        cycle should haveOneNodeSequenceOf(Seq(3, 4, 5, 2, 3))
        fromEachNode(Set(6), cycle get)
      }
    }

    def `the cycle returned by 'findCycleContaining' contains the expected nodes` {
      given(acyclic_1) { g =>
        g.findCycleContaining(g get 1) should be(None)
      }
      given(cyclic_1) { g =>
        g.findCycleContaining(g get 2) should haveOneNodeSequenceOf(Seq(2, 3, 4, 2))
      }
      given(acyclic_2) { g =>
        g.findCycleContaining(g get 1) should be(None)
      }
      given(cyclic_21) { g =>
        def n(outer: Int) = g get outer

        g.findCycleContaining(n(1)) should be(None)
        g.findCycleContaining(n(3)) should haveOneNodeSequenceOf(Seq(3, 7, 8, 3))
      }
      given(cyclic_22) { g =>
        def n(outer: Int) = g get outer

        g.findCycleContaining(n(1)) should haveOneNodeSequenceOf(
          Seq(1, 5, 6, 1),
          Seq(1, 4, 5, 6, 1),
          Seq(1, 3, 7, 4, 5, 6, 1),
          Seq(1, 2, 3, 7, 4, 5, 6, 1))
        g.findCycleContaining(n(4)) should haveOneNodeSequenceOf(
          Seq(4, 5, 6, 1, 4),
          Seq(4, 5, 6, 1, 3, 7, 4),
          Seq(4, 5, 6, 1, 2, 3, 7, 4))
        g.findCycleContaining(n(3)) should haveOneNodeSequenceOf(Seq(3, 7, 4, 5, 6, 1, 3), Seq(3, 7, 4, 5, 6, 1, 2, 3))
        g.findCycleContaining(n(2)) should haveOneNodeSequenceOf(Seq(2, 3, 7, 4, 5, 6, 1, 2))
      }
    }

    def `the cycle returned by 'partOfCycle' combined with fluent properties contains the expected nodes` {
      given(cyclic_22) { g =>
        def n(outer: Int) = g get outer

<<<<<<< HEAD
        n(1).withSubgraph(nodes = _ != 3) partOfCycle () should haveOneNodeSequenceOf(
          Seq(1, 5, 6, 1),
          Seq(1, 4, 5, 6, 1))
        n(4).withSubgraph(nodes = _ != 3) partOfCycle () should haveOneNodeSequenceOf(Seq(4, 5, 6, 1, 4))
        n(2).withSubgraph(nodes = _ != 3) partOfCycle () should be(None)
=======
        n(1).withSubgraph(nodes = _ != 3).partOfCycle() should haveOneNodeSequenceOf(
          Seq(1, 5, 6, 1),
          Seq(1, 4, 5, 6, 1))
        n(4).withSubgraph(nodes = _ != 3).partOfCycle() should haveOneNodeSequenceOf(Seq(4, 5, 6, 1, 4))
        n(2).withSubgraph(nodes = _ != 3).partOfCycle() should be(None)
>>>>>>> 8f8811e6
      }
    }

    def `the cycle returned by 'findCycle' contains the expected edges` {
      given(acyclic_1) { _.findCycle should be(None) }
      given(cyclic_1) { _.findCycle.get.edges should contain(cyclicEdge_1) }
      given(acyclic_2) { _.findCycle should be(None) }
      given(cyclic_21) { _.findCycle.get.edges should contain(cyclicEdge_21) }
      given(cyclic_22) { _.findCycle.get.edges should contain(cyclicEdge_22) }
    }

    def `the cycle returned by 'findCycleContaining' contains the expected edges` {
      given(cyclic_1) { g =>
        g.findCycleContaining(g get 2).get.edges should contain(cyclicEdge_1)
      }
      given(cyclic_21) { g =>
        g.findCycleContaining(g get 3).get.edges should contain(cyclicEdge_21)
      }
      given(cyclic_22) { g =>
        g.findCycleContaining(g get 1).get.edges should contain(cyclicEdge_22)
      }
    }

    def `'isCyclic' returns the expected result` {
      given(acyclic_1) { _ should be('isAcyclic) }
      given(cyclic_1) { _ should be('isCyclic) }
      given(acyclic_2) { _ should be('isAcyclic) }
      given(cyclic_21) { _ should be('isCyclic) }
      given(cyclic_22) { _ should be('isCyclic) }
    }

    def `they are cyclic if they contain a self loop #76` {
      val loop = 1 ~> 1
      given(acyclic_1 + loop) { _ should be('isCyclic) }
      given(factory(loop)) { g =>
        g.findCycle should (be('isDefined) and beValid)
        g.findCycleContaining(g get 1) should (be('isDefined) and beValid)
      }
    }
  }

  object `given some undirected graphs` extends CycleMatcher[Int, UnDiEdge] {

    private val unDiAcyclic_1 = factory(1 ~ 2, 2 ~ 3)
    private val unDiCyclic_1  = unDiAcyclic_1 + 1 ~ 3

    private val unDiAcyclic_2 = factory(1 ~ 2, 1 ~ 3, 2 ~ 4, 2 ~ 5)
    private val unDiCyclic_21 = unDiAcyclic_2 + 3 ~ 5
    private val unDiCyclic_22 = unDiAcyclic_2 ++ List(3 ~ 6, 6 ~ 7, 7 ~ 4)

    def `the cycle returned by 'findCycle' contains the expected nodes` {
      given(unDiAcyclic_1) { g =>
        (g get 1 findCycle) should be(None)
      }
      given(unDiCyclic_1) { g =>
        (g get 2 findCycle) should haveOneNodeSequenceOf(Seq(2, 3, 1, 2), Seq(2, 1, 3, 2))
      }
      given(unDiAcyclic_2) { g =>
        (g get 1 findCycle) should be(None)
      }
      given(unDiCyclic_21) { g =>
        (g get 1 findCycle) should haveOneNodeSequenceOf(Seq(1, 3, 5, 2, 1), Seq(1, 2, 5, 3, 1))
      }
      given(unDiCyclic_22) { g =>
        (g get 3 findCycle) should haveOneNodeSequenceOf(Seq(3, 1, 2, 4, 7, 6, 3), Seq(3, 6, 7, 4, 2, 1, 3))
      }
    }

    def `the cycle returned by 'findCycleContaining' contains the expected nodes` {
      given(unDiAcyclic_1) { g =>
        g.findCycleContaining(g get 1) should be(None)
      }
      given(unDiCyclic_1) { g =>
        g.findCycleContaining(g get 2) should haveOneNodeSequenceOf(Seq(2, 3, 1, 2), Seq(2, 1, 3, 2))
      }
      given(unDiAcyclic_2) { g =>
        g.findCycleContaining(g get 1) should be(None)
      }
      given(unDiCyclic_21) { g =>
        def n(outer: Int) = g get outer

        g.findCycleContaining(n(1)) should haveOneNodeSequenceOf(Seq(1, 3, 5, 2, 1), Seq(1, 2, 5, 3, 1))
        g.findCycleContaining(n(4)) should be(None)
      }
      given(unDiCyclic_22) { g =>
        def n(outer: Int) = g get outer

        g.findCycleContaining(n(3)) should haveOneNodeSequenceOf(Seq(3, 1, 2, 4, 7, 6, 3), Seq(3, 6, 7, 4, 2, 1, 3))
        g.findCycleContaining(n(5)) should be(None)
      }
    }
<<<<<<< HEAD

    def `the cycle returned by 'partOfCycle' combined with fluent properties contains the expected nodes` {
      given(unDiCyclic_21) { g =>
        (g get 1).withSubgraph(nodes = _ != 2) partOfCycle () should be(None)
      }
      given(unDiCyclic_22) { g =>
        (g get 3).withSubgraph(nodes = _ != 2) partOfCycle () should be(None)
      }
    }

=======
    def `the cycle returned by 'partOfCycle' combined with fluent properties contains the expected nodes` {
      given(unDiCyclic_21) { g =>
        (g get 1).withSubgraph(nodes = _ != 2).partOfCycle() should be(None)
      }
      given(unDiCyclic_22) { g =>
        (g get 3).withSubgraph(nodes = _ != 2).partOfCycle() should be(None)
      }
    }
>>>>>>> 8f8811e6
  }

  object `given an undirected multigraph` {

    private val (e1, e2) = (WkUnDiEdge(1, 2)(0), WkUnDiEdge(1, 2)(1))
    private val g        = factory(e1, e2)

    def `the cycle returned by 'findCycle' contains the expected edges` {
      given(g) { g =>
        val c = (g get 1).findCycle
        c should be('isDefined)
        c.get.edges should (be(List(e1, e2)) or
          be(List(e2, e1)))
      }
    }

    def `the cycle returned by 'findCycleContaining' contains the expected edges` {
      given(g) { g =>
        val c = g.findCycleContaining(g get 1)
        c should be('isDefined)
        c.get.edges should (be(List(e1, e2)) or
          be(List(e2, e1)))
      }
    }
  }

  object `given some mixed graphs` extends CycleMatcher[Int, UnDiEdge] {

    private val mixed = factory(Data.elementsOfUnDi_1: _*)

    def `'findCycle' finds a cycle following any route` {
      given(
        factory(
          1 ~> 3,
          3 ~> 4,
          3 ~> 20,
          20 ~> 21,
          1 ~> 10,
          10 ~ 11,
          11 ~ 12,
          12 ~ 13,
          12 ~> 3,
          20 ~> 10
        )) { g =>
        g.findCycle pipe { cycle =>
          cycle should (be('isDefined) and beValid)
          cycle foreach (_.nodes foreach { n =>
            g.innerNodeTraverser(n).findCycle should (be('isDefined) and beValid)
          })
        }
        (g get 13).innerNodeTraverser.withOrdering(g.NodeOrdering((a, b) => b.value - a.value)).findCycle should (be(
          'isDefined) and beValid)
      }
      given(mixed - 5 - 4 ~> 4) { g =>
        (g get 1).findCycle should haveOneNodeSequenceOf(Seq(1, 3, 2, 1))
      }
    }

    def `the cycle returned by 'findCycleContaining' contains the expected nodes` {
      given(mixed) { g =>
        def n(outer: Int) = g get outer

        g.findCycleContaining(n(2)) should haveOneNodeSequenceOf(
          Seq(2, 1, 3, 2),
          Seq(2, 3, 4, 5, 1, 2),
          Seq(2, 1, 5, 3, 2),
          Seq(2, 3, 5, 1, 2)
        )
        g.findCycleContaining(n(1)) should haveOneNodeSequenceOf(
          Seq(1, 3, 2, 1),
          Seq(1, 3, 5, 1),
          Seq(1, 2, 3, 5, 1),
          Seq(1, 5, 3, 2, 1),
          Seq(1, 2, 3, 4, 5, 1),
          Seq(1, 3, 4, 5, 1))
        g.findCycleContaining(n(4)) should haveOneNodeSequenceOf(
          Seq(4, 4),
          Seq(4, 5, 3, 4),
          Seq(4, 5, 1, 2, 3, 4),
          Seq(4, 5, 1, 3, 4))
      }
    }

    def `the cycle returned by 'partOfCycle' combined with fluent properties contains the expected nodes` {
      given(mixed) { g =>
        def n(outer: Int) = g get outer

        n(2).withSubgraph(edges = _ != DiEdge(1, 3)).partOfCycle should haveOneNodeSequenceOf(
          Seq(2, 3, 4, 5, 1, 2),
          Seq(2, 1, 5, 3, 2),
          Seq(2, 3, 5, 1, 2))
        n(2)
          .withSubgraph(nodes = _ != 5)
          .withOrdering(g.EdgeOrdering(g.Edge.WeightOrdering.compare))
          .partOfCycle should haveOneNodeSequenceOf(Seq(2, 1, 3, 2))

        n(1).withSubgraph(nodes = _ != 5).partOfCycle should haveOneNodeSequenceOf(Seq(1, 3, 2, 1))
      }
    }

    private val g          = factory(1 ~ 2, 1 ~> 2, 2 ~ 3)
    private val cycleEdges = List(1 ~> 2, 1 ~ 2)

    def `the cycle returned by 'findCycle' contains the expected edges` {
      given(g) { g =>
        g.graphSize should be(3)
        g.nodes foreach { n =>
          val c = n.findCycle
          (n, c.isDefined) should be((n, true))
          c.get.edges should (be(cycleEdges) or be(cycleEdges.reverse))
        }
      }
    }

    def `the cycle returned by 'findCycleContaining' contains the expected edges` {
      given(g) { g =>
        g.nodes.filterNot(_.toOuter == 3) foreach { n =>
          val c = g.findCycleContaining(g get n)
          (n, c.isDefined) should be((n, true))
          c.get.edges should (be(cycleEdges) or
            be(cycleEdges.reverse))
        }
      }
    }
  }
}<|MERGE_RESOLUTION|>--- conflicted
+++ resolved
@@ -1,10 +1,6 @@
 package scalax.collection
 
-<<<<<<< HEAD
-import language.{higherKinds, postfixOps}
-=======
 import language.postfixOps
->>>>>>> 8f8811e6
 
 import GraphPredef._
 import GraphEdge._
@@ -13,20 +9,13 @@
 import org.scalatest.refspec.RefSpec
 import org.scalatest.{Matchers, Suites}
 import org.scalatest.matchers.{MatchResult, Matcher}
-<<<<<<< HEAD
-=======
-
->>>>>>> 8f8811e6
+
 import scalax.collection.visualization.Visualizer
 
 class TCycleRootTest
     extends Suites(new TCycle[immutable.Graph](immutable.Graph), new TCycle[mutable.Graph](mutable.Graph))
 
-<<<<<<< HEAD
-trait CycleMatcher[N, E[X] <: EdgeLikeIn[X]] {
-=======
 trait CycleMatcher[N, E[+X] <: EdgeLikeIn[X]] {
->>>>>>> 8f8811e6
   protected type C = Graph[N, E]#Cycle
 
   def haveOneNodeSequenceOf(expected: Seq[N]*): Matcher[Option[C]] =
@@ -50,11 +39,7 @@
     }
 }
 
-<<<<<<< HEAD
-class TCycle[CC[N, E[X] <: EdgeLikeIn[X]] <: Graph[N, E] with GraphLike[N, E, CC]](val factory: GraphCoreCompanion[CC])
-=======
 class TCycle[CC[N, E[+X] <: EdgeLikeIn[X]] <: Graph[N, E] with GraphLike[N, E, CC]](val factory: GraphCoreCompanion[CC])
->>>>>>> 8f8811e6
     extends RefSpec
     with Matchers
     with Visualizer[CC] {
@@ -112,11 +97,7 @@
         var i, j = 0
         factory.fill(5) { i += 1; j = i + 1; i ~> j }
       }
-<<<<<<< HEAD
-      def fromEachNode[N, E[X] <: EdgeLikeIn[X]](noCycles: Set[N], cycle: Graph[N, E]#Cycle) {
-=======
       def fromEachNode[N, E[+X] <: EdgeLikeIn[X]](noCycles: Set[N], cycle: Graph[N, E]#Cycle) {
->>>>>>> 8f8811e6
         given(cycle.nodes.head.containingGraph.asInstanceOf[CC[N, E]]) {
           _.nodes foreach { n =>
             val found = n.findCycle
@@ -176,19 +157,11 @@
       given(cyclic_22) { g =>
         def n(outer: Int) = g get outer
 
-<<<<<<< HEAD
-        n(1).withSubgraph(nodes = _ != 3) partOfCycle () should haveOneNodeSequenceOf(
-          Seq(1, 5, 6, 1),
-          Seq(1, 4, 5, 6, 1))
-        n(4).withSubgraph(nodes = _ != 3) partOfCycle () should haveOneNodeSequenceOf(Seq(4, 5, 6, 1, 4))
-        n(2).withSubgraph(nodes = _ != 3) partOfCycle () should be(None)
-=======
         n(1).withSubgraph(nodes = _ != 3).partOfCycle() should haveOneNodeSequenceOf(
           Seq(1, 5, 6, 1),
           Seq(1, 4, 5, 6, 1))
         n(4).withSubgraph(nodes = _ != 3).partOfCycle() should haveOneNodeSequenceOf(Seq(4, 5, 6, 1, 4))
         n(2).withSubgraph(nodes = _ != 3).partOfCycle() should be(None)
->>>>>>> 8f8811e6
       }
     }
 
@@ -280,18 +253,6 @@
         g.findCycleContaining(n(5)) should be(None)
       }
     }
-<<<<<<< HEAD
-
-    def `the cycle returned by 'partOfCycle' combined with fluent properties contains the expected nodes` {
-      given(unDiCyclic_21) { g =>
-        (g get 1).withSubgraph(nodes = _ != 2) partOfCycle () should be(None)
-      }
-      given(unDiCyclic_22) { g =>
-        (g get 3).withSubgraph(nodes = _ != 2) partOfCycle () should be(None)
-      }
-    }
-
-=======
     def `the cycle returned by 'partOfCycle' combined with fluent properties contains the expected nodes` {
       given(unDiCyclic_21) { g =>
         (g get 1).withSubgraph(nodes = _ != 2).partOfCycle() should be(None)
@@ -300,7 +261,6 @@
         (g get 3).withSubgraph(nodes = _ != 2).partOfCycle() should be(None)
       }
     }
->>>>>>> 8f8811e6
   }
 
   object `given an undirected multigraph` {
