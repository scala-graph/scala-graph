--- conflicted
+++ resolved
@@ -23,11 +23,7 @@
   /** Creates a `RandomGraph` generator that produces a graph
     *  with a constant order, constant `NodeDegreeRange` and a single edge type.
     */
-<<<<<<< HEAD
-  def generator[N, E[X] <: EdgeLikeIn[X], G[X, Y[Z] <: EdgeLikeIn[Z]] <: Graph[X, Y] with GraphLike[X, Y, G]](
-=======
   def generator[N, E[+X] <: EdgeLikeIn[X], G[X, Y[+Z] <: EdgeLikeIn[Z]] <: Graph[X, Y] with GraphLike[X, Y, G]](
->>>>>>> 8f8811e6
       edgeCompanion: EdgeCompanionBase[E],
       gCompanion: GraphCompanion[G],
       connected: Boolean)(implicit edgeTag: ClassTag[E[N]], nodeTag: ClassTag[N], metrics: Metrics[N]) =
