package scalax.collection

import scala.language.postfixOps
import scala.collection.mutable.{Map => MutableMap}
import scala.concurrent.{Await, Future}
import scala.concurrent.ExecutionContext.Implicits._
import scala.concurrent.duration._
import scala.util.Random

<<<<<<< HEAD
import GraphPredef._, GraphEdge._
=======
import GraphEdge._
>>>>>>> 8f8811e6
import generator.{NodeDegreeRange, RandomGraph}

import org.scalatest.Inspectors._
import org.scalatest.refspec.RefSpec
import org.scalatest.Matchers
<<<<<<< HEAD
=======

>>>>>>> 8f8811e6
/** Ensure that stateful data handling used for traversals is thread-safe.
  */
class TStateTest extends RefSpec with Matchers {
  val g = Graph(Data.elementsOfUnDi_2: _*)

  // a sample traversal with recursive calls in its node visitor
  def countNodes(recursion: Int = 0): Int = {
    assert(recursion >= 0)
    var nrNodes = 0
    g.nodes.head.innerNodeTraverser foreach { _ =>
      nrNodes += (
        if (recursion == 0) 1
        else countNodes(recursion - 1)
      )
    }
    nrNodes
  }
  val nrNodesExpected = g.order
  val aLotOfTimes     = 162 // at least 2 times State.nrOfFlagWordBits

  def dump {
    println(State.dump(g))
  }

  object `Single-threaded shared state proves robust` {
    def `when looping` {
      for (i <- 1 to aLotOfTimes)
        countNodes() should be(nrNodesExpected)
    }
    def `when looping at visited nodes` {
      g.nodes.head.innerNodeTraverser foreach (_ => `when looping`)
    }
    def `when called recursively` {
      val depth = 5
      countNodes(depth) should be(math.pow(3, depth) * nrNodesExpected)
    }
    def `when called deep-recursively` {
      val recurseAt = g.nodes.head
      def countNodesDeep(recursion: Int): Int = {
        assert(recursion >= 0)
        var nrNodes = 0
        g.nodes.head.innerNodeTraverser foreach (n =>
          nrNodes += (
            // if (n eq recurseAt) println(State.dump(recurseAt).summary)
            if (recursion == 0) 0
            else if (n eq recurseAt) countNodesDeep(recursion - 1)
            else 1
          ))
        nrNodes
      }
      for (i <- 1 to 2) countNodesDeep(aLotOfTimes)
    }
    def `when cleared up after lots of unconnected traversals` {
      val order          = 5000
      val r              = new Random(10 * order)
      def intNodeFactory = r.nextInt
      val g =
        new RandomGraph[Int, DiEdge, Graph](Graph, order, intNodeFactory, NodeDegreeRange(0, 2), Set(DiEdge), false) {
          val graphConfig = graphCompanion.defaultConfig
        }.draw
      val rootNodes = List.fill(50)(g.nodes.draw(r))
      for {
        node <- g.nodes
        root <- rootNodes
      } node.hasSuccessor(root)
    }
  }
  object `Multi-threaded shared state proves robust` {
    def `when traversing by futures` {
      val traversals = Future.sequence(
        for (i <- 1 to aLotOfTimes)
          yield Future { countNodes() }
      )
      // statistics map with key = nrOfNodesCounted, value = frequency
      val stat = MutableMap.empty[Int, Int]
      Await.result(traversals, 1 seconds) foreach { cnt =>
        stat += cnt -> (stat.getOrElse(cnt, 0) + 1)
      }
      // each traversal must yield the same result
      stat should be(Map(nrNodesExpected -> aLotOfTimes))
    }
    def `when tested under stress fixing #34` {
      import Data._
      object g extends TGraph[Int, DiEdge, Graph](Graph(elementsOfDi_1: _*))
      def n(outer: Int) = g.node(outer)
      val (n1, n2)      = (n(2), n(5))

<<<<<<< HEAD
      val times = 200000
      def run: Boolean =
        (1 to times).par forall { i =>
          (n1 pathTo n2).nonEmpty
        }
      for (i <- 1 to 3)
        run should be(true)
=======
      val times                       = 200000
      def run: Future[Seq[Boolean]]   = Future.sequence((1 to times) map (_ => Future(n1 pathTo n2) map (_.nonEmpty)))
      val bulks: Future[Seq[Boolean]] = Future.sequence((1 to 3) map (_ => run)) map (_.flatten)
      forAll(Await.result(bulks, 50.seconds))(_ should be(true))
>>>>>>> 8f8811e6
    }
  }
}<|MERGE_RESOLUTION|>--- conflicted
+++ resolved
@@ -7,20 +7,13 @@
 import scala.concurrent.duration._
 import scala.util.Random
 
-<<<<<<< HEAD
-import GraphPredef._, GraphEdge._
-=======
 import GraphEdge._
->>>>>>> 8f8811e6
 import generator.{NodeDegreeRange, RandomGraph}
 
 import org.scalatest.Inspectors._
 import org.scalatest.refspec.RefSpec
 import org.scalatest.Matchers
-<<<<<<< HEAD
-=======
 
->>>>>>> 8f8811e6
 /** Ensure that stateful data handling used for traversals is thread-safe.
   */
 class TStateTest extends RefSpec with Matchers {
@@ -108,20 +101,10 @@
       def n(outer: Int) = g.node(outer)
       val (n1, n2)      = (n(2), n(5))
 
-<<<<<<< HEAD
-      val times = 200000
-      def run: Boolean =
-        (1 to times).par forall { i =>
-          (n1 pathTo n2).nonEmpty
-        }
-      for (i <- 1 to 3)
-        run should be(true)
-=======
       val times                       = 200000
       def run: Future[Seq[Boolean]]   = Future.sequence((1 to times) map (_ => Future(n1 pathTo n2) map (_.nonEmpty)))
       val bulks: Future[Seq[Boolean]] = Future.sequence((1 to 3) map (_ => run)) map (_.flatten)
       forAll(Await.result(bulks, 50.seconds))(_ should be(true))
->>>>>>> 8f8811e6
     }
   }
 }