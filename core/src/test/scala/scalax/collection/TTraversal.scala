--- conflicted
+++ resolved
@@ -1,10 +1,5 @@
 package scalax.collection
 
-<<<<<<< HEAD
-import scala.language.{higherKinds, postfixOps}
-import scala.collection.mutable.ListBuffer
-import scala.util.Random
-=======
 import scala.language.postfixOps
 import scala.collection.mutable.ListBuffer
 import scala.util.Random
@@ -15,7 +10,6 @@
 import org.scalatest.refspec.RefSpec
 import org.scalatest.prop.PropertyChecks
 
->>>>>>> 8f8811e6
 import GraphPredef._
 import GraphEdge._
 import GraphTraversal._
@@ -24,14 +18,6 @@
 import edge.WUnDiEdge
 import edge.Implicits._
 import generator.GraphGen
-<<<<<<< HEAD
-import org.scalacheck._
-import Arbitrary.arbitrary
-import org.scalatest._
-import org.scalatest.refspec.RefSpec
-import org.scalatest.prop.PropertyChecks
-=======
->>>>>>> 8f8811e6
 import scalax.collection.visualization.Visualizer
 
 class TTraversalRootTest
@@ -44,11 +30,7 @@
   *	by the Graph factory and passed to the constructor. For instance,
   *	this allows the same tests to be run for mutable and immutable Graphs.
   */
-<<<<<<< HEAD
-final class TTraversal[G[N, E[X] <: EdgeLikeIn[X]] <: Graph[N, E] with GraphLike[N, E, G]](
-=======
 final class TTraversal[G[N, E[+X] <: EdgeLikeIn[X]] <: Graph[N, E] with GraphLike[N, E, G]](
->>>>>>> 8f8811e6
     val factory: GraphCoreCompanion[G])
     extends RefSpec
     with Matchers
@@ -57,12 +39,9 @@
 
   implicit val config = PropertyCheckConfiguration(minSuccessful = 5, maxDiscardedFactor = 1.0)
 
-<<<<<<< HEAD
-=======
   val predecessors = Parameters(direction = Predecessors)
   val anyConnected = Parameters(direction = AnyConnected)
 
->>>>>>> 8f8811e6
   def `find successors in a tiny graph` {
     given(factory(1 ~> 2)) { g =>
       val (n1, n2) = (g get 1, g get 2)
@@ -280,11 +259,7 @@
 
         val path = n(from) shortestPathTo n(to)
         path shouldBe defined
-<<<<<<< HEAD
-        path.get.nodes.to[Stream]
-=======
         path.get.nodes.toStream
->>>>>>> 8f8811e6
       }
       shortestPathNodes(2, 5) should contain theSameElementsInOrderAs Array(2, 3, 4, 5)
       shortestPathNodes(4, 5) should contain theSameElementsInOrderAs Array(4, 5)
@@ -374,8 +349,6 @@
     }
   }
 
-<<<<<<< HEAD
-=======
   def `traverser to graph`: Unit =
     given(Di_1.g) { g =>
       def innerNode(outer: Int) = g get outer
@@ -388,7 +361,6 @@
       innerNode(3).outerNodeTraverser(predecessors).toGraph should equal(factory(4 ~> 3, 1 ~> 3, 2 ~> 3, 1 ~> 2))
     }
 
->>>>>>> 8f8811e6
   def `traverser with a visitor` {
     given(gUnDi_2) { g =>
       def n(value: Int) = g get value
@@ -514,22 +486,14 @@
       def innerNode(outer: Int) = g get outer
       var stack                 = List.empty[Int]
 
-<<<<<<< HEAD
-      innerNode(4).innerNodeDownUpTraverser foreach (_ match {
-=======
       innerNode(4).innerNodeDownUpTraverser foreach {
->>>>>>> 8f8811e6
         case (down, node) =>
           if (down) stack = node.value +: stack
           else {
             stack.head should be(node.value)
             stack = stack.tail
           }
-<<<<<<< HEAD
-      })
-=======
-      }
->>>>>>> 8f8811e6
+      }
       stack should be('empty)
     }
   }
@@ -538,22 +502,14 @@
     val root = "A"
     given(factory(root ~> "B1", root ~> "B2")) { g =>
       val innerRoot = g get root
-<<<<<<< HEAD
-      val result = (ListBuffer.empty[String] /: innerRoot.innerNodeDownUpTraverser) { (buf, param) =>
-=======
       val result = innerRoot.innerNodeDownUpTraverser.foldLeft(ListBuffer.empty[String]) { (buf, param) =>
->>>>>>> 8f8811e6
         param match {
           case (down, node) =>
             if (down) buf += (if (node eq innerRoot) "(" else "[") += node.toString
             else buf += (if (node eq innerRoot) ")" else "]")
         }
       }
-<<<<<<< HEAD
-      ("" /: result)(_ + _) should (be("(A[B1][B2])") or
-=======
       result.foldLeft("")(_ + _) should (be("(A[B1][B2])") or
->>>>>>> 8f8811e6
         be("(A[B2][B1])"))
     }
   }
@@ -583,22 +539,14 @@
         nBA ~> Leaf("BA2", 11),
         nBA ~> Leaf("BA3", 12)
       )) { g =>
-<<<<<<< HEAD
-      (g get root).innerNodeDownUpTraverser foreach (_ match {
-=======
       (g get root).innerNodeDownUpTraverser foreach {
->>>>>>> 8f8811e6
         case (down, node) =>
           if (!down)
             node.value match {
               case n: Node => n.sum = (0 /: node.diSuccessors)(_ + _.balance)
               case _       =>
             }
-<<<<<<< HEAD
-      })
-=======
-      }
->>>>>>> 8f8811e6
+      }
       val expected = Map(root -> 39, nA -> 3, nB -> 36, nBA -> 33)
       g.nodes foreach {
         _.value match {
@@ -625,13 +573,7 @@
     {
       import DDi_1._
       given(DDi_1.g) { _ =>
-<<<<<<< HEAD
-        val predecessors = Parameters(direction = Predecessors)
-        val anyConnected = Parameters(direction = AnyConnected)
-        val maxDepth_1   = Parameters(maxDepth = 1)
-=======
         val maxDepth_1 = Parameters(maxDepth = 1)
->>>>>>> 8f8811e6
 
         node(4).outerNodeTraverser.sum should be(expectedSumSuccessorsOf_4)
         node(4).outerNodeTraverser(predecessors).sum should be(expectedSumPredecessorsOf_4)
