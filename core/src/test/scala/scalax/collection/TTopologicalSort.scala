package scalax.collection

<<<<<<< HEAD
import scala.language.higherKinds

=======
>>>>>>> 8f8811e6
import GraphPredef._, GraphEdge._
import GraphTraversal._, GraphTraversal.Parameters._
import generic.GraphCoreCompanion
import edge.Implicits._

import org.scalatest._
import org.scalatest.prop.PropertyChecks
import org.scalatest.refspec.RefSpec

import scalax.collection.edge.WkDiEdge
import scalax.collection.visualization.Visualizer

class TTopologicalSortRootTest
    extends Suites(
      new TTopologicalSort[immutable.Graph](immutable.Graph),
      new TTopologicalSort[mutable.Graph](mutable.Graph)
    )

<<<<<<< HEAD
private class TTopologicalSort[G[N, E[X] <: EdgeLikeIn[X]] <: Graph[N, E] with GraphLike[N, E, G]](
=======
private class TTopologicalSort[G[N, E[+X] <: EdgeLikeIn[X]] <: Graph[N, E] with GraphLike[N, E, G]](
>>>>>>> 8f8811e6
    val factory: GraphCoreCompanion[G])
    extends RefSpec
    with Matchers
    with PropertyChecks
    with Visualizer[G] {

  private object Topo {

<<<<<<< HEAD
    class Checker[N, E[X] <: EdgeLikeIn[X]](val graph: G[N, E]) {

      def checkOuterNodes(seq: Traversable[N]): Unit =
        checkInnerNodes(seq map (graph get _))

      type OrderedInnerNodes = Traversable[graph.NodeT]
=======
    class Checker[N, E[+X] <: EdgeLikeIn[X]](val graph: G[N, E]) {

      def checkOuterNodes(seq: Iterable[N]): Unit =
        checkInnerNodes(seq map (graph get _))

      type OrderedInnerNodes = Iterable[graph.NodeT]
>>>>>>> 8f8811e6

      def checkInnerNodes(seq: OrderedInnerNodes,
                          root: Option[graph.NodeT] = None,
                          ignorePredecessors: Boolean = false): Unit = {
        checkOrder(seq, if (ignorePredecessors) root else None)
        checkCompletenis(seq, root, ignorePredecessors)
      }

      private def predecessors(maybeRoot: Option[graph.NodeT]): Set[graph.NodeT] = maybeRoot.fold(
        ifEmpty = Set.empty[graph.NodeT]
      ) { root =>
        root.innerNodeTraverser().withParameters(Dfs(Predecessors)).toSet - root
      }

      def checkOrder(seq: OrderedInnerNodes, ignorePredecessorsOf: Option[graph.NodeT]): Unit =
        (predecessors(ignorePredecessorsOf) /: seq) { (allowedPredecessors, innerNode) =>
          if (!innerNode.diPredecessors.forall(allowedPredecessors.contains))
            fail(s"$innerNode is misplaced in $seq")
          allowedPredecessors + innerNode
        }

      def checkCompletenis(seq: OrderedInnerNodes,
                           maybeRoot: Option[graph.NodeT],
                           ignorePredecessors: Boolean): Unit = {
        val expected = maybeRoot.fold(
          ifEmpty = graph.nodes.toSet
        ) { root =>
          root.innerNodeTraverser().withParameters(Dfs(AnyConnected)).toSet --
            (if (ignorePredecessors) predecessors(maybeRoot) else Nil)
        }
        val set = seq.toSet
        if (set != expected)
          fail(
            s"Ordering is incomplete when root=$maybeRoot and ignorePredecessors=$ignorePredecessors: expected ${expected} but was ${set}.")
      }
    }

<<<<<<< HEAD
    def unexpectedCycle[N, E[X] <: EdgeLikeIn[X]](cycleNode: Graph[N, E]#NodeT) =
      fail(s"Unexpected cycle starting at ${cycleNode.value}")

    def unexpectedRight[N, E[X] <: EdgeLikeIn[X]](order: Graph[N, E]#TopologicalOrder[_]) =
=======
    def unexpectedCycle[N, E[+X] <: EdgeLikeIn[X]](cycleNode: Graph[N, E]#NodeT) =
      fail(s"Unexpected cycle starting at ${cycleNode.value}")

    def unexpectedRight[N, E[+X] <: EdgeLikeIn[X]](order: Graph[N, E]#TopologicalOrder[_]) =
>>>>>>> 8f8811e6
      fail(s"Cycle expected but topological order ${order.toLayered} found")
  }

  def `empty graph` {
    given(factory.empty[Int, DiEdge]) {
      _.topologicalSort.fold(
        Topo.unexpectedCycle,
        _ should be('empty)
      )
    }
  }

  def `daily activities` {

    object Activities {
      val (coffee, coding, inspiration, shopping, sleeping, supper, gaming) =
        ('coffee, 'coding, 'inspiration, 'shopping, 'sleeping, 'supper, 'gaming)
      val (making_music, driving_to_work, driving_home, listening_to_music) =
        (Symbol("making music"), Symbol("driving to work"), Symbol("driving home"), Symbol("listening to music"))
    }
    import Activities._

    val typicalDay = factory[Symbol, DiEdge](
      coffee ~> coding,
      inspiration ~> coding,
      shopping ~> coffee,
      coding ~> sleeping,
      supper ~> sleeping,
      gaming ~> sleeping,
      making_music ~> sleeping,
      inspiration ~> making_music,
      shopping ~> supper,
      driving_home ~> supper,
      driving_home ~> sleeping,
      coding ~> driving_home,
      driving_to_work ~> coding,
      driving_to_work ~> driving_home,
      driving_home ~> gaming,
      listening_to_music
    )

    given(typicalDay) {
      _.topologicalSort.fold(
        Topo.unexpectedCycle,
        order =>
          new Topo.Checker(typicalDay) {
            checkOuterNodes(order.toOuter)
        }
      )
    }
  }

  def `connected graph` {
    val someOuter @ (n0 :: n1 :: n5 :: Nil) = 0 :: 1 :: 5 :: Nil
    given(factory[Int, DiEdge](n0 ~> n1, 2 ~> 4, 2 ~> n5, n0 ~> 3, n1 ~> 4, 4 ~> 3)) { g =>
      g should not be 'isMulti
      g.topologicalSort.fold(
        Topo.unexpectedCycle,
        order =>
          new Topo.Checker(g) {
            checkOuterNodes(order.toOuter)
            for {
              outer <- someOuter
              inner = graph get outer
              ignorePredecessors <- Array(false, true)
            } {
              inner
                .topologicalSort(ignorePredecessors)
                .fold(Topo.unexpectedCycle, order => checkInnerNodes(order, Some(inner), ignorePredecessors))
            }
        }
      )
    }
  }

  def `multi graph` {
    given(factory(WkDiEdge(1, 2)(0), WkDiEdge(1, 2)(1))) { g =>
      g.topologicalSort.fold(
        Topo.unexpectedCycle,
        order =>
          new Topo.Checker(g) {
            checkOuterNodes(order.toOuter)
        }
      )
    }
  }

  def `unconnected graph` {
    val expectedLayer_0 @ (_1 :: _3 :: Nil) = List(1, 3)
    val expectedLayer_1 @ (_2 :: _4 :: Nil) = List(2, 4)
    given(factory(_1 ~> _2, _3 ~> _4)) {
      _.topologicalSort.fold(
        Topo.unexpectedCycle,
        _.toLayered.toOuter.toList match {
          case (layer_0 :: layer_1 :: Nil) =>
            layer_0._2.toList.sorted should be(expectedLayer_0)
            layer_1._2.toList.sorted should be(expectedLayer_1)
          case _ => fail
        }
      )
    }
  }

  def `cyclic graph` {
    given(factory(1 ~> 2, 2 ~> 1)) {
      _.topologicalSort.fold(
        identity,
        Topo.unexpectedRight
      )
    }
  }

  def `cyclic graph #68` {
    given(factory(0 ~> 7, 4 ~> 7, 7 ~> 3, 3 ~> 4, 0 ~> 5)) {
      _.topologicalSort.fold(
        identity,
        Topo.unexpectedRight
      )
    }
  }

  def `combining with filtered edges by withSubgraph #104` {
    given(factory((1 ~+> 3)("a"), (1 ~+> 2)("b"), (2 ~+> 3)("a"))) { g =>
      val n1 = (g get 1)
      n1.topologicalSort() should be('isRight)

      n1.withSubgraph(edges = _.label == "a")
        .topologicalSort()
        .fold(
          Topo.unexpectedCycle,
          order =>
            new Topo.Checker(g) {
              checkOuterNodes(order.toOuter)
          }
        )
    }
  }
}<|MERGE_RESOLUTION|>--- conflicted
+++ resolved
@@ -1,10 +1,5 @@
 package scalax.collection
 
-<<<<<<< HEAD
-import scala.language.higherKinds
-
-=======
->>>>>>> 8f8811e6
 import GraphPredef._, GraphEdge._
 import GraphTraversal._, GraphTraversal.Parameters._
 import generic.GraphCoreCompanion
@@ -23,11 +18,7 @@
       new TTopologicalSort[mutable.Graph](mutable.Graph)
     )
 
-<<<<<<< HEAD
-private class TTopologicalSort[G[N, E[X] <: EdgeLikeIn[X]] <: Graph[N, E] with GraphLike[N, E, G]](
-=======
 private class TTopologicalSort[G[N, E[+X] <: EdgeLikeIn[X]] <: Graph[N, E] with GraphLike[N, E, G]](
->>>>>>> 8f8811e6
     val factory: GraphCoreCompanion[G])
     extends RefSpec
     with Matchers
@@ -36,21 +27,12 @@
 
   private object Topo {
 
-<<<<<<< HEAD
-    class Checker[N, E[X] <: EdgeLikeIn[X]](val graph: G[N, E]) {
-
-      def checkOuterNodes(seq: Traversable[N]): Unit =
-        checkInnerNodes(seq map (graph get _))
-
-      type OrderedInnerNodes = Traversable[graph.NodeT]
-=======
     class Checker[N, E[+X] <: EdgeLikeIn[X]](val graph: G[N, E]) {
 
       def checkOuterNodes(seq: Iterable[N]): Unit =
         checkInnerNodes(seq map (graph get _))
 
       type OrderedInnerNodes = Iterable[graph.NodeT]
->>>>>>> 8f8811e6
 
       def checkInnerNodes(seq: OrderedInnerNodes,
                           root: Option[graph.NodeT] = None,
@@ -88,17 +70,10 @@
       }
     }
 
-<<<<<<< HEAD
-    def unexpectedCycle[N, E[X] <: EdgeLikeIn[X]](cycleNode: Graph[N, E]#NodeT) =
-      fail(s"Unexpected cycle starting at ${cycleNode.value}")
-
-    def unexpectedRight[N, E[X] <: EdgeLikeIn[X]](order: Graph[N, E]#TopologicalOrder[_]) =
-=======
     def unexpectedCycle[N, E[+X] <: EdgeLikeIn[X]](cycleNode: Graph[N, E]#NodeT) =
       fail(s"Unexpected cycle starting at ${cycleNode.value}")
 
     def unexpectedRight[N, E[+X] <: EdgeLikeIn[X]](order: Graph[N, E]#TopologicalOrder[_]) =
->>>>>>> 8f8811e6
       fail(s"Cycle expected but topological order ${order.toLayered} found")
   }
 
