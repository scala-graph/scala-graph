package scalax.collection

import GraphEdge._, GraphPredef._

import org.scalatest._
<<<<<<< HEAD
=======

>>>>>>> 8f8811e6
// The single graph used for this test
object AGraph {
  import Data._
  object UnDi_1 extends TGraph[Int, UnDiEdge, Graph](Graph(elementsOfUnDi_1: _*))
}

// Common to WalkBuilder and PathBuilder
trait WalkBehaviors {
  this: FlatSpec with Matchers =>

  import AGraph.UnDi_1._

  def walk(builder: => g.WalkBuilder) {
    it should "accept neighbors" in { builder add n(3) should be(true) }
    it should "refuse non-neighbors" in { builder add n(4) should be(false) }
    it should "accept outgoing edge" in { builder add (g get 1 ~ 2) should be(true) }
    it should "refuse non-outgoing edge" in { builder add (g get 2 ~ 3) should be(false) }
  }
}

class TPathBuilderTest extends FlatSpec with WalkBehaviors with Matchers {

  import AGraph.UnDi_1._

  def walkBuilder = g.newWalkBuilder(n(1))
  def pathBuilder = g.newPathBuilder(n(1))

  "A WalkBuilder" should behave like walk(walkBuilder)

  "A WalkBuilder" should "yield the expected Walk" in {
    val walk = (walkBuilder += n(3) += n(5) += n(1) += n(2)).result
    walk.nodes.toList should be(List(1, 3, 5, 1, 2))
    walk.edges.toList should be(List(1 ~> 3, 3 ~ 5, 5 ~ 1, 1 ~ 2))
  }

  "A PathBuilder" should behave like walk(pathBuilder)

  "A PathBuilder" should "refuse duplicate nodes" in {
    (pathBuilder += n(2)) add n(1) should be(false)
    (pathBuilder += n(2) += n(3)) add n(2) should be(false)
  }

  "A PathBuilder" should "refuse duplicate edges" in {
    (pathBuilder += n(2) += n(3)) add e(2 ~ 3) should be(false)
  }

  "PathBuilder result" should "discard a terminating edge" in {
    (pathBuilder += n(2) += e(2 ~ 3)).result.edges should have size (1)
  }

  it should "yield the expected Path" in {
    val path = (pathBuilder += n(3) += n(5)).result
    path.nodes.toList should be(List(1, 3, 5))
    path.edges.toList should be(List(1 ~> 3, 3 ~ 5))
  }
}<|MERGE_RESOLUTION|>--- conflicted
+++ resolved
@@ -3,10 +3,7 @@
 import GraphEdge._, GraphPredef._
 
 import org.scalatest._
-<<<<<<< HEAD
-=======
 
->>>>>>> 8f8811e6
 // The single graph used for this test
 object AGraph {
   import Data._
