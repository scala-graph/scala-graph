package scalax.collection.visualization

import java.awt.Color
import java.io.File
import java.nio.file.{Files, Path, Paths}
import java.util.logging.{Level, LogManager}

import scala.reflect.ClassTag
import scala.util.Try

import org.gephi.filters.api.{FilterController, Range}
import org.gephi.filters.plugin.graph.DegreeRangeBuilder.DegreeRangeFilter
import org.gephi.graph.api.{GraphController, GraphModel, GraphView}
import org.gephi.io.exporter.api.ExportController
import org.gephi.io.importer.api._
import org.gephi.io.processor.plugin.DefaultProcessor
import org.gephi.layout.plugin.forceAtlas2.ForceAtlas2
import org.gephi.preview.api.PreviewController
import org.gephi.preview.api.PreviewProperty._
import org.gephi.preview.types.{DependantColor, EdgeColor}
import org.gephi.project.api.{ProjectController, Workspace}
import org.openide.util.Lookup
import scalax.collection.Graph
import scalax.collection.GraphEdge.{AnyEdge, EdgeLike, LEdge, Label}

/** Facilitates drawing any graph as an image.
  */
trait Drawable {

  import Drawable._

  private def assertedLookup[T <: AnyRef: ClassTag](clazz: Class[T]): T = {
    val l: T = Lookup.getDefault.lookup(clazz)
    assert(l ne null, "Lookup for class " + clazz.getName + " failed")
    l
  }

  /** Draw graph image and write it to the given path and file name.
    *
    * @param g    the graph to output
    * @param path folder the image file is to be written to
    * @param name file name including an extension
    * @tparam N type of node
    * @tparam E type of edge
    */
<<<<<<< HEAD
  def makeImage[N, E <: EdgeLike[N]](g: Graph[N, E], path: String, name: String): Try[File] = {
=======
  def makeImage[N, E[+X] <: EdgeLikeIn[X]](g: Graph[N, E], path: String, name: String): Try[File] = {
>>>>>>> 8f8811e6

    def initWorkspace: Workspace = {
      val pc: ProjectController = assertedLookup(classOf[ProjectController])
      pc.newProject()
      pc.getCurrentWorkspace
    }

    def appendToWorkspace(container: Container): Unit = {
      val importController: ImportController = assertedLookup(classOf[ImportController])
      val rootLogger                         = LogManager.getLogManager.getLogger("")
      val lvl                                = rootLogger.getLevel
      rootLogger.setLevel(Level.WARNING)
      importController.process(container, new DefaultProcessor, initWorkspace)
      rootLogger.setLevel(lvl)
    }

    def filteredView(gm: GraphModel): GraphView = {
      val filterController: FilterController = assertedLookup(classOf[FilterController])
      val degreeFilter                       = new DegreeRangeFilter
      degreeFilter.init(gm.getDirectedGraph)
      degreeFilter.setRange(new Range(1, Integer.MAX_VALUE)) //Remove nodes with degree < 1
      filterController.filter(filterController.createQuery(degreeFilter))
    }

    def adjustLayout(gm: GraphModel, iterations: Int): Unit = {
      val layout = new ForceAtlas2(null)
      layout.setGraphModel(gm)
      layout.resetPropertiesValues()
      layout.setAdjustSizes(true)
      layout.setScalingRatio(100.0)
      layout.setOutboundAttractionDistribution(true)

      layout.initAlgo()
      0 to iterations forall { _ =>
        if (layout.canAlgo) {
          layout.goAlgo()
          true
        } else false
      }
      layout.endAlgo()
    }

    def setProperties(): Unit = {
      val properties = assertedLookup(classOf[PreviewController]).getModel.getProperties
      properties.putValue(SHOW_NODE_LABELS, true)
      properties.putValue(SHOW_EDGE_LABELS, true)
      properties.putValue(ARROW_SIZE, 100.0f)
      properties.putValue(NODE_OPACITY, 10.5f)
      properties.putValue(NODE_BORDER_COLOR, new DependantColor(Color.BLUE))
      properties.putValue(NODE_BORDER_WIDTH, 2.0f)
      properties.putValue(EDGE_CURVED, false)
      properties.putValue(EDGE_COLOR, new EdgeColor(Color.GRAY))
      properties.putValue(EDGE_THICKNESS, 0.1f)
      properties.putValue(NODE_LABEL_FONT, properties.getFontValue(NODE_LABEL_FONT).deriveFont(8))
      properties.putValue(NODE_LABEL_PROPORTIONAL_SIZE, false)
    }

    def createFile: File = {
      val folderPath: Path = Paths.get(path)
      if (!Files.exists(folderPath)) Files.createDirectory(folderPath)
      new File(path + name)
    }

    toContainer(g).map { container =>
      appendToWorkspace(container)

      val graphModel: GraphModel = assertedLookup(classOf[GraphController]).getGraphModel
      graphModel.setVisibleView(filteredView(graphModel))
      adjustLayout(graphModel, 1000)
      setProperties()

      val file = createFile
      assertedLookup(classOf[ExportController]).exportFile(file)
      file
    }
  }

  /** convert graph into a drawable Gephi container
    *
    * @param g graph
    * @tparam N type of node
    * @tparam E type of edge
    * @return container
    */
<<<<<<< HEAD
  def toContainer[N, E <: EdgeLike[N]](g: Graph[N, E]): Try[Container] = Try {
=======
  def toContainer[N, E[+X] <: EdgeLikeIn[X]](g: Graph[N, E]): Try[Container] = Try {
>>>>>>> 8f8811e6

    val container: Container    = assertedLookup(classOf[Container.Factory]).newContainer
    val loader: ContainerLoader = container.getLoader

    def addNode(lbl: String = "", size: Option[Float] = None): NodeDraft = {
      val n: NodeDraft = loader.factory.newNodeDraft
      n.setNode(lbl, size)
      loader.addNode(n)
      n
    }

    def addEdge(src: NodeDraft, trg: NodeDraft, dir: EdgeDirection, lbl: String = "", invert: Boolean = false): Unit = {
      val e: EdgeDraft = loader.factory.newEdgeDraft
      if (!invert)
        e.setEdge(src, trg, dir, lbl)
      else
        e.setEdge(trg, src, dir, lbl)
      loader.addEdge(e)
    }

    val isWeighted = g.edges.exists(_.weight != 1.0)
    val nodeDrafts = g.nodes.map(n => n -> addNode(lbl = n.toString)).toMap

    implicit final class EdgeG(edge: g.EdgeT) {

      def getDirection: EdgeDirection =
        if (edge.isDirected) EdgeDirection.DIRECTED
        else EdgeDirection.UNDIRECTED

      def getLabel: String = {
        val label: List[String] = edge match {
          case LEdge(eLabel) if isWeighted => edge.weight.toString :: eLabel.toString :: Nil
          case LEdge(eLabel)               => eLabel.toString :: Nil
          case _                           => Nil
        }
        label.mkString(" - ")
      }
    }

    implicit final class NodeG(node: g.NodeT) {

      def asNodeDraft: NodeDraft = nodeDrafts(node)
    }

    var alreadyCounted: Set[(g.Node, g.Node)] = Set()

    g.edges.foreach { edge =>
      def fakeNode: NodeDraft = addNode(size = Some(0.05f))

      if (edge.nonHyperEdge) {
        val (node1, node2) = edge match {
          case AnyEdge(_1: g.NodeT @unchecked, _2: g.NodeT @unchecked) => (_1, _2)
        }
        val isInverted  = node1 == node2
        val isMultiEdge = !edge.isLooping && node1.connectionsWith(node2).size > 1

        def addSimple(): Unit =
          addEdge(
            src = node1.asNodeDraft,
            trg = node2.asNodeDraft,
            dir = edge.getDirection,
            lbl = edge.getLabel,
            invert = isInverted
          )

        if (!isMultiEdge)
          addSimple()
        else {
          if (!alreadyCounted.contains((node1, node2)) && !alreadyCounted.contains((node2, node1))) {
            alreadyCounted = alreadyCounted + ((node1, node2))
            addSimple()
          } else {
            val fake = fakeNode
            addEdge(
              src = (if (isInverted) node2 else node1).asNodeDraft,
              trg = fake,
              dir = EdgeDirection.UNDIRECTED
            )
            addEdge(
              src = fake,
              trg = (if (isInverted) node1 else node2).asNodeDraft,
              dir = edge.getDirection,
              lbl = edge.getLabel
            )
          }
        }
      } else {
        val realNodes = edge.ends.toIterator
        val fake      = fakeNode
        addEdge(
          src = realNodes.next.asNodeDraft,
          trg = fake,
          dir = EdgeDirection.UNDIRECTED
        )
        realNodes.foreach(
          node =>
            addEdge(
              src = fake,
              trg = node.asNodeDraft,
              dir = edge.getDirection
          ))
      }
    }

    container
  }
}

private object Drawable {

  implicit final class EdgeD(e: EdgeDraft) {

    def setEdge(src: NodeDraft, trg: NodeDraft, dir: EdgeDirection, lbl: String = ""): Unit = {
      e.setSource(src)
      e.setTarget(trg)
      e.setDirection(dir)
      e.setLabel(lbl)
    }
  }

  implicit final class NodeD(n: NodeDraft) {

    def setNode(label: String = "", size: Option[Float] = None): Unit = {
      n.setLabel(label)
      if (size.isDefined) n.setSize(size.get)
    }
  }

}<|MERGE_RESOLUTION|>--- conflicted
+++ resolved
@@ -43,11 +43,7 @@
     * @tparam N type of node
     * @tparam E type of edge
     */
-<<<<<<< HEAD
   def makeImage[N, E <: EdgeLike[N]](g: Graph[N, E], path: String, name: String): Try[File] = {
-=======
-  def makeImage[N, E[+X] <: EdgeLikeIn[X]](g: Graph[N, E], path: String, name: String): Try[File] = {
->>>>>>> 8f8811e6
 
     def initWorkspace: Workspace = {
       val pc: ProjectController = assertedLookup(classOf[ProjectController])
@@ -132,11 +128,7 @@
     * @tparam E type of edge
     * @return container
     */
-<<<<<<< HEAD
   def toContainer[N, E <: EdgeLike[N]](g: Graph[N, E]): Try[Container] = Try {
-=======
-  def toContainer[N, E[+X] <: EdgeLikeIn[X]](g: Graph[N, E]): Try[Container] = Try {
->>>>>>> 8f8811e6
 
     val container: Container    = assertedLookup(classOf[Container.Factory]).newContainer
     val loader: ContainerLoader = container.getLoader
@@ -224,7 +216,7 @@
           }
         }
       } else {
-        val realNodes = edge.ends.toIterator
+        val realNodes = edge.ends
         val fake      = fakeNode
         addEdge(
           src = realNodes.next.asNodeDraft,
