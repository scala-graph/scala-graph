package scalax.collection

import GraphPredef._, GraphEdge._
import generic.GraphCoreCompanion

import org.scalatest._
import org.scalatest.refspec.RefSpec

import scalax.collection.visualization.Visualizer

class TOpRootTest
    extends Suites(
      new TOp[immutable.Graph](immutable.Graph),
      new TOp[mutable.Graph](mutable.Graph),
      new TImmutableOp,
      new TMutableOp
    )

<<<<<<< HEAD
protected trait Examples[CC[N, E <: EdgeLike[N]] <: Graph[N, E] with GraphLike[N, E, CC]] {

  protected def factory: GraphCoreCompanion[CC]

  protected lazy val g = factory(1 ~ 2, 2 ~ 3, 2 ~ 4, 3 ~ 5, 4 ~ 5)
  protected lazy val h = factory(3 ~ 4, 3 ~ 5, 4 ~ 6, 5 ~ 6)

  protected object Expected {
    val g_union_h = factory(1 ~ 2, 2 ~ 3, 2 ~ 4, 3 ~ 5, 4 ~ 5, 3 ~ 4, 4 ~ 6, 5 ~ 6)
    val g_diff_h  = factory(1 ~ 2)
  }
}

class TOp[CC[N, E <: EdgeLike[N]] <: Graph[N, E] with GraphLike[N, E, CC]](val factory: GraphCoreCompanion[CC])
=======
class TOp[CC[N, E[+X] <: EdgeLikeIn[X]] <: Graph[N, E] with GraphLike[N, E, CC]](val factory: GraphCoreCompanion[CC])
>>>>>>> 8f8811e6
    extends RefSpec
    with Matchers
    with Examples[CC]
    with Visualizer[CC] {

  def `union ` {
    val expected =
      g union h should be(Expected.g_union_h)
  }
  def `difference ` {
    g diff h should be(Expected.g_diff_h)
  }
  def `intersection ` {
    val expected = factory(3 ~ 5, 4)
    given(g intersect h) { _ should be(expected) }
    given(g & h) { _ should be(expected) }
  }
}

class TImmutableOp extends RefSpec with Matchers with Examples[immutable.Graph] {
  val factory = immutable.Graph

  def `++ ` {
    g ++ h should be(Expected.g_union_h)
  }
  def `-- ` {
    g -- h should be(Expected.g_diff_h)
  }
}

class TMutableOp extends RefSpec with Matchers {

  val oEdgesG = List(1 ~ 2, 2 ~ 3, 2 ~ 4, 3 ~ 5, 4 ~ 5)
  val oEdgesH = List(3 ~ 4, 3 ~ 5, 4 ~ 6, 5 ~ 6)

  val (iFactory, mFactory) = (immutable.Graph, mutable.Graph)

  def initG = (iFactory(oEdgesG: _*), mFactory(oEdgesG: _*))
  def initH = (iFactory(oEdgesH: _*), mFactory(oEdgesH: _*))

  def ` union` {
    val (iG, mG) = initG
    val (iH, mH) = initH
    val expected = mFactory(1 ~ 2, 2 ~ 3, 2 ~ 4, 3 ~ 5, 4 ~ 5, 3 ~ 4, 4 ~ 6, 5 ~ 6)
    (mG ++= mH) should be(expected)
    (mG ++= iH) should be(expected)
  }

  def `difference ` {
    val (iG, mG) = initG
    val (iH, mH) = initH
    val expected = mFactory(1 ~ 2)
    (mG --= mH) should be(expected)
    (mG --= iH) should be(expected)
  }

  /* TODO
  def `intersection ` {
    val (iG, mG) = initG
    val (iH, mH) = initH
    val expected = mFactory(3 ~ 5, 4)
    (mG &= mH) should be(expected)
    (mG &= iH) should be(expected)
  }
 */
}<|MERGE_RESOLUTION|>--- conflicted
+++ resolved
@@ -1,10 +1,10 @@
 package scalax.collection
+
+import org.scalatest._
+import org.scalatest.refspec.RefSpec
 
 import GraphPredef._, GraphEdge._
 import generic.GraphCoreCompanion
-
-import org.scalatest._
-import org.scalatest.refspec.RefSpec
 
 import scalax.collection.visualization.Visualizer
 
@@ -16,7 +16,6 @@
       new TMutableOp
     )
 
-<<<<<<< HEAD
 protected trait Examples[CC[N, E <: EdgeLike[N]] <: Graph[N, E] with GraphLike[N, E, CC]] {
 
   protected def factory: GraphCoreCompanion[CC]
@@ -31,9 +30,6 @@
 }
 
 class TOp[CC[N, E <: EdgeLike[N]] <: Graph[N, E] with GraphLike[N, E, CC]](val factory: GraphCoreCompanion[CC])
-=======
-class TOp[CC[N, E[+X] <: EdgeLikeIn[X]] <: Graph[N, E] with GraphLike[N, E, CC]](val factory: GraphCoreCompanion[CC])
->>>>>>> 8f8811e6
     extends RefSpec
     with Matchers
     with Examples[CC]
