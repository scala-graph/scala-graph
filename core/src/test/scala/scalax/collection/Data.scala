package scalax.collection

import language.higherKinds

import GraphPredef.{EdgeLikeIn, _}
import GraphEdge._
<<<<<<< HEAD
// TODO import edge._
// TODO import edge.Implicits._
=======
import edge._
import edge.Implicits._
>>>>>>> 0a30fc4d

abstract class TGraph[N, E[X] <: EdgeLikeIn[X], G[N, E[X] <: EdgeLikeIn[X]] <: Graph[N, E] with GraphLike[N, E, G]](
    val g: G[N, E]) {
  def node(outer: N): g.NodeT    = g get outer
  def n(outer: N): g.NodeT       = node(outer)
  def edge(outer: E[N]): g.EdgeT = g get outer
  def e(outer: E[N]): g.EdgeT    = edge(outer)
}

/** The Graph for Scala representation of graph pictures located in `scala/test/doc`.
  */
object Data {
  // WDi-1.jpg without weights
  val outerElemsOfDi_1 = List(1 ~> 2, 2 ~> 3, 4 ~> 3, 3 ~> 5, 1 ~> 5, 1 ~> 3)
  val elementsOfDi_1   = List(outerElemsOfDi_1: _*)
<<<<<<< HEAD
  /* TODO
  // WDi-1.jpg
  val elementsOfWDi_1 = List(1~>2 % 4, 2~>3 % 40, 4~>3 % 7, 3~>5 % 50, 1~>5 % 40, 1~>3 % 2)

  // WUnDi-1.jpg without weights
  val elementsOfUnDi_1 = List(1~2, 2~3, 1~>3, 1~5, 3~5, 3~4, 4~>4, 4~>5)

  // WUnDi-1.jpg
  val elementsOfWUnDi_1 = List(
        1~2 % 4, 2~3 % 2, 1~>3 % 5, 1~5  % 3,
        3~5 % 2, 3~4 % 1, 4~>4 % 1, 4~>5 % 0)
   */
  // WUnDi-2.jpg without weights
  val elementsOfUnDi_2 = List(1 ~ 2, 2 ~ 3, 1 ~> 3, 1 ~ 3, 1 ~> 2, 2 ~ 2)

  /* TODO
  // WUnDi-2.jpg
  val elementsOfWUnDi_2 = List(
         1~2 % 4, 2~3 % -1, 1~>3 % 5, 1~3 % 4, 1~>2 % 3, 2~2 % 1
  )
 */
=======
  // WDi-1.jpg
  val elementsOfWDi_1 = List(1 ~> 2 % 4, 2 ~> 3 % 40, 4 ~> 3 % 7, 3 ~> 5 % 50, 1 ~> 5 % 40, 1 ~> 3 % 2)

  // WUnDi-1.jpg without weights
  val elementsOfUnDi_1 = List(1 ~ 2, 2 ~ 3, 1 ~> 3, 1 ~ 5, 3 ~ 5, 3 ~ 4, 4 ~> 4, 4 ~> 5)

  // WUnDi-1.jpg
  val elementsOfWUnDi_1 =
    List(1 ~ 2 % 4, 2 ~ 3 % 2, 1 ~> 3 % 5, 1 ~ 5 % 3, 3 ~ 5 % 2, 3 ~ 4 % 1, 4 ~> 4 % 1, 4 ~> 5 % 0)

  // WUnDi-2.jpg without weights
  val elementsOfUnDi_2 = List(1 ~ 2, 2 ~ 3, 1 ~> 3, 1 ~ 3, 1 ~> 2, 2 ~ 2)

  // WUnDi-2.jpg
  val elementsOfWUnDi_2 = List(
    1 ~ 2  % 4,
    2 ~ 3  % -1,
    1 ~> 3 % 5,
    1 ~ 3  % 4,
    1 ~> 2 % 3,
    2 ~ 2  % 1
  )
>>>>>>> 0a30fc4d
}<|MERGE_RESOLUTION|>--- conflicted
+++ resolved
@@ -4,13 +4,8 @@
 
 import GraphPredef.{EdgeLikeIn, _}
 import GraphEdge._
-<<<<<<< HEAD
 // TODO import edge._
 // TODO import edge.Implicits._
-=======
-import edge._
-import edge.Implicits._
->>>>>>> 0a30fc4d
 
 abstract class TGraph[N, E[X] <: EdgeLikeIn[X], G[N, E[X] <: EdgeLikeIn[X]] <: Graph[N, E] with GraphLike[N, E, G]](
     val g: G[N, E]) {
@@ -26,34 +21,12 @@
   // WDi-1.jpg without weights
   val outerElemsOfDi_1 = List(1 ~> 2, 2 ~> 3, 4 ~> 3, 3 ~> 5, 1 ~> 5, 1 ~> 3)
   val elementsOfDi_1   = List(outerElemsOfDi_1: _*)
-<<<<<<< HEAD
   /* TODO
   // WDi-1.jpg
   val elementsOfWDi_1 = List(1~>2 % 4, 2~>3 % 40, 4~>3 % 7, 3~>5 % 50, 1~>5 % 40, 1~>3 % 2)
 
   // WUnDi-1.jpg without weights
   val elementsOfUnDi_1 = List(1~2, 2~3, 1~>3, 1~5, 3~5, 3~4, 4~>4, 4~>5)
-
-  // WUnDi-1.jpg
-  val elementsOfWUnDi_1 = List(
-        1~2 % 4, 2~3 % 2, 1~>3 % 5, 1~5  % 3,
-        3~5 % 2, 3~4 % 1, 4~>4 % 1, 4~>5 % 0)
-   */
-  // WUnDi-2.jpg without weights
-  val elementsOfUnDi_2 = List(1 ~ 2, 2 ~ 3, 1 ~> 3, 1 ~ 3, 1 ~> 2, 2 ~ 2)
-
-  /* TODO
-  // WUnDi-2.jpg
-  val elementsOfWUnDi_2 = List(
-         1~2 % 4, 2~3 % -1, 1~>3 % 5, 1~3 % 4, 1~>2 % 3, 2~2 % 1
-  )
- */
-=======
-  // WDi-1.jpg
-  val elementsOfWDi_1 = List(1 ~> 2 % 4, 2 ~> 3 % 40, 4 ~> 3 % 7, 3 ~> 5 % 50, 1 ~> 5 % 40, 1 ~> 3 % 2)
-
-  // WUnDi-1.jpg without weights
-  val elementsOfUnDi_1 = List(1 ~ 2, 2 ~ 3, 1 ~> 3, 1 ~ 5, 3 ~ 5, 3 ~ 4, 4 ~> 4, 4 ~> 5)
 
   // WUnDi-1.jpg
   val elementsOfWUnDi_1 =
@@ -71,5 +44,5 @@
     1 ~> 2 % 3,
     2 ~ 2  % 1
   )
->>>>>>> 0a30fc4d
+ */
 }