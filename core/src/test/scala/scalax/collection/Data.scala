package scalax.collection

<<<<<<< HEAD
import language.higherKinds

import GraphPredef.{EdgeLikeIn, _}
import edge.Implicits._

abstract class TGraph[N, E[X] <: EdgeLikeIn[X], G[N, E[X] <: EdgeLikeIn[X]] <: Graph[N, E] with GraphLike[N, E, G]](
=======
import GraphPredef.{EdgeLikeIn, _}
import edge.Implicits._

abstract class TGraph[N, E[+X] <: EdgeLikeIn[X], G[N, E[+X] <: EdgeLikeIn[X]] <: Graph[N, E] with GraphLike[N, E, G]](
>>>>>>> 8f8811e6
    val g: G[N, E]) {
  def node(outer: N): g.NodeT    = g get outer
  def n(outer: N): g.NodeT       = node(outer)
  def edge(outer: E[N]): g.EdgeT = g get outer
  def e(outer: E[N]): g.EdgeT    = edge(outer)
}

/** The Graph for Scala representation of graph pictures located in `scala/test/doc`.
  */
object Data {
  // WDi-1.jpg without weights
  val outerElemsOfDi_1 = List(1 ~> 2, 2 ~> 3, 4 ~> 3, 3 ~> 5, 1 ~> 5, 1 ~> 3)
  val elementsOfDi_1   = List(outerElemsOfDi_1: _*)
  // WDi-1.jpg
  val elementsOfWDi_1 = List(1 ~> 2 % 4, 2 ~> 3 % 40, 4 ~> 3 % 7, 3 ~> 5 % 50, 1 ~> 5 % 40, 1 ~> 3 % 2)

  // WUnDi-1.jpg without weights
  val elementsOfUnDi_1 = List(1 ~ 2, 2 ~ 3, 1 ~> 3, 1 ~ 5, 3 ~ 5, 3 ~ 4, 4 ~> 4, 4 ~> 5)

  // WUnDi-1.jpg
  val elementsOfWUnDi_1 =
    List(1 ~ 2 % 4, 2 ~ 3 % 2, 1 ~> 3 % 5, 1 ~ 5 % 3, 3 ~ 5 % 2, 3 ~ 4 % 1, 4 ~> 4 % 1, 4 ~> 5 % 0)

  // WUnDi-2.jpg without weights
  val elementsOfUnDi_2 = List(1 ~ 2, 2 ~ 3, 1 ~> 3, 1 ~ 3, 1 ~> 2, 2 ~ 2)

  // WUnDi-2.jpg
  val elementsOfWUnDi_2 = List(
    1 ~ 2  % 4,
    2 ~ 3  % -1,
    1 ~> 3 % 5,
    1 ~ 3  % 4,
    1 ~> 2 % 3,
    2 ~ 2  % 1
  )
}<|MERGE_RESOLUTION|>--- conflicted
+++ resolved
@@ -1,18 +1,9 @@
 package scalax.collection
-
-<<<<<<< HEAD
-import language.higherKinds
 
 import GraphPredef.{EdgeLikeIn, _}
 import edge.Implicits._
 
-abstract class TGraph[N, E[X] <: EdgeLikeIn[X], G[N, E[X] <: EdgeLikeIn[X]] <: Graph[N, E] with GraphLike[N, E, G]](
-=======
-import GraphPredef.{EdgeLikeIn, _}
-import edge.Implicits._
-
 abstract class TGraph[N, E[+X] <: EdgeLikeIn[X], G[N, E[+X] <: EdgeLikeIn[X]] <: Graph[N, E] with GraphLike[N, E, G]](
->>>>>>> 8f8811e6
     val g: G[N, E]) {
   def node(outer: N): g.NodeT    = g get outer
   def n(outer: N): g.NodeT       = node(outer)
