package demo

import scala.language.higherKinds

import scalax.collection.GraphPredef._
import scalax.collection.GraphEdge._
import scalax.collection.Graph

import org.scalatest.refspec.RefSpec
import org.scalatest.Matchers

import org.scalatest.junit.JUnitRunner
import org.junit.runner.RunWith

/** Includes the examples given on [[http://www.scala-graph.org/guides/core-traversing.html
<<<<<<< HEAD
  *  Traversing Graphs]].
=======
  * Traversing Graphs]].
>>>>>>> 0a30fc4d
  */
@RunWith(classOf[JUnitRunner])
final class TraversingTest extends RefSpec with Matchers {

  import scalax.collection.edge.WUnDiEdge
  import scalax.collection.edge.Implicits._

<<<<<<< HEAD
  private def validatePath[N, E[X] <: EdgeLikeIn[X]](p: Graph[N, E]#Path, sample: List[Param[N, E]]): Unit = {
    def toN(p: Param[N, E]): N = p match {
=======
  // format: off
  private def validatePath[N, E[X] <: EdgeLikeIn[X]](p: Graph[N,E]#Path,
                                             sample: List[Param[N,E]]): Unit = {
    def toN(p: Param[N,E]): N = p match {
>>>>>>> 0a30fc4d
      case OuterNode(n) => n
      case _            => throw new IllegalArgumentException
    }
<<<<<<< HEAD
    p.isValid should be(true)
    p.startNode == toN(sample.head) should be(true)
    p.endNode == toN(sample.last) should be(true)
=======
    p.isValid                       should be (true)
    p.startNode == toN(sample.head) should be (true)
    p.endNode   == toN(sample.last) should be (true)
>>>>>>> 0a30fc4d
  }

  type IntWUnDiParam = Param[Int, WUnDiEdge]
  val g                      = Graph(1 ~ 2 % 4, 2 ~ 3 % 2, 1 ~> 3 % 5, 1 ~ 5 % 3, 3 ~ 5 % 2, 3 ~ 4 % 1, 4 ~> 4 % 1, 4 ~> 5 % 0)
  def n(outer: Int): g.NodeT = g get outer

  object `demonstraiting ` {
    def `traversals for a result` {

      n(1) findSuccessor (_.outDegree > 3) should be(None)
      n(1) findSuccessor (_.outDegree >= 3) should be(Some(3))
      n(4) findSuccessor (_.edges forall (_.undirected)) should be(Some(2))
      n(4) isPredecessorOf n(1) should be(true)
      validatePath[Int, WUnDiEdge](
        (
          n(1) pathTo n(4)
        ).get,
        List[IntWUnDiParam](1, 1 ~> 3 % 5, 3, 3 ~ 4 % 1, 4))
      validatePath[Int, WUnDiEdge](
        (
          n(1) pathUntil (_.outDegree >= 3)
        ).get,
        List[IntWUnDiParam](1, 1 ~> 3 % 5, 3))
      val spO = n(3) shortestPathTo n(1)
<<<<<<< HEAD
      val sp  = spO.get
      validatePath[Int, WUnDiEdge](sp, List[IntWUnDiParam](3, 3 ~ 4 % 1, 4, 4 ~> 5 % 0, 5, 1 ~ 5 % 3, 1))
      sp.nodes.toList should be(List(3, 4, 5, 1))
      sp.weight should be(4)

      def negWeight(e: g.EdgeT): Double = 5.5f - e.weight
      val spNO                          = n(3) shortestPathTo (n(1), negWeight)
      val spN                           = spNO.get
      validatePath[Int, WUnDiEdge](sp, List[IntWUnDiParam](3, 2 ~ 3 % 2, 2, 1 ~> 2 % 4, 1))
      spN.nodes.toList should be(List(3, 2, 1))
      spN.weight should be(6)

=======
      val sp = spO.get
                                   validatePath[Int,WUnDiEdge](sp,
                                   List[IntWUnDiParam](3, 3~4 %1, 4, 4~>5 %0, 5, 1~5 %3, 1))
      sp.nodes                     .toList should be (List(3, 4, 5, 1))
      sp.weight                    should be (4)
  
      def negWeight(e: g.EdgeT): Double = 5.5f - e.weight
      val spNO = n(3) shortestPathTo (n(1), negWeight)
      val spN = spNO.get
                                   validatePath[Int,WUnDiEdge](sp,
                                   List[IntWUnDiParam](3, 2~3 %2, 2, 1~>2 %4, 1))
      spN.nodes                    .toList should be (List(3, 2, 1))
      spN.weight                   should be (6)
      
>>>>>>> 0a30fc4d
      val pO1 = n(4).withSubgraph(nodes = _ < 4) pathTo n(2)
      validatePath[Int, WUnDiEdge](pO1.get, List[IntWUnDiParam](4, 3 ~ 4 % 1, 3, 2 ~ 3 % 2, 2))
      pO1.map(_.nodes).get.toList should be(List(4, 3, 2))

      val pO2 = n(4).withSubgraph(edges = _.weight != 2) pathTo n(2)
      validatePath[Int, WUnDiEdge](pO2.get, List[IntWUnDiParam](4, 4 ~> 5 % 0, 5, 1 ~ 5 % 3, 1, 1 ~ 2 % 4, 2))
      pO2.map(_.nodes).get.toList should be(List(4, 5, 1, 2))
    }

    def `cycle detection` {
      val g   = Graph(1 ~> 2, 1 ~> 3, 2 ~> 3, 3 ~> 4, 4 ~> 2)
      val fc1 = g.findCycle
      fc1.get.sameElements(List(2, 2 ~> 3, 3, 3 ~> 4, 4, 4 ~> 2, 2)) should be(true)
      val fc2 = (g get 4).findCycle
<<<<<<< HEAD
      fc2.get.sameElements(List(4, 4 ~> 2, 2, 2 ~> 3, 3, 3 ~> 4, 4)) should be(true)
      for {
        c1 <- fc1
        c2 <- fc2
      } yield c1 == c2 should be(false)
      for {
        c1 <- fc1
        c2 <- fc2
      } yield c1 sameAs c2 should be(true)
=======
                                   fc2.get.sameElements(List(
                                   4, 4~>2, 2, 2~>3, 3, 3~>4, 4)) should be (true)
      for {
c1 <- fc1
 c2 <- fc2} yield c1 == c2          should be (false)
      for {
c1 <- fc1
 c2 <- fc2} yield c1 sameAs c2      should be (true)
>>>>>>> 0a30fc4d
    }

    def `ordered traversal` {
      val root = 1
      val g    = Graph(root ~> 4 % 2, root ~> 2 % 5, root ~> 3 % 4, 3 ~> 6 % 4, 3 ~> 5 % 5, 3 ~> 7 % 2)

      def edgeOrdering = g.EdgeOrdering(g.Edge.WeightOrdering.reverse.compare)
      val traverser    = (g get root).outerNodeTraverser.withOrdering(edgeOrdering)

      traverser.toList should be(List(1, 2, 3, 4, 5, 6, 7))
    }

    def `traversers with fluent properties` {
      val g  = Graph(1 ~> 2 % 1, 1 ~> 3 % 2, 2 ~> 3 % 3, 3 ~> 4 % 1)
      val n1 = g get 1
<<<<<<< HEAD

      n1.outerNodeTraverser.sum should be(10)
      g.outerNodeTraverser(n1).sum should be(10)
      n1.outerNodeTraverser.withMaxDepth(1).sum should be(6)

      n1.innerEdgeTraverser.map(_.weight).sum should be(7)

      n1.innerElemTraverser
        .filter {
          case g.InnerNode(n) => n.degree > 1
          case g.InnerEdge(e) => e.weight > 1
        }
        .map {
          case g.InnerNode(n) => n.value
          case g.InnerEdge(e) => e.toOuter
        }
        .toSet should be(Set[Any](1, 2, 3, 1 ~> 3 % 2, 2 ~> 3 % 3))
=======
      
      n1.outerNodeTraverser.sum                 should be (10)
      g.outerNodeTraverser(n1).sum              should be (10)
      n1.outerNodeTraverser.withMaxDepth(1).sum should be (6)
      
      n1.innerEdgeTraverser.map(_.weight).sum   should be (7)
      
      n1.innerElemTraverser.filter {
        case g.InnerNode(n) => n.degree > 1
        case g.InnerEdge(e) => e.weight > 1
      }                            .map {
                                     case g.InnerNode(n) => n.value
                                     case g.InnerEdge(e) => e.toOuter
                                   }.toSet should be (Set[Any](
                                   1, 2, 3, 1~>3 % 2, 2~>3 % 3))
>>>>>>> 0a30fc4d
    }

    def `DownUp traverser` {
      import scala.collection.mutable.ArrayBuffer

      val root      = "A"
      val g         = Graph(root ~> "B1", root ~> "B2")
      val innerRoot = g get root
      val result = (ArrayBuffer.empty[String] /: innerRoot.innerNodeDownUpTraverser) { (buf, param) =>
        param match {
          case (down, node) =>
            if (down) buf += (if (node eq innerRoot) "(" else "[") += node.toString
            else buf += (if (node eq innerRoot) ")" else "]")
        }
      }
<<<<<<< HEAD
      ("" /: result)(_ + _) should (be("(A[B1][B2])") or
        be("(A[B2][B1])"))
=======
      ("" /: result)(_+_) should (be ("(A[B1][B2])") or
                                  be ("(A[B2][B1])"))
>>>>>>> 0a30fc4d
    }

    def `extended traverser` {
      val g = Graph(1 ~> 2, 1 ~> 3, 2 ~> 3, 3 ~> 4, 4 ~> 2)

      import g.ExtendedNodeVisitor
      import scalax.collection.GraphTraversal._

<<<<<<< HEAD
      type ValDepth = (Int, Int)
=======
      type ValDepth = (Int,Int)
>>>>>>> 0a30fc4d
      var info = List.empty[ValDepth]
      (g get 1).innerNodeTraverser.foreach {
        ExtendedNodeVisitor((node, count, depth, informer) => {
          info :+= (node.value, depth)
        })
      }
      info.sortWith(
        (a: ValDepth, b: ValDepth) =>
          a._1 < b._1 ||
            a._1 == b._1 && a._2 < b._2) should be(List((1, 0), (2, 1), (3, 1), (4, 2)))
    }

    def `cycle detection for side effect` {
      val g = Graph(1 ~> 2, 1 ~> 3, 2 ~> 3, 3 ~> 4, 4 ~> 2)

      var center: Option[g.NodeT] = None
      val maybeCycle = (g get 4).findCycle(n =>
        center = center match {
          case s @ Some(c) => if (n.degree > c.degree) Some(n) else s
          case None        => Some(n)
      })
      maybeCycle.get.sameElements(List(2, 2 ~> 3, 3, 3 ~> 4, 4, 4 ~> 2, 2)) should be(true)
      center.get should be(2)
    }
<<<<<<< HEAD

=======
  
>>>>>>> 0a30fc4d
    def `weak component traverser` {
      val componentEdges = {
        def edges(i: Int) = List(i ~> (i + 1), i ~> (i + 2), (i + 1) ~> (i + 2))
        (edges(1), edges(5))
      }
      val disconnected = Graph.from(edges = componentEdges._1 ++ componentEdges._2)
      val sums =
        for (component <- disconnected.componentTraverser())
          yield (0 /: component.nodes)((cum, n) => cum + n.toOuter)
<<<<<<< HEAD
      sums should be(List(6, 18))

      val anyNode = disconnected.nodes.draw(new util.Random)
      anyNode.weakComponent.nodes should have size componentEdges._1.size
    }

    def `strong component traverser` {
      type G = Graph[Symbol, DiEdge]
      val sccExpected: (G, G) = (
        Graph('a ~> 'b, 'b ~> 'c, 'c ~> 'd, 'd ~> 'a, 'd ~> 'e, 'c ~> 'e, 'e ~> 'c),
        Graph('f ~> 'g, 'g ~> 'f, 'g ~> 'h, 'h ~> 'j, 'j ~> 'i, 'i ~> 'g, 'i ~> 'f, 'f ~> 'i)
      )
      val connected = (sccExpected._1 union sccExpected._2) + 'e ~> 'f
      val scc       = connected.strongComponentTraverser().map(_.to(Graph))
      scc.toSet should be(Set(sccExpected._1, sccExpected._2))

=======
      sums should be (List(6, 18))
      
      val anyNode = disconnected.nodes.draw(new util.Random)
      anyNode.weakComponent.nodes should have size componentEdges._1.size
    }
    
    def `strong component traverser` {
      type G = Graph[Symbol,DiEdge]
      val sccExpected: (G, G) = (
          Graph('a ~> 'b, 'b ~> 'c, 'c ~> 'd, 'd ~> 'a, 'd ~> 'e, 'c ~> 'e, 'e ~> 'c),
          Graph('f ~> 'g, 'g ~> 'f, 'g ~> 'h, 'h ~> 'j, 'j ~> 'i, 'i ~> 'g, 'i ~> 'f, 'f ~> 'i)
      )
      val connected = (sccExpected._1 union sccExpected._2) + 'e ~> 'f
      val scc       = connected.strongComponentTraverser().map(_.to(Graph))
      scc.toSet should be (Set(sccExpected._1, sccExpected._2))
      
>>>>>>> 0a30fc4d
      val startAt = sccExpected._2.nodes.head
      startAt.strongComponents should have size 1
      startAt.innerNodeTraverser.strongComponents(_ => ())
    }

    def `path builder` {
      val builder = g.newPathBuilder(n(1))
      builder += n(3) += n(4)
<<<<<<< HEAD
      builder.result.toString should be("Path(1, 1~>3 %5.0, 3, 3~4 %1.0, 4)")

      builder.clear
      builder += n(4) += n(3)
      builder.result.toString should be("Path(1, 1~>3 %5.0, 3)")

      builder.clear
      builder add n(4) should be(false)
=======
      builder.result               .toString should be ("Path(1, 1~>3 %5.0, 3, 3~4 %1.0, 4)")
     
      builder.clear
      builder += n(4) += n(3)
      builder.result               .toString should be ("Path(1, 1~>3 %5.0, 3)")
      
      builder.clear
      builder add n(4)                should be (false)
>>>>>>> 0a30fc4d
    }
  }
}<|MERGE_RESOLUTION|>--- conflicted
+++ resolved
@@ -13,11 +13,7 @@
 import org.junit.runner.RunWith
 
 /** Includes the examples given on [[http://www.scala-graph.org/guides/core-traversing.html
-<<<<<<< HEAD
-  *  Traversing Graphs]].
-=======
   * Traversing Graphs]].
->>>>>>> 0a30fc4d
   */
 @RunWith(classOf[JUnitRunner])
 final class TraversingTest extends RefSpec with Matchers {
@@ -25,65 +21,37 @@
   import scalax.collection.edge.WUnDiEdge
   import scalax.collection.edge.Implicits._
 
-<<<<<<< HEAD
-  private def validatePath[N, E[X] <: EdgeLikeIn[X]](p: Graph[N, E]#Path, sample: List[Param[N, E]]): Unit = {
-    def toN(p: Param[N, E]): N = p match {
-=======
   // format: off
   private def validatePath[N, E[X] <: EdgeLikeIn[X]](p: Graph[N,E]#Path,
                                              sample: List[Param[N,E]]): Unit = {
     def toN(p: Param[N,E]): N = p match {
->>>>>>> 0a30fc4d
       case OuterNode(n) => n
-      case _            => throw new IllegalArgumentException
-    }
-<<<<<<< HEAD
-    p.isValid should be(true)
-    p.startNode == toN(sample.head) should be(true)
-    p.endNode == toN(sample.last) should be(true)
-=======
+      case _ => throw new IllegalArgumentException
+    }
     p.isValid                       should be (true)
     p.startNode == toN(sample.head) should be (true)
     p.endNode   == toN(sample.last) should be (true)
->>>>>>> 0a30fc4d
   }
 
-  type IntWUnDiParam = Param[Int, WUnDiEdge]
-  val g                      = Graph(1 ~ 2 % 4, 2 ~ 3 % 2, 1 ~> 3 % 5, 1 ~ 5 % 3, 3 ~ 5 % 2, 3 ~ 4 % 1, 4 ~> 4 % 1, 4 ~> 5 % 0)
+  type IntWUnDiParam = Param[Int,WUnDiEdge]
+  val g = Graph(1~2 % 4, 2~3 % 2, 1~>3 % 5, 1~5  % 3,
+                3~5 % 2, 3~4 % 1, 4~>4 % 1, 4~>5 % 0)
   def n(outer: Int): g.NodeT = g get outer
 
   object `demonstraiting ` {
     def `traversals for a result` {
-
-      n(1) findSuccessor (_.outDegree > 3) should be(None)
-      n(1) findSuccessor (_.outDegree >= 3) should be(Some(3))
-      n(4) findSuccessor (_.edges forall (_.undirected)) should be(Some(2))
-      n(4) isPredecessorOf n(1) should be(true)
-      validatePath[Int, WUnDiEdge](
-        (
-          n(1) pathTo n(4)
-        ).get,
-        List[IntWUnDiParam](1, 1 ~> 3 % 5, 3, 3 ~ 4 % 1, 4))
-      validatePath[Int, WUnDiEdge](
-        (
-          n(1) pathUntil (_.outDegree >= 3)
-        ).get,
-        List[IntWUnDiParam](1, 1 ~> 3 % 5, 3))
+      
+      n(1) findSuccessor (_.outDegree >  3)              should be (None) 
+      n(1) findSuccessor (_.outDegree >= 3)              should be (Some(3)) 
+      n(4) findSuccessor (_.edges forall (_.undirected)) should be (Some(2))
+      n(4) isPredecessorOf n(1)                          should be (true)
+                                   validatePath[Int,WUnDiEdge]((
+      n(1) pathTo n(4)
+                                   ).get, List[IntWUnDiParam](1, 1~>3 %5, 3, 3~4 %1, 4))
+                                   validatePath[Int,WUnDiEdge]((
+      n(1) pathUntil (_.outDegree >= 3)
+                                   ).get, List[IntWUnDiParam](1, 1~>3 %5, 3))
       val spO = n(3) shortestPathTo n(1)
-<<<<<<< HEAD
-      val sp  = spO.get
-      validatePath[Int, WUnDiEdge](sp, List[IntWUnDiParam](3, 3 ~ 4 % 1, 4, 4 ~> 5 % 0, 5, 1 ~ 5 % 3, 1))
-      sp.nodes.toList should be(List(3, 4, 5, 1))
-      sp.weight should be(4)
-
-      def negWeight(e: g.EdgeT): Double = 5.5f - e.weight
-      val spNO                          = n(3) shortestPathTo (n(1), negWeight)
-      val spN                           = spNO.get
-      validatePath[Int, WUnDiEdge](sp, List[IntWUnDiParam](3, 2 ~ 3 % 2, 2, 1 ~> 2 % 4, 1))
-      spN.nodes.toList should be(List(3, 2, 1))
-      spN.weight should be(6)
-
-=======
       val sp = spO.get
                                    validatePath[Int,WUnDiEdge](sp,
                                    List[IntWUnDiParam](3, 3~4 %1, 4, 4~>5 %0, 5, 1~5 %3, 1))
@@ -98,32 +66,23 @@
       spN.nodes                    .toList should be (List(3, 2, 1))
       spN.weight                   should be (6)
       
->>>>>>> 0a30fc4d
       val pO1 = n(4).withSubgraph(nodes = _ < 4) pathTo n(2)
-      validatePath[Int, WUnDiEdge](pO1.get, List[IntWUnDiParam](4, 3 ~ 4 % 1, 3, 2 ~ 3 % 2, 2))
-      pO1.map(_.nodes).get.toList should be(List(4, 3, 2))
-
+                                   validatePath[Int,WUnDiEdge](pO1.get,
+                                   List[IntWUnDiParam](4, 3~4 %1, 3, 2~3 %2, 2))
+      pO1.map(_.nodes)             .get.toList should be (List(4, 3, 2)) 
+      
       val pO2 = n(4).withSubgraph(edges = _.weight != 2) pathTo n(2)
-      validatePath[Int, WUnDiEdge](pO2.get, List[IntWUnDiParam](4, 4 ~> 5 % 0, 5, 1 ~ 5 % 3, 1, 1 ~ 2 % 4, 2))
-      pO2.map(_.nodes).get.toList should be(List(4, 5, 1, 2))
-    }
-
+                                   validatePath[Int,WUnDiEdge](pO2.get,
+                                   List[IntWUnDiParam](4, 4~>5 %0, 5, 1~5 %3, 1, 1~2 %4, 2))
+      pO2.map(_.nodes)             .get.toList should be (List(4, 5, 1, 2)) 
+    }
+  
     def `cycle detection` {
-      val g   = Graph(1 ~> 2, 1 ~> 3, 2 ~> 3, 3 ~> 4, 4 ~> 2)
+      val g = Graph(1~>2, 1~>3, 2~>3, 3~>4, 4~>2)
       val fc1 = g.findCycle
-      fc1.get.sameElements(List(2, 2 ~> 3, 3, 3 ~> 4, 4, 4 ~> 2, 2)) should be(true)
+                                   fc1.get.sameElements(List(
+                                   2, 2~>3, 3, 3~>4, 4, 4~>2, 2)) should be (true)
       val fc2 = (g get 4).findCycle
-<<<<<<< HEAD
-      fc2.get.sameElements(List(4, 4 ~> 2, 2, 2 ~> 3, 3, 3 ~> 4, 4)) should be(true)
-      for {
-        c1 <- fc1
-        c2 <- fc2
-      } yield c1 == c2 should be(false)
-      for {
-        c1 <- fc1
-        c2 <- fc2
-      } yield c1 sameAs c2 should be(true)
-=======
                                    fc2.get.sameElements(List(
                                    4, 4~>2, 2, 2~>3, 3, 3~>4, 4)) should be (true)
       for {
@@ -132,41 +91,22 @@
       for {
 c1 <- fc1
  c2 <- fc2} yield c1 sameAs c2      should be (true)
->>>>>>> 0a30fc4d
-    }
-
+    }
+    
     def `ordered traversal` {
       val root = 1
-      val g    = Graph(root ~> 4 % 2, root ~> 2 % 5, root ~> 3 % 4, 3 ~> 6 % 4, 3 ~> 5 % 5, 3 ~> 7 % 2)
-
+      val g = Graph(root~>4 % 2, root~>2 % 5, root~>3 % 4,
+                       3~>6 % 4,    3~>5 % 5,    3~>7 % 2)
+      
       def edgeOrdering = g.EdgeOrdering(g.Edge.WeightOrdering.reverse.compare)
-      val traverser    = (g get root).outerNodeTraverser.withOrdering(edgeOrdering)
-
-      traverser.toList should be(List(1, 2, 3, 4, 5, 6, 7))
-    }
-
+      val traverser = (g get root).outerNodeTraverser.withOrdering(edgeOrdering)
+       
+      traverser.toList             should be (List(1,2,3,4,5,6,7))
+    }
+    
     def `traversers with fluent properties` {
-      val g  = Graph(1 ~> 2 % 1, 1 ~> 3 % 2, 2 ~> 3 % 3, 3 ~> 4 % 1)
+      val g = Graph(1~>2 % 1, 1~>3 % 2, 2~>3 % 3, 3~>4 % 1)
       val n1 = g get 1
-<<<<<<< HEAD
-
-      n1.outerNodeTraverser.sum should be(10)
-      g.outerNodeTraverser(n1).sum should be(10)
-      n1.outerNodeTraverser.withMaxDepth(1).sum should be(6)
-
-      n1.innerEdgeTraverser.map(_.weight).sum should be(7)
-
-      n1.innerElemTraverser
-        .filter {
-          case g.InnerNode(n) => n.degree > 1
-          case g.InnerEdge(e) => e.weight > 1
-        }
-        .map {
-          case g.InnerNode(n) => n.value
-          case g.InnerEdge(e) => e.toOuter
-        }
-        .toSet should be(Set[Any](1, 2, 3, 1 ~> 3 % 2, 2 ~> 3 % 3))
-=======
       
       n1.outerNodeTraverser.sum                 should be (10)
       g.outerNodeTraverser(n1).sum              should be (10)
@@ -182,71 +122,57 @@
                                      case g.InnerEdge(e) => e.toOuter
                                    }.toSet should be (Set[Any](
                                    1, 2, 3, 1~>3 % 2, 2~>3 % 3))
->>>>>>> 0a30fc4d
-    }
-
+    }
+    
     def `DownUp traverser` {
       import scala.collection.mutable.ArrayBuffer
-
-      val root      = "A"
-      val g         = Graph(root ~> "B1", root ~> "B2")
+  
+      val root = "A"
+      val g = Graph(root~>"B1", root~>"B2")
       val innerRoot = g get root
-      val result = (ArrayBuffer.empty[String] /: innerRoot.innerNodeDownUpTraverser) { (buf, param) =>
-        param match {
-          case (down, node) =>
-            if (down) buf += (if (node eq innerRoot) "(" else "[") += node.toString
-            else buf += (if (node eq innerRoot) ")" else "]")
-        }
+      val result = (ArrayBuffer.empty[String] /: innerRoot.innerNodeDownUpTraverser) {
+          (buf, param) => param match {
+            case (down, node) => 
+              if (down) buf += (if (node eq innerRoot) "(" else "[") += node.toString
+              else      buf += (if (node eq innerRoot) ")" else "]")
+          }
       }
-<<<<<<< HEAD
-      ("" /: result)(_ + _) should (be("(A[B1][B2])") or
-        be("(A[B2][B1])"))
-=======
       ("" /: result)(_+_) should (be ("(A[B1][B2])") or
                                   be ("(A[B2][B1])"))
->>>>>>> 0a30fc4d
-    }
-
+    }
+  
     def `extended traverser` {
       val g = Graph(1 ~> 2, 1 ~> 3, 2 ~> 3, 3 ~> 4, 4 ~> 2)
-
+  
       import g.ExtendedNodeVisitor
       import scalax.collection.GraphTraversal._
 
-<<<<<<< HEAD
-      type ValDepth = (Int, Int)
-=======
       type ValDepth = (Int,Int)
->>>>>>> 0a30fc4d
       var info = List.empty[ValDepth]
       (g get 1).innerNodeTraverser.foreach {
         ExtendedNodeVisitor((node, count, depth, informer) => {
           info :+= (node.value, depth)
         })
       }
-      info.sortWith(
-        (a: ValDepth, b: ValDepth) =>
-          a._1 < b._1 ||
-            a._1 == b._1 && a._2 < b._2) should be(List((1, 0), (2, 1), (3, 1), (4, 2)))
-    }
-
+      info.sortWith((a: ValDepth, b: ValDepth) =>
+        a._1  < b._1 ||
+        a._1 == b._1 && a._2 < b._2) should be (List((1,0), (2,1), (3,1), (4,2)))    
+    }
+    
     def `cycle detection for side effect` {
-      val g = Graph(1 ~> 2, 1 ~> 3, 2 ~> 3, 3 ~> 4, 4 ~> 2)
-
+      val g = Graph(1~>2, 1~>3, 2~>3, 3~>4, 4~>2)
+      
       var center: Option[g.NodeT] = None
-      val maybeCycle = (g get 4).findCycle(n =>
+      val maybeCycle = (g get 4).findCycle( n =>
         center = center match {
           case s @ Some(c) => if (n.degree > c.degree) Some(n) else s
           case None        => Some(n)
-      })
-      maybeCycle.get.sameElements(List(2, 2 ~> 3, 3, 3 ~> 4, 4, 4 ~> 2, 2)) should be(true)
-      center.get should be(2)
-    }
-<<<<<<< HEAD
-
-=======
-  
->>>>>>> 0a30fc4d
+        }
+      )
+      maybeCycle.get.sameElements(List(2, 2~>3, 3, 3~>4, 4, 4~>2, 2)) should be (true)
+      center.get should be (2)
+    }
+  
     def `weak component traverser` {
       val componentEdges = {
         def edges(i: Int) = List(i ~> (i + 1), i ~> (i + 2), (i + 1) ~> (i + 2))
@@ -256,24 +182,6 @@
       val sums =
         for (component <- disconnected.componentTraverser())
           yield (0 /: component.nodes)((cum, n) => cum + n.toOuter)
-<<<<<<< HEAD
-      sums should be(List(6, 18))
-
-      val anyNode = disconnected.nodes.draw(new util.Random)
-      anyNode.weakComponent.nodes should have size componentEdges._1.size
-    }
-
-    def `strong component traverser` {
-      type G = Graph[Symbol, DiEdge]
-      val sccExpected: (G, G) = (
-        Graph('a ~> 'b, 'b ~> 'c, 'c ~> 'd, 'd ~> 'a, 'd ~> 'e, 'c ~> 'e, 'e ~> 'c),
-        Graph('f ~> 'g, 'g ~> 'f, 'g ~> 'h, 'h ~> 'j, 'j ~> 'i, 'i ~> 'g, 'i ~> 'f, 'f ~> 'i)
-      )
-      val connected = (sccExpected._1 union sccExpected._2) + 'e ~> 'f
-      val scc       = connected.strongComponentTraverser().map(_.to(Graph))
-      scc.toSet should be(Set(sccExpected._1, sccExpected._2))
-
-=======
       sums should be (List(6, 18))
       
       val anyNode = disconnected.nodes.draw(new util.Random)
@@ -290,7 +198,6 @@
       val scc       = connected.strongComponentTraverser().map(_.to(Graph))
       scc.toSet should be (Set(sccExpected._1, sccExpected._2))
       
->>>>>>> 0a30fc4d
       val startAt = sccExpected._2.nodes.head
       startAt.strongComponents should have size 1
       startAt.innerNodeTraverser.strongComponents(_ => ())
@@ -299,16 +206,6 @@
     def `path builder` {
       val builder = g.newPathBuilder(n(1))
       builder += n(3) += n(4)
-<<<<<<< HEAD
-      builder.result.toString should be("Path(1, 1~>3 %5.0, 3, 3~4 %1.0, 4)")
-
-      builder.clear
-      builder += n(4) += n(3)
-      builder.result.toString should be("Path(1, 1~>3 %5.0, 3)")
-
-      builder.clear
-      builder add n(4) should be(false)
-=======
       builder.result               .toString should be ("Path(1, 1~>3 %5.0, 3, 3~4 %1.0, 4)")
      
       builder.clear
@@ -317,7 +214,6 @@
       
       builder.clear
       builder add n(4)                should be (false)
->>>>>>> 0a30fc4d
     }
   }
 }