package demo

import scalax.collection.GraphPredef._
import scalax.collection.GraphEdge._
import scalax.collection.Graph

import org.scalatest.Matchers
import org.scalatest.refspec.RefSpec

/** Includes the examples given on [[http://www.scala-graph.org/guides/core-customizing.html
  *  Customizing Graphs]].
  */
class CustomizingTest extends RefSpec with Matchers {

  object `demonstraiting how to` {

    def `enrich graphs`: Unit = {
<<<<<<< HEAD
      implicit class ExtGraph[N, E[X] <: EdgeLikeIn[X]](protected val g: Graph[N, E]) {
=======
      implicit class ExtGraph[N, E[+X] <: EdgeLikeIn[X]](protected val g: Graph[N, E]) {
>>>>>>> 8f8811e6
        def foo: String = "foo"
      }
      val g           = Graph(1 ~ 2)
      val foo: String = g.foo
    }

    def `enrich inner nodes`: Unit = {
<<<<<<< HEAD
      implicit class ExtGraphNode[N, E[X] <: EdgeLikeIn[X]](node_ : Graph[N, E]#NodeT) {
=======
      implicit class ExtGraphNode[N, E[+X] <: EdgeLikeIn[X]](node_ : Graph[N, E]#NodeT) {
>>>>>>> 8f8811e6
        protected type NodeT = graph.NodeT
        protected val graph       = node_.containingGraph
        protected val node: NodeT = node_.asInstanceOf[NodeT]

        def foo: String = this.toString + "bar"
      }
      val n = Graph(1 ~ 2).nodes.headOption
      n map (_.foo)
    }

    def `work with a custom edge`: Unit = {
      case class Airport(code: String) {
        override def toString: String = code // without Airport-prefix
      }
      val (ham, ny) = (Airport("HAM"), Airport("JFK"))

<<<<<<< HEAD
      class Flight[N](nodes: Product, val flightNo: String)
=======
      class Flight[+N](nodes: Product, val flightNo: String)
>>>>>>> 8f8811e6
          extends DiEdge[N](nodes)
          with ExtendedKey[N]
          with EdgeCopy[Flight]
          with OuterEdge[N, Flight] {

        def keyAttributes = Seq(flightNo)
        override def copy[NN](newNodes: Product) =
          new Flight[NN](newNodes, flightNo)
      }
      object Flight {
        def apply(from: Airport, to: Airport, no: String) =
          new Flight[Airport](NodeProduct(from, to), no)
        def unapply(e: Flight[Airport]): Option[(Airport, Airport, String)] =
          if (e eq null) None else Some(e.from, e.to, e.flightNo)
      }

      implicit class FlightAssoc[A <: Airport](val e: DiEdge[A]) {
        @inline def ##(flightNo: String) = new Flight[A](e.nodes, flightNo) with OuterEdge[A, Flight]
      }

      val flight = ham ~> ny ## "007"
      val g2     = Graph(flight)
    }
  }
}<|MERGE_RESOLUTION|>--- conflicted
+++ resolved
@@ -15,11 +15,7 @@
   object `demonstraiting how to` {
 
     def `enrich graphs`: Unit = {
-<<<<<<< HEAD
-      implicit class ExtGraph[N, E[X] <: EdgeLikeIn[X]](protected val g: Graph[N, E]) {
-=======
       implicit class ExtGraph[N, E[+X] <: EdgeLikeIn[X]](protected val g: Graph[N, E]) {
->>>>>>> 8f8811e6
         def foo: String = "foo"
       }
       val g           = Graph(1 ~ 2)
@@ -27,11 +23,7 @@
     }
 
     def `enrich inner nodes`: Unit = {
-<<<<<<< HEAD
-      implicit class ExtGraphNode[N, E[X] <: EdgeLikeIn[X]](node_ : Graph[N, E]#NodeT) {
-=======
       implicit class ExtGraphNode[N, E[+X] <: EdgeLikeIn[X]](node_ : Graph[N, E]#NodeT) {
->>>>>>> 8f8811e6
         protected type NodeT = graph.NodeT
         protected val graph       = node_.containingGraph
         protected val node: NodeT = node_.asInstanceOf[NodeT]
@@ -48,11 +40,7 @@
       }
       val (ham, ny) = (Airport("HAM"), Airport("JFK"))
 
-<<<<<<< HEAD
-      class Flight[N](nodes: Product, val flightNo: String)
-=======
       class Flight[+N](nodes: Product, val flightNo: String)
->>>>>>> 8f8811e6
           extends DiEdge[N](nodes)
           with ExtendedKey[N]
           with EdgeCopy[Flight]
