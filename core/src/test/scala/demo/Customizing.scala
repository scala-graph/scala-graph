--- conflicted
+++ resolved
@@ -27,7 +27,6 @@
       val g           = Graph(1 ~ 2)
       val foo: String = g.foo
     }
-<<<<<<< HEAD
 
     def `enrich inner nodes`: Unit = {
       implicit class ExtGraphNode[N, E[X] <: EdgeLikeIn[X]](node_ : Graph[N, E]#NodeT) {
@@ -35,15 +34,6 @@
         protected val graph       = node_.containingGraph
         protected val node: NodeT = node_.asInstanceOf[NodeT]
 
-=======
-
-    def `enrich inner nodes`: Unit = {
-      implicit class ExtGraphNode[N, E[X] <: EdgeLikeIn[X]](node_ : Graph[N, E]#NodeT) {
-        protected type NodeT = graph.NodeT
-        protected val graph       = node_.containingGraph
-        protected val node: NodeT = node_.asInstanceOf[NodeT]
-
->>>>>>> 0a30fc4d
         def foo: String = this.toString + "bar"
       }
       val n = Graph(1 ~ 2).nodes.headOption
@@ -72,15 +62,9 @@
         def unapply(e: Flight[Airport]): Option[(Airport, Airport, String)] =
           if (e eq null) None else Some(e.from, e.to, e.flightNo)
       }
-<<<<<<< HEAD
-      implicit class FlightAssoc[A <: Airport](val e: DiEdge[A]) {
-        @inline def ##(flightNo: String) =
-          new Flight[A](e.nodes, flightNo) with OuterEdge[A, Flight]
-=======
 
       implicit class FlightAssoc[A <: Airport](val e: DiEdge[A]) {
         @inline def ##(flightNo: String) = new Flight[A](e.nodes, flightNo) with OuterEdge[A, Flight]
->>>>>>> 0a30fc4d
       }
 
       val flight = ham ~> ny ## "007"
