package demo

import scala.collection.SortedSet

import scalax.collection.GraphPredef._
import scalax.collection.GraphEdge._
import scalax.collection.Graph
import scalax.collection.mutable

import org.scalatest.refspec.RefSpec
import org.scalatest.Matchers

/** Includes the examples given on [[http://www.scala-graph.org/guides/core-operations.html
  *  Graph Operations]].
  */
final class EditingTest extends RefSpec with Matchers {

  object `demonstraiting ` {
    def `iterating ` : Unit = {
      val g = Graph(2 ~ 3, 3 ~ 1)
      g mkString "," shouldBe "1,2,3,2~3,3~1"
      g.nodes mkString "-" shouldBe "1-2-3"
      g.edges mkString " " shouldBe "2~3 3~1"
    }
    def `looking up`: Unit = {
      val g = Graph(1 ~ 2)
      g find 1 shouldBe Some(1) // Option[g.NodeT]
      g find 3 shouldBe None    // Option[g.NodeT]
      g get 1 shouldBe 1        // g.NodeT = 1
      a[NoSuchElementException] should be thrownBy {
        g get 3
      }
      g find 1 ~ 2 shouldBe Some(1 ~ 2)                 // Option[g.EdgeT]
      g find (g.having(node = _ == 1)) shouldBe Some(1) // Option[Param[Int,UnDiEdge]]
      val h = mutable.Graph.empty[Int, UnDiEdge] ++ g
      h addAndGet 5 shouldBe 5 // g.NodeT
    }
    def `equality ` : Unit = {
      val g = Graph(1 ~ 2)
      (g get 1) == 1 shouldBe true
      (g get 1 ~ 2) == 2 ~ 1 shouldBe true
      (g get 1 ~ 2) eq 2 ~ 1 shouldBe false
      (g get 1 ~ 2) == 2 ~ 2 shouldBe false
    }
    def `adding ` : Unit = {
      val g = Graph(1, 2 ~ 3) // immutable or mutable
      g + 1 shouldBe g
      g + 0 shouldBe Graph(0, 1, 2, 3, 2 ~ 3)
//    g + 1.2                          // error: overloaded method...
      g + 0 ~ 1 shouldBe Graph(0, 1, 2, 3, 0 ~ 1, 2 ~ 3)
      g ++ List(1 ~ 2, 2 ~ 3) shouldBe Graph(1, 2, 3, 1 ~ 2, 2 ~ 3)
      g ++ List[Param[Int, UnDiEdge]](1 ~ 2, 2 ~ 3, 0) shouldBe Graph(0, 1, 2, 3, 1 ~ 2, 2 ~ 3)
      g - 0 shouldBe g
      g - 1 shouldBe Graph(2, 3, 2 ~ 3)
      g - 2 shouldBe Graph(1, 3)
      g minusIsolated 2 shouldBe g
      g - 2 ~ 3 shouldBe Graph(1, 2, 3)
      g -! 2 ~ 3 shouldBe Graph(1)
      g -- List[Param[Int, UnDiEdge]](2, 3 ~ 3) shouldBe Graph(1, 3)
      def h = mutable.Graph.empty[Int, UnDiEdge] ++ g
      (h += 0) shouldBe Graph(0, 1, 2, 3, 2 ~ 3)
      (h += (3 ~> 1)) shouldBe Graph(1, 2, 3, 2 ~ 3, 3 ~> 1)
      implicit val factory = scalax.collection.edge.LDiEdge
      h.addLEdge(3, 4)('red) shouldBe true
    }
    def `union ` : Unit = {
      val g = mutable.Graph(1 ~ 2, 2 ~ 3, 2 ~ 4, 3 ~ 5, 4 ~ 5)
      val h = Graph(3 ~ 4, 3 ~ 5, 4 ~ 6, 5 ~ 6)
      g union h shouldBe Graph(1 ~ 2, 2 ~ 3, 2 ~ 4, 3 ~ 5, 4 ~ 5, 3 ~ 4, 4 ~ 6, 5 ~ 6)
      g diff h shouldBe Graph(1 ~ 2)
      g intersect h shouldBe Graph(4, 3 ~ 5)
      (g &= h) shouldBe Graph(4, 3 ~ 5)
    }
    def `endpoints ` : Unit = {
      val uE = 3 ~ 4 // UnDiEdge[Int]
      uE._1 * uE._2 shouldBe 12
      uE.product shouldBe 12
      (uE match {
        case n ~ m => n * m
      }) shouldBe 12
      val dE = 1 ~> 2 // DiEdge[Int]
      dE.source - dE.target shouldBe -1
      uE.arity == dE.arity shouldBe true
      (dE match {
        case s ~> t => s - t
      }) shouldBe -1
      val hE = 1 ~ 2 ~ 11 ~ 12 // HyperEdge[Int]
      hE._n(hE.arity - 1) shouldBe 12
      hE.sum shouldBe 26
    }
    def `edge patterns`: Unit = {
      import scalax.collection.edge.Implicits._
      val g = Graph((1 ~+> 2)("A"), (1 ~+> 1)("AB"))

      import scalax.collection.edge.LBase._
      object StringLabel extends LEdgeImplicits[String]

      (0 /: g.edges)((sum, e) =>
        e.edge match {
          case s :~> t + (l: String) if l contains 'A' =>
            sum + s.outDegree + t.outDegree
      }) shouldBe 6
    }
    def `neighbors ` : Unit = {
      val g                                = Graph(0, 1 ~ 3, 3 ~> 2)
      def n(outer: Int): g.NodeT           = g get outer
      def e(outer: UnDiEdge[Int]): g.EdgeT = g get outer
      n(0).diSuccessors shouldBe Set.empty[g.NodeT]
      n(2).diSuccessors.isEmpty shouldBe true
      n(3).diSuccessors shouldBe Set(n(1), n(2))
      n(3).diPredecessors shouldBe Set(n(1))
      n(2).incoming shouldBe Set(e(3 ~> 2))
      (n(3) ~>? n(2)) shouldBe Some(e(3 ~> 2))
    }
    def `querying ` : Unit = {
      val g                      = Graph(2 ~> 3, 3 ~ 1, 5)
      def n(outer: Int): g.NodeT = g get outer
      g.nodes filter (_ > 2) shouldBe Set(n(5), n(3))
      g.nodes filter (_.degree > 1) shouldBe Set(n(3))
      g.edges filter (_ contains 4) shouldBe 'empty
      g filter ((i: Int) => i >= 2) shouldBe Graph(2, 3, 5, 2 ~> 3)
      g filter g.having(node = _ >= 2) shouldBe Graph(2, 3, 5, 2 ~> 3)
      g filter g.having(edge = _.directed) shouldBe Graph(2, 3, 2 ~> 3)
      g count g.having(node = _ >= 3, edge = _.directed) shouldBe 3
    }
    def `measuring ` : Unit = {
      import scalax.collection.edge.Implicits._
      val g = Graph(1 ~ 2 % 4, 2 ~ 3 % 2, 1 ~> 3 % 5, 1 ~ 5 % 3, 3 ~ 5 % 2, 3 ~ 4 % 1, 4 ~> 4 % 1, 4 ~> 5 % 0)
      g.order shouldBe 5
      g.graphSize shouldBe 8
      g.size shouldBe 13
      g.totalDegree shouldBe 16
      g.degreeSet shouldBe SortedSet(4, 3, 2)
      g.degreeNodeSeq(g.InDegree) shouldBe List((4, 3), (3, 5), (2, 1), (2, 2), (2, 4))
<<<<<<< HEAD
      g.degreeNodesMap shouldBe Map(2                       -> Set(2), 3 -> Set(5, 1), 4 -> Set(3, 4))
      g.degreeNodesMap(degreeFilter = _ > 3) shouldBe Map(4 -> Set(3, 4))
      ()
=======
      g.degreeNodesMap should contain only (2                       -> Set(2), 3 -> Set(5, 1), 4 -> Set(3, 4))
      g.degreeNodesMap(degreeFilter = _ > 3) should contain only (4 -> Set(3, 4))
>>>>>>> 8f8811e6
    }
    def `classifying ` : Unit = {
      val g = Graph(1, 2 ~> 3)
      g.isConnected shouldBe false
      (g + 2 ~> 1).isConnected shouldBe true
      (g get 2).findConnected(_ == 3) shouldBe Some(3)
      g.isCyclic shouldBe false
      (g + 3 ~> 2).isCyclic shouldBe true
      g.isComplete shouldBe false
      (g ++ List(1 ~> 2, 1 ~> 3, 2 ~> 1, 3 ~> 1, 3 ~> 2)).isComplete shouldBe true
      g.isDirected shouldBe true
      g.isHyper shouldBe false
      g.isMulti shouldBe false
    }
  }
}<|MERGE_RESOLUTION|>--- conflicted
+++ resolved
@@ -132,14 +132,8 @@
       g.totalDegree shouldBe 16
       g.degreeSet shouldBe SortedSet(4, 3, 2)
       g.degreeNodeSeq(g.InDegree) shouldBe List((4, 3), (3, 5), (2, 1), (2, 2), (2, 4))
-<<<<<<< HEAD
-      g.degreeNodesMap shouldBe Map(2                       -> Set(2), 3 -> Set(5, 1), 4 -> Set(3, 4))
-      g.degreeNodesMap(degreeFilter = _ > 3) shouldBe Map(4 -> Set(3, 4))
-      ()
-=======
       g.degreeNodesMap should contain only (2                       -> Set(2), 3 -> Set(5, 1), 4 -> Set(3, 4))
       g.degreeNodesMap(degreeFilter = _ > 3) should contain only (4 -> Set(3, 4))
->>>>>>> 8f8811e6
     }
     def `classifying ` : Unit = {
       val g = Graph(1, 2 ~> 3)
