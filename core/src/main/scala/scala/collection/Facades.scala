--- conflicted
+++ resolved
@@ -21,32 +21,10 @@
   def length: Int = i.size
 }
 
-<<<<<<< HEAD
-/** Wraps the [[scala.collection.Traversable Traversable]] `t` to a [[scala.collection.immutable.Set Set]].
-  *  It aims at efficiently creating a set in case the caller ensures that all elements in `t` are unique.
-  *  `+` and `-` are O(N) returning [[scala.collection.immutable.Set]].
-  *
-  * @param t the underlying `Traversable` with unique elements.
-  */
-class SetFacade[A](t: Traversable[A]) extends immutable.Set[A] {
-  def contains(elem: A)           = t exists (_ == elem)
-  final def iterator: Iterator[A] = t.toIterator
-  final def -(elem: A)            = t.toSet - elem
-  final def +(elem: A)            = t.toSet + elem
-
-  final override def size: Int = t.size
-  // avoids IterableLike's foreach that is based on iterator
-  final override def foreach[U](f: (A) => U): Unit = t foreach f
-}
-
-/** Wraps the [[scala.collection.Traversable Traversable]] `t` to a [[scala.collection.immutable.Set Set]] utilizing reference equality.
-  *  It aims at efficiently creating a set in case the caller ensures that all elements in `t` are unique.
-=======
 /** Wraps the [[scala.collection.Iterable Iterable]] `i` to a
   *  [[scala.collection.immutable.Set Set]] utilizing reference equality.
   *  It aims at efficiently creating a set in case the caller ensures that
   *  all elements in `i` are unique.
->>>>>>> 8f8811e6
   *  `+` and `-` are O(N) returning [[scala.collection.immutable.Set]].
   *
   * @param i the underlying `Iterable` with unique elements.
