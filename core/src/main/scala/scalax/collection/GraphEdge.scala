package scalax.collection

<<<<<<< HEAD
import language.higherKinds
import scala.annotation.{switch, tailrec}
=======
import scala.annotation.{switch, tailrec}
import scala.collection.AbstractIterator
>>>>>>> 8f8811e6

import GraphPredef.OuterEdge
import edge.LBase.LEdge

/** Container for basic edge types to be used in the context of `Graph`.
  * You will usually simply import all its members along with the members of Param:
  * {{{
  * import scalax.collection.GraphPredef._, scalax.collection.GraphEdge,_
  * }}}
  * @define SHORTCUT Allows to replace the edge object with it's shortcut like
  * @define ORDIHYPER or the source/target ends of a directed hyperedge
  * @define BAG bag that is an unordered collection of nodes with duplicates allowed
  * @author Peter Empen
  */
object GraphEdge {

  /** Template for Edges in a Graph.
    *
    * Implementation note: Irrespective of the containing `Graph` all library-provided Edges
    * are immutable.
    *
    * @tparam N the user type of the nodes (ends) of this edge.
    * @define CalledByValidate This function is called on every edge-instantiation
    *         by `validate` that throws EdgeException if this method returns `false`.
    * @define ISAT In case this edge is undirected this method maps to `isAt`
    * @author Peter Empen
    */
  sealed trait EdgeLike[+N] extends Iterable[N] with Eq with Serializable {

    /** The end nodes joined by this edge.
      *
      * Nodes will typically be represented by Tuples. Alternatively subclasses of `Iterable`
      * implementing Product, such as List, may also be used.
      * In the latter case be aware of higher memory footprint.
      */
    def nodes: Product

    /** Iterator for the nodes (end-points) of this edge.
      */
    def iterator: Iterator[N]

    /** Sequence of the end points of this edge.
      */
    def nodeSeq: Seq[N] = iterator.toSeq

    /** The first node. Same as _n(0).
      */
    @inline final def _1: N = nodes.productElement(0).asInstanceOf[N]

    /** The second node. Same as _n(1).
      */
    def _2: N = nodes match {
      case i: Iterable[N] => i.drop(1).head
      case p: Product     => nodes.productElement(1).asInstanceOf[N]
    }

    /** The n'th node with 0 <= n < arity.
      */
    def _n(n: Int): N = (n: @scala.annotation.switch) match {
      case 0 => _1
      case 1 => _2
      case _ => {
        if (n < 0 || n >= arity) throw new IndexOutOfBoundsException
        nodes match {
          case i: Iterable[N] => i.drop(n).head
          case p: Product     => nodes.productElement(n).asInstanceOf[N]
        }
      }
    }

    /** Number of nodes linked by this Edge. At least two nodes are linked. In case of
      * a hook, the two nodes are identical. Hyperedges may link more than two nodes.
      */
    final def arity = nodes match {
      case i: Iterable[N] => i.size
      case p: Product     => nodes.productArity
    }

    /** A function to determine whether the `arity` of the passed `Product`
      * of nodes (that is the number of edge ends) is valid.
      * $CalledByValidate
      */
    protected def isValidArity(size: Int): Boolean

    /** This method may be overridden to enforce additional validation at edge
      * creation time. Be careful to call `super.isValidCustom` when overriding.
      * $CalledByValidate
      */
    protected def isValidCustom                 = true
    protected def isValidCustomExceptionMessage = "Custom validation failed: " + toString
    protected class EdgeException(val msg: String) extends Exception

    /** Performs basic, inevitable edge validation. Among others, ensures
      * that `nodes ne null` and no edge end `eq null`.
      *
      * This validation method must be called in the constructor of any edge class
      * that directly extends or mixes in `EdgeLike`. To perform additional custom
      * validation `isValidCustom` is to be overridden.
      *
      *  @throws EdgeException if any of the basic validations or of eventually
      *  supplied additional validations fails.
      */
    final protected def validate {
      nodes match {
        case r: AnyRef if r eq null =>
          throw new EdgeException(s"null node in: $toString")
        case _ =>
      }
      val ar = arity
      if (!(ar >= 2 && isValidArity(ar)))
        throw new EdgeException("Invalid arity: " + ar + ": " + toString)
      if (!isValidCustom)
        throw new EdgeException(isValidCustomExceptionMessage)
    }

    /** `true` if this edge is directed. */
    def directed = false

    /** Same as `directed`. */
    @inline final def isDirected = directed

    /** `true` if this edge is undirected. */
    @inline final def undirected = !directed

    /** Same as `undirected`. */
    @inline final def isUndirected = undirected

    /** `true` if this is a hyperedge that is it may have more than two ends. */
    def isHyperEdge = true

    /** `true` if this edge has exactly two ends. */
    @inline final def nonHyperEdge = !isHyperEdge

    /** `true` if this edge produces a self-loop.
      * In case of a non-hyperedge, a loop is given if the incident nodes are equal.
      * In case of a directed hyperedge, a loop is given if the source is equal to
      * any of the targets.
      * In case of an undirected hyperedge, a loop is given if any pair of incident
      * nodes has equal nodes.
      */
    def isLooping = if (arity == 2) _1 == _2
    else if (directed) iterator.drop(1) exists (_ == _1)
    else (MSet() ++= iterator).size < arity

    /** Same as `! looping`. */
    final def nonLooping = !isLooping

    /** The weight of this edge with a default of 1.
      *
      * Note that `weight` is normally not part of the edge key (hashCode). As a result,
      * edges with different weights connecting the same nodes will be evaluated as equal
      * and thus added once and only once to the graph.
      * In case you need multi-edges based on different weights
      * you should either make use of a predefined key-weighted edge type such as `WDiEdge`
      * or define a custom edge class that mixes in `ExtendedKey` and adds `weight` to
      * `keyAttributes`.
      */
    def weight: Double = 1

    /** The label of this edge. If `Graph`'s edge type parameter has been inferred or set
      * to a labeled edge type all contained edges are labeled. Otherwise you should
      * assert, for instance by calling `isLabeled`, that the edge instance is labeled
      * before calling this method.
      *
      * Note that `label` is normally not part of the edge key (hashCode). As a result,
      * edges with different labels connecting the same nodes will be evaluated as equal
      * and thus added once and only once to the graph.
      * In case you need multi-edges based on different labels
      * you should either make use of a predefined key-labeled edge type such as `LDiEdge`
      * or define a custom edge class that mixes in `ExtendedKey` and adds `label` to
      * `keyAttributes`.
      *
      * @throws UnsupportedOperationException if the edge is non-labeled.
      */
    def label: Any =
      throw new UnsupportedOperationException("Call of label for a non-labeled edge.")

    /** `true` if this edge is labeled. See also `label`. */
    def isLabeled = this.isInstanceOf[LEdge[N]]

    /** Same as `isAt`. */
    @inline final def contains[M >: N](node: M): Boolean = isAt(node)

    /** `true` if `node` is incident with this edge. */
    def isAt[M >: N](node: M): Boolean

    /** `true` if any end of this edge fulfills `pred`. */
    def isAt(pred: N => Boolean): Boolean

    /** `true` if `node` is a source of this edge. $ISAT. */
    def hasSource[M >: N](node: M): Boolean

    /** `true` if any source end of this edge fulfills `pred`. */
    def hasSource(pred: N => Boolean): Boolean

    /** `true` if `node` is a target of this edge. $ISAT. */
    def hasTarget[M >: N](node: M): Boolean

    /** `true` if any target end of this edge fulfills `pred`. */
    def hasTarget(pred: N => Boolean): Boolean

<<<<<<< HEAD
    /** Applies `f` to all source ends of this edge without new memory allocation. */
    def withSources[U](f: N => U): Unit

    /** All source ends of this edge. */
    def sources: Traversable[N] = new Traversable[N] {
      def foreach[U](f: N => U): Unit = withSources(f)
    }

    /** Applies `f` to the target ends of this edge without new memory allocation. */
    def withTargets[U](f: N => U): Unit

    /** All target ends of this edge. */
    def targets: Traversable[N] = new Traversable[N] {
      def foreach[U](f: N => U): Unit = withTargets(f)
    }
=======
    /** Applies `f` to all source ends of this edge without any memory allocation. */
    def withSources[U](f: N => U): Unit

    /** All source ends of this edge. */
    def sources: Iterable[N]

    /** Applies `f` to the target ends of this edge without any memory allocation. */
    def withTargets[U](f: N => U): Unit

    /** All target ends of this edge. */
    def targets: Iterable[N]
>>>>>>> 8f8811e6

    /** `true` if<br />
      *  a) both `n1` and `n2` are at this edge for an undirected edge<br />
      *  b) `n1` is a source and `n2` a target of this edge for a directed edge. */
    def matches[M >: N](n1: M, n2: M): Boolean

    /** `true` if<br />
      *  a) two distinct ends of this undirected edge exist
      *     for which `p1` and `p2` hold or<br />
      *  b) `p1` holds for a source and `p2` for a target of this directed edge. */
    def matches(p1: N => Boolean, p2: N => Boolean): Boolean

    override def canEqual(that: Any): Boolean = that.isInstanceOf[EdgeLike[_]]

    override def equals(other: Any): Boolean = other match {
      case that: EdgeLike[_] =>
        (this eq that) ||
          (that canEqual this) &&
            (this.isDirected == that.isDirected) &&
            (this.isInstanceOf[Keyed] == that.isInstanceOf[Keyed]) &&
            equals(that)
      case _ => false
    }

    /** Preconditions:
      *  `this.directed == that.directed &&`
      *  `this.isInstanceOf[Keyed] == that.isInstanceOf[Keyed]`
      */
    protected def equals(other: EdgeLike[_]): Boolean = baseEquals(other)

    override def hashCode: Int = baseHashCode

    final protected def thisSimpleClassName = try {
      this.getClass.getSimpleName
    } catch { // Malformed class name
<<<<<<< HEAD
      case e: java.lang.InternalError => this.getClass.getName
=======
      case _: java.lang.InternalError => this.getClass.getName
>>>>>>> 8f8811e6
    }
    override def stringPrefix                  = "Nodes"
    protected def nodesToStringWithParenthesis = false
    protected def nodesToStringSeparator       = EdgeLike.nodeSeparator
    protected def nodesToString =
      if (nodesToStringWithParenthesis)
<<<<<<< HEAD
        nodes match {
          case it: Iterable[N] => it.toString.patch(0, stringPrefix, it.stringPrefix.length)
          case _               => stringPrefix + nodes.toString
        } else
=======
        stringPrefix + nodes.toString
      else
>>>>>>> 8f8811e6
        iterator mkString nodesToStringSeparator
    protected def attributesToString      = ""
    protected def toStringWithParenthesis = false
    protected def brackets                = EdgeLike.curlyBraces
    override def toString = {
      val attr          = attributesToString
      val woParenthesis = nodesToString + (if (attr.length > 0) attr else "")
      if (toStringWithParenthesis)
        thisSimpleClassName + brackets.left + woParenthesis + brackets.right
      else
        woParenthesis
    }
  }

  /** This trait is to be mixed in by every class implementing EdgeLike.
    */
  trait EdgeCopy[+CC[X] <: EdgeLike[_]] {

    /** It is a prerequisite for edge-classes to implement this method. Otherwise
      * they cannot be passed to a `Graph`.
      *
      * `Graph` calls this method internally to obtain a new instance of the
      * edge passed to `Graph` with nodes of the type of the inner class `NodeT`
      * which itself contains the outer node.
      */
    protected[collection] def copy[NN](newNodes: Product): CC[NN]
  }
  object EdgeLike {
    val nodeSeparator = "~"
    protected case class Brackets(left: Char, right: Char)
    protected val curlyBraces      = Brackets('{', '}')
    def unapply[N](e: EdgeLike[N]) = Some(e)
  }

  /** Helper object to convert edge-factory parameter-lists to tuple-n or list.
    *
    * @author Peter Empen
    */
  object NodeProduct {
<<<<<<< HEAD
    @inline final def apply[N](node_1: N, node_2: N): Tuple2[N, N] = Tuple2(node_1, node_2)
    @inline def apply[N](node_1: N, node_2: N, nodes: N*): Product =
      (nodes.size: @scala.annotation.switch) match {
        case 1 => Tuple3(node_1, node_2, nodes(0))
        case 2 => Tuple4(node_1, node_2, nodes(0), nodes(1))
        case 3 => Tuple5(node_1, node_2, nodes(0), nodes(1), nodes(2))
        case _ => List[N](node_1, node_2) ::: List(nodes: _*)
      }
    final def apply[N](nodes: Iterable[N]): Product = nodes match {
      case n1 :: n2 :: rest =>
        if (rest eq Nil) apply(n1, n2)
        else apply(n1, n2, rest: _*)
      case _ =>
        val it = nodes.iterator
        val n1 = it.next
        val n2 = it.next
        if (it.hasNext) apply(n1, n2, it.toList: _*)
        else apply(n1, n2)
    }
  }
=======
    @inline final def apply[N](node_1: N, node_2: N): (N, N) = (node_1, node_2)
    @inline def apply[N](node_1: N, node_2: N, nodes: N*): Product =
      (nodes.size: @scala.annotation.switch) match {
        case 1 => (node_1, node_2, nodes(0))
        case 2 => (node_1, node_2, nodes(0), nodes(1))
        case 3 => (node_1, node_2, nodes(0), nodes(1), nodes(2))
        case _ => new NodeProduct(Vector(node_1, node_2) ++ nodes)
      }
    final def apply[N](nodes: Iterable[N]): Product = {
      val it = nodes.iterator
      val n1 = it.next
      val n2 = it.next
      if (it.hasNext) new NodeProduct(nodes.toIndexedSeq)
      else apply(n1, n2)
    }
  }
  final private class NodeProduct[N] private (elems: IndexedSeq[N]) extends Product {
    @inline override def productArity: Int         = elems.length
    @inline override def productElement(n: Int): N = elems(n)

    override def canEqual(that: Any) = that.isInstanceOf[NodeProduct[N]]
    override def equals(obj: Any) = obj match {
      case that: NodeProduct[N] =>
        this.productArity == that.productArity &&
          (0 until productArity).forall(i => this.productElement(i) == that.productElement(i))
      case _ => false
    }
    override def toString = elems.mkString("(", ", ", ")")
  }

>>>>>>> 8f8811e6
  protected[collection] trait Keyed

  /** Defines how to handle the ends of hyperedges, or the source/target ends of directed hyperedges,
    *  with respect to equality. */
  sealed abstract class CollectionKind(val duplicatesAllowed: Boolean, val orderSignificant: Boolean)
  object CollectionKind {
    protected[collection] def from(duplicatesAllowed: Boolean, orderSignificant: Boolean): CollectionKind =
      if (duplicatesAllowed)
        if (orderSignificant) Sequence else Bag
      else
        throw new IllegalArgumentException("'duplicatesAllowed == false' is not supported for endpoints kind.")

    protected[collection] def from(s: String): CollectionKind =
      if (s == Bag.toString) Bag
      else if (s == Sequence.toString) Sequence
      else throw new IllegalArgumentException(s"Unexpected representation of '$s' for endpoints kind.")

    protected[collection] def from(edge: EdgeLike[_]): CollectionKind =
      CollectionKind.from(true, edge.isInstanceOf[OrderedEndpoints])

    def unapply(kind: CollectionKind): Option[(Boolean, Boolean)] =
      Some((kind.duplicatesAllowed, kind.orderSignificant))
  }

  /** Marks a hyperedge, $ORDIHYPER, to handle the endpoints
    *  as an unordered collection of nodes with duplicates allowed. */
  case object Bag extends CollectionKind(true, false)

  /** Marks a hyperedge, $ORDIHYPER, to handle the endpoints
    *  as an ordered collection of nodes with duplicates allowed. */
  case object Sequence extends CollectionKind(true, true)

  /** Marks (directed) hyperedge endpoints to have a significant order. */
  protected[collection] trait OrderedEndpoints

  sealed protected[collection] trait Eq {
<<<<<<< HEAD
=======
    def canEqual(that: Any): Boolean
>>>>>>> 8f8811e6
    protected def baseEquals(other: EdgeLike[_]): Boolean
    protected def baseHashCode: Int
  }
  protected[collection] object Eq {
    def nrEqualingNodes(itA: Iterator[_], itB: Iterable[_]): Int = {
      var nr   = 0
      val bLen = itB.size
      val used = new Array[Boolean](bLen)
      for (a <- itA) {
        val bs = itB.iterator
        var j  = 0
        while (j < bLen) {
          val b = bs.next
          if (!used(j) && a == b) {
            nr += 1
            used(j) = true
            j = bLen
          }
          j += 1
        }
      }
      nr
    }
    def equalTargets(left: EdgeLike[_],
<<<<<<< HEAD
                     leftEnds: Traversable[_],
                     right: EdgeLike[_],
                     rightEnds: Traversable[_],
=======
                     leftEnds: Iterable[_],
                     right: EdgeLike[_],
                     rightEnds: Iterable[_],
>>>>>>> 8f8811e6
                     arity: Int): Boolean = {
      val thisOrdered = left.isInstanceOf[OrderedEndpoints]
      val thatOrdered = right.isInstanceOf[OrderedEndpoints]
      thisOrdered == thatOrdered && (
        if (thisOrdered) leftEnds.toSeq sameElements rightEnds.toSeq
        else Eq.nrEqualingNodes(leftEnds.toIterator, rightEnds.toIterable) == arity
      )
    }
  }

  protected[collection] trait EqHyper extends Eq {
    this: EdgeLike[_] =>
    override protected def baseEquals(other: EdgeLike[_]) = {
      val (thisArity, thatArity) = (arity, other.arity)
      if (thisArity == thatArity)
        Eq.equalTargets(this, this.sources, other, other.sources, thisArity)
      else false
    }
<<<<<<< HEAD
    override protected def baseHashCode: Int = (0 /: iterator)(_ ^ _.hashCode)
=======
    override protected def baseHashCode: Int = iterator.foldLeft(0)(_ ^ _.hashCode)
>>>>>>> 8f8811e6
  }

  /** Equality for targets handled as a $BAG.
    *  Targets are equal if they contain the same nodes irrespective of their position. */
  protected[collection] trait EqDiHyper extends Eq {
    this: DiHyperEdgeLike[_] =>

    override protected def baseEquals(other: EdgeLike[_]) = {
      val (thisArity, thatArity) = (arity, other.arity)
      if (thisArity == thatArity)
        if (thisArity == 2)
          this._1 == other._1 &&
          this._2 == other._2
        else
          other match {
            case diHyper: DiHyperEdgeLike[_] =>
              this.source == diHyper.source &&
                Eq.equalTargets(this, this.targets, other, other.targets, arity - 1)
            case _ => false
          } else false
    }

    override protected def baseHashCode = {
      var m                = 4
      def mul(i: Int): Int = { m += 3; m * i }
<<<<<<< HEAD
      (0 /: iterator)((s: Int, n: Any) => s ^ mul(n.hashCode))
=======
      iterator.foldLeft(0)((s: Int, n: Any) => s ^ mul(n.hashCode))
>>>>>>> 8f8811e6
    }
  }
  protected[collection] trait EqUnDi extends Eq {
    this: EdgeLike[_] =>

    @inline final protected def unDiBaseEquals(n1: Any, n2: Any) =
      this._1 == n1 && this._2 == n2 ||
        this._1 == n2 && this._2 == n1

    override protected def baseEquals(other: EdgeLike[_]) =
      other.arity == 2 && unDiBaseEquals(other._1, other._2)

    override protected def baseHashCode = (_1.##) ^ (_2.##)
  }
  protected[collection] trait EqDi extends Eq {
    this: DiEdgeLike[_] =>

    @inline final protected def diBaseEquals(n1: Any, n2: Any) =
      this._1 == n1 &&
        this._2 == n2

    final override protected def baseEquals(other: EdgeLike[_]) =
      other.arity == 2 && diBaseEquals(other._1, other._2)

    override protected def baseHashCode = (23 * (_1.##)) ^ (_2.##)
  }

  /** Template trait for directed edges.
    *
    * Any class representing directed edges must inherit from this trait.
    *
    * @author Peter Empen
    */
  trait DiHyperEdgeLike[+N] extends EdgeLike[N] with EqDiHyper {
    @inline final override def directed = true

    /** Synonym for `source`. */
    @inline final def from = source

    /** The single source node of this directed edge. */
    @inline final def source = _1

    /** Synonym for `target`. */
    def to = target

    /** The target node for a directed edge;
      *  one of the target nodes for a directed hyperedge. */
    @inline final def target = _2

    override def hasSource[M >: N](node: M)    = this._1 == node
    override def hasSource(pred: N => Boolean) = pred(this._1)

    override def hasTarget[M >: N](node: M)    = targets exists (_ == node)
    override def hasTarget(pred: N => Boolean) = targets exists pred

    override def withSources[U](f: N => U) = f(this._1)
<<<<<<< HEAD
    override def withTargets[U](f: N => U) = (iterator drop 1) foreach f
=======
    override def withTargets[U](f: N => U) = targets foreach f

    override def sources = List(from)
    override def targets = mkIterable(iterator.tap(_.next))
>>>>>>> 8f8811e6

    override def matches[M >: N](n1: M, n2: M): Boolean =
      source == n1 && (targets exists (_ == n2))
    override def matches(p1: N => Boolean, p2: N => Boolean): Boolean =
      p1(source) && (targets exists p2)

    override protected def nodesToStringSeparator = DiEdgeLike.nodeSeparator
  }
  trait DiEdgeLike[+N] extends DiHyperEdgeLike[N] with EqDi {
    @inline final override def to = _2

    final override def hasSource[M >: N](node: M)    = this._1 == node
    final override def hasSource(pred: N => Boolean) = pred(this._1)

    final override def hasTarget[M >: N](node: M)    = this._2 == node
    final override def hasTarget(pred: N => Boolean) = pred(this._2)

    final override def withTargets[U](f: N => U) = f(this._2)
    final override def withSources[U](f: N => U) = f(this._1)

<<<<<<< HEAD
=======
    override def sources = List(this._1)
    override def targets = List(this._2)

>>>>>>> 8f8811e6
    override def matches[M >: N](n1: M, n2: M): Boolean = diBaseEquals(n1, n2)
    override def matches(p1: N => Boolean, p2: N => Boolean): Boolean =
      p1(this._1) && p2(this._2)
  }
  object DiEdgeLike {
    val nodeSeparator                = "~>"
    def unapply[N](e: DiEdgeLike[N]) = Some(e)
  }

  /** This trait supports extending the default key of an edge with additional attributes.
    *
    * As a default, the key - represented by `hashCode` - of an edge is made up of the
    * participating nodes.
    * Custom edges may need to expand this default key with additional attributes
    * thus enabling the definition of several edges between the same nodes (multi-edges).
    * Edges representing flight connections between airports are a typical example
    * for this requirement because their key must also include something like a flight number.
    * When defining a custom edge for a multi-graph, this trait must be mixed in.
    *
    * @tparam N    type of the nodes
    * @author Peter Empen
    */
  trait ExtendedKey[+N] extends EdgeLike[N] {

    /** Each element in this sequence references an attribute of the custom
      * edge which composes the key of this edge. All attributes added to this sequence
      * will be considered when calculating `equals` and `hashCode`.
      *
      * Neither an empty sequence, nor null elements are permitted.
      */
    def keyAttributes: Seq[Any]
    override def equals(other: Any) =
      super.equals(other) && (other match {
        case that: ExtendedKey[_] => this.keyAttributes == that.keyAttributes
        case _                    => false
      })
    override def hashCode = super.hashCode + keyAttributes.map(_.## * 41).sum

    override protected def attributesToString: String
  }
  object ExtendedKey {
    def unapply[N](e: ExtendedKey[N]) = Some(e)
  }
  trait LoopFreeEdge[+N] extends EdgeLike[N] {
    override protected def isValidCustom = {
      super.isValidCustom
      if (arity == 2) _1 != _2
      else nonLooping
    }
    override protected def isValidCustomExceptionMessage = "No loop is allowed: " + toString
  }
  object LoopFreeEdge {
    def unapply[N](e: LoopFreeEdge[N]) = Some(e)
  }

  /** Marker trait for companion objects of any kind of edge. */
  trait EdgeCompanionBase[+E[N] <: EdgeLike[N]] extends Serializable

  /** The abstract methods of this trait must be implemented by companion objects
    * of simple (non-weighted, non-labeled) hyperedges.
    *
    * @author Peter Empen
    */
  trait HyperEdgeCompanion[+E[N] <: EdgeLike[N]] extends EdgeCompanionBase[E] {
    def apply[N](node_1: N, node_2: N, nodes: N*)(implicit endpointsKind: CollectionKind = Bag): E[N]

    /** @param nodes must be of arity >= 2 */
    protected[collection] def from[N](nodes: Product)(implicit endpointsKind: CollectionKind): E[N]
  }

  /** The abstract methods of this trait must be implemented by companion objects
    * of simple (non-weighted, non-labeled) edges.
    *
    * @author Peter Empen
    */
  trait EdgeCompanion[+E[N] <: EdgeLike[N]] extends EdgeCompanionBase[E] {
    def apply[N](node_1: N, node_2: N): E[N]

    /** @param nodes must be of arity == 2 */
    protected[collection] def from[N](nodes: Product): E[N]
  }
  // ------------------------------------------------------------------------ *
  /** Represents an undirected hyperedge (hyperlink) in a hypergraph
    *  with unlimited number of nodes.
    *
    * @author Peter Empen
    */
  @SerialVersionUID(50L)
  class HyperEdge[+N](override val nodes: Product)
      extends EdgeLike[N]
      with EdgeCopy[HyperEdge]
      with OuterEdge[N, HyperEdge]
      with EqHyper {
    validate
    protected def isValidArity(size: Int) = size >= 2

    override protected[collection] def copy[NN](newNodes: Product) =
      if (this.isInstanceOf[OrderedEndpoints]) new HyperEdge[NN](newNodes) with OrderedEndpoints
      else new HyperEdge[NN](newNodes)

<<<<<<< HEAD
    /** Iterator for the nodes (end-points) of this edge.
      */
    def iterator: Iterator[N] = nodes match {
      case i: Iterable[N] => i.iterator
      case p: Product     => p.productIterator.asInstanceOf[Iterator[N]]
    }

=======
    /** Iterator for the nodes (end-points) of this edge. */
    def iterator: Iterator[N] = nodes match {
      case i: Iterable[N] =>
        i.iterator // TODO cannot happen? since List no longer is-a Product, this will either be a tuple or a NodeProduct
      case p: Product => p.productIterator.asInstanceOf[Iterator[N]]
    }

    override def sources: Iterable[N] = this
    override def targets: Iterable[N] = this

>>>>>>> 8f8811e6
    override def isAt[M >: N](node: M)    = iterator contains node
    override def isAt(pred: N => Boolean) = iterator exists pred

    override def hasSource[M >: N](node: M)    = isAt(node)
    override def hasSource(pred: N => Boolean) = isAt(pred)

    override def hasTarget[M >: N](node: M)    = isAt(node)
    override def hasTarget(pred: N => Boolean) = isAt(pred)

    override def withSources[U](f: N => U) = iterator foreach f
    override def withTargets[U](f: N => U) = withSources(f)

    final protected def matches(fList: List[N => Boolean]): Boolean = {
      val it = iterator
      @tailrec def loop(checks: List[N => Boolean]): Boolean =
        if (checks.isEmpty) true
        else if (!it.hasNext) false
        else {
          val n = it.next
          val f = checks find (f => f(n))
          if (f.isDefined) loop(checks diff List(f.get))
          else loop(checks)
        }
      loop(fList)
    }
    override def matches[M >: N](n1: M, n2: M): Boolean =
      matches(List((n: M) => n == n1, (n: M) => n == n2))
    override def matches(p1: N => Boolean, p2: N => Boolean): Boolean =
      matches(List(p1, p2))
  }

  /** Factory for undirected hyper-edges.
    * `GraphPredef` also supports implicit conversion from `node_1 ~ node_2 ~ node_3`
    * to `HyperEdge`.
    */
  object HyperEdge extends HyperEdgeCompanion[HyperEdge] {
    def apply[N](node_1: N, node_2: N, nodes: N*)(implicit endpointsKind: CollectionKind = Bag): HyperEdge[N] =
      from(NodeProduct(node_1, node_2, nodes: _*))
    def apply[N](nodes: Iterable[N])(implicit endpointsKind: CollectionKind): HyperEdge[N] =
<<<<<<< HEAD
      from(nodes.toList)
    protected[collection] def from[N](nodes: Product)(implicit endpointsKind: CollectionKind): HyperEdge[N] =
      if (endpointsKind.orderSignificant) new HyperEdge[N](nodes) with OrderedEndpoints
      else new HyperEdge[N](nodes)
    def unapplySeq[N](e: HyperEdge[N]) =
=======
      from(NodeProduct(nodes))
    protected[collection] def from[N](nodes: Product)(implicit endpointsKind: CollectionKind): HyperEdge[N] =
      if (endpointsKind.orderSignificant) new HyperEdge[N](nodes) with OrderedEndpoints
      else new HyperEdge[N](nodes)
    def unapplySeq[N](e: HyperEdge[N]): Option[(N, Seq[N])] =
>>>>>>> 8f8811e6
      if (e eq null) None else Some(e._1, e.nodeSeq drop 1)
  }

  /** $SHORTCUT `hyperedge match {case n1 ~~ (n2, n3) => f(n1, n2, n3)}`.
    */
  val ~~ = HyperEdge

  /** Represents a directed edge in a hypergraph with a single source and an unlimited number
    *  of taget nodes. Target nodes are handled as a $BAG.
    */
  @SerialVersionUID(51L)
  class DiHyperEdge[+N](nodes: Product)
      extends HyperEdge[N](nodes)
      with DiHyperEdgeLike[N]
      with EdgeCopy[DiHyperEdge]
      with OuterEdge[N, DiHyperEdge] {
    override protected[collection] def copy[NN](newNodes: Product): DiHyperEdge[NN] =
      if (this.isInstanceOf[OrderedEndpoints]) new DiHyperEdge[NN](newNodes) with OrderedEndpoints
      else new DiHyperEdge[NN](newNodes)
  }

  /** Factory for directed hyper-edges.
    * `GraphPredef` also supports implicit conversion from `node_1 ~> node_2 ~> node_3`
    * to `DirectedHyperEdge`.
    *
    * @author Peter Empen
    */
  object DiHyperEdge extends HyperEdgeCompanion[DiHyperEdge] {
    def apply[N](from: N, to_1: N, to_n: N*)(implicit targetsKind: CollectionKind = Bag): DiHyperEdge[N] =
      DiHyperEdge.from(NodeProduct(from, to_1, to_n: _*))
    def apply[N](nodes: Iterable[N])(implicit targetsKind: CollectionKind): DiHyperEdge[N] =
<<<<<<< HEAD
      DiHyperEdge.from(nodes.toList)
=======
      DiHyperEdge.from(NodeProduct(nodes))
>>>>>>> 8f8811e6
    protected[collection] def from[N](nodes: Product)(implicit targetsKind: CollectionKind): DiHyperEdge[N] =
      if (targetsKind.orderSignificant) new DiHyperEdge[N](nodes) with OrderedEndpoints
      else new DiHyperEdge[N](nodes)
    def unapplySeq[N](e: DiHyperEdge[N]) =
      if (e eq null) None else Some(e.from, e.nodeSeq drop 1)
  }

  /** $SHORTCUT `diHyperedge match {case source ~~> (t1, t2) => f(source, t1, t2)}`.
    */
  val ~~> = DiHyperEdge

  /** Represents an undirected edge.
    *
    * @author Peter Empen
    */
  @SerialVersionUID(52L)
  class UnDiEdge[+N](nodes: Product)
      extends HyperEdge[N](nodes)
      with EdgeCopy[UnDiEdge]
      with OuterEdge[N, UnDiEdge]
      with EqUnDi {
    @inline final override protected def isValidArity(size: Int) = size == 2
    @inline final override def isHyperEdge                       = false

    override protected[collection] def copy[NN](newNodes: Product) =
      new UnDiEdge[NN](newNodes)

    @inline final override def size = 2
    override def iterator: Iterator[N] = new AbstractIterator[N] {
      private var count = 0
      def hasNext       = count < 2
      def next: N = {
        count += 1
        (count: @switch) match {
          case 1 => _1
          case 2 => _2
          case _ => Iterator.empty.next
        }
      }
    }

    override def isAt[M >: N](node: M)    = this._1 == node || this._2 == node
    override def isAt(pred: N => Boolean) = pred(this._1) || pred(this._2)

    override def withSources[U](f: N => U) = { f(this._1); f(this._2) }
    override def withTargets[U](f: N => U) = withSources(f)

    override def matches[M >: N](n1: M, n2: M): Boolean = unDiBaseEquals(n1, n2)
    override def matches(p1: N => Boolean, p2: N => Boolean): Boolean =
      (p1(this._1) && p2(this._2) ||
        p1(this._2) && p2(this._1))
  }

  /** Factory for undirected edges.
    * `GraphPredef` also supports implicit conversion from `node_1 ~ node_2` to `UnDiEdge`.
    *
    * @author Peter Empen
    */
  object UnDiEdge extends EdgeCompanion[UnDiEdge] {
    def apply[N](node_1: N, node_2: N)                = new UnDiEdge[N](NodeProduct(node_1, node_2))
    def apply[N](nodes: Tuple2[N, N])                 = new UnDiEdge[N](nodes)
    protected[collection] def from[N](nodes: Product) = new UnDiEdge[N](nodes)
    def unapply[N](e: UnDiEdge[N])                    = if (e eq null) None else Some(e._1, e._2)
  }

  /** $SHORTCUT `edge match {case n1 ~ n2 => f(n1, n2)}`.
    */
  val ~ = UnDiEdge

  /** Represents a directed edge (arc / arrow) connecting two nodes.
    *
    * @author Peter Empen
    */
  @SerialVersionUID(53L)
  class DiEdge[+N](nodes: Product)
      extends UnDiEdge[N](nodes)
      with DiEdgeLike[N]
      with EdgeCopy[DiEdge]
      with OuterEdge[N, DiEdge] {
    override protected[collection] def copy[NN](newNodes: Product) =
      new DiEdge[NN](newNodes)
  }

  /** Factory for directed edges.
    * `GraphPredef` also supports implicit conversion from `node_1 ~> node_2` to `DiEdge`.
    *
    * @author Peter Empen
    */
  object DiEdge extends EdgeCompanion[DiEdge] {
    def apply[N](from: N, to: N)                      = new DiEdge[N](NodeProduct(from, to))
<<<<<<< HEAD
    def apply[N](nodes: Tuple2[N, N])                 = new DiEdge[N](nodes)
=======
    def apply[N](nodes: (N, N))                       = new DiEdge[N](nodes)
>>>>>>> 8f8811e6
    protected[collection] def from[N](nodes: Product) = new DiEdge[N](nodes)
    def unapply[N](e: DiEdge[N])                      = if (e eq null) None else Some(e.source, e.target)
  }

  /** $SHORTCUT `edge match {case source ~> target => f(source, target)}`.
    */
  val ~> = DiEdge
}<|MERGE_RESOLUTION|>--- conflicted
+++ resolved
@@ -1,12 +1,7 @@
 package scalax.collection
 
-<<<<<<< HEAD
-import language.higherKinds
-import scala.annotation.{switch, tailrec}
-=======
 import scala.annotation.{switch, tailrec}
 import scala.collection.AbstractIterator
->>>>>>> 8f8811e6
 
 import GraphPredef.OuterEdge
 import edge.LBase.LEdge
@@ -208,23 +203,6 @@
     /** `true` if any target end of this edge fulfills `pred`. */
     def hasTarget(pred: N => Boolean): Boolean
 
-<<<<<<< HEAD
-    /** Applies `f` to all source ends of this edge without new memory allocation. */
-    def withSources[U](f: N => U): Unit
-
-    /** All source ends of this edge. */
-    def sources: Traversable[N] = new Traversable[N] {
-      def foreach[U](f: N => U): Unit = withSources(f)
-    }
-
-    /** Applies `f` to the target ends of this edge without new memory allocation. */
-    def withTargets[U](f: N => U): Unit
-
-    /** All target ends of this edge. */
-    def targets: Traversable[N] = new Traversable[N] {
-      def foreach[U](f: N => U): Unit = withTargets(f)
-    }
-=======
     /** Applies `f` to all source ends of this edge without any memory allocation. */
     def withSources[U](f: N => U): Unit
 
@@ -236,7 +214,6 @@
 
     /** All target ends of this edge. */
     def targets: Iterable[N]
->>>>>>> 8f8811e6
 
     /** `true` if<br />
       *  a) both `n1` and `n2` are at this edge for an undirected edge<br />
@@ -272,26 +249,15 @@
     final protected def thisSimpleClassName = try {
       this.getClass.getSimpleName
     } catch { // Malformed class name
-<<<<<<< HEAD
-      case e: java.lang.InternalError => this.getClass.getName
-=======
       case _: java.lang.InternalError => this.getClass.getName
->>>>>>> 8f8811e6
     }
     override def stringPrefix                  = "Nodes"
     protected def nodesToStringWithParenthesis = false
     protected def nodesToStringSeparator       = EdgeLike.nodeSeparator
     protected def nodesToString =
       if (nodesToStringWithParenthesis)
-<<<<<<< HEAD
-        nodes match {
-          case it: Iterable[N] => it.toString.patch(0, stringPrefix, it.stringPrefix.length)
-          case _               => stringPrefix + nodes.toString
-        } else
-=======
         stringPrefix + nodes.toString
       else
->>>>>>> 8f8811e6
         iterator mkString nodesToStringSeparator
     protected def attributesToString      = ""
     protected def toStringWithParenthesis = false
@@ -331,28 +297,6 @@
     * @author Peter Empen
     */
   object NodeProduct {
-<<<<<<< HEAD
-    @inline final def apply[N](node_1: N, node_2: N): Tuple2[N, N] = Tuple2(node_1, node_2)
-    @inline def apply[N](node_1: N, node_2: N, nodes: N*): Product =
-      (nodes.size: @scala.annotation.switch) match {
-        case 1 => Tuple3(node_1, node_2, nodes(0))
-        case 2 => Tuple4(node_1, node_2, nodes(0), nodes(1))
-        case 3 => Tuple5(node_1, node_2, nodes(0), nodes(1), nodes(2))
-        case _ => List[N](node_1, node_2) ::: List(nodes: _*)
-      }
-    final def apply[N](nodes: Iterable[N]): Product = nodes match {
-      case n1 :: n2 :: rest =>
-        if (rest eq Nil) apply(n1, n2)
-        else apply(n1, n2, rest: _*)
-      case _ =>
-        val it = nodes.iterator
-        val n1 = it.next
-        val n2 = it.next
-        if (it.hasNext) apply(n1, n2, it.toList: _*)
-        else apply(n1, n2)
-    }
-  }
-=======
     @inline final def apply[N](node_1: N, node_2: N): (N, N) = (node_1, node_2)
     @inline def apply[N](node_1: N, node_2: N, nodes: N*): Product =
       (nodes.size: @scala.annotation.switch) match {
@@ -383,7 +327,6 @@
     override def toString = elems.mkString("(", ", ", ")")
   }
 
->>>>>>> 8f8811e6
   protected[collection] trait Keyed
 
   /** Defines how to handle the ends of hyperedges, or the source/target ends of directed hyperedges,
@@ -420,10 +363,7 @@
   protected[collection] trait OrderedEndpoints
 
   sealed protected[collection] trait Eq {
-<<<<<<< HEAD
-=======
     def canEqual(that: Any): Boolean
->>>>>>> 8f8811e6
     protected def baseEquals(other: EdgeLike[_]): Boolean
     protected def baseHashCode: Int
   }
@@ -448,15 +388,9 @@
       nr
     }
     def equalTargets(left: EdgeLike[_],
-<<<<<<< HEAD
-                     leftEnds: Traversable[_],
-                     right: EdgeLike[_],
-                     rightEnds: Traversable[_],
-=======
                      leftEnds: Iterable[_],
                      right: EdgeLike[_],
                      rightEnds: Iterable[_],
->>>>>>> 8f8811e6
                      arity: Int): Boolean = {
       val thisOrdered = left.isInstanceOf[OrderedEndpoints]
       val thatOrdered = right.isInstanceOf[OrderedEndpoints]
@@ -475,11 +409,7 @@
         Eq.equalTargets(this, this.sources, other, other.sources, thisArity)
       else false
     }
-<<<<<<< HEAD
-    override protected def baseHashCode: Int = (0 /: iterator)(_ ^ _.hashCode)
-=======
     override protected def baseHashCode: Int = iterator.foldLeft(0)(_ ^ _.hashCode)
->>>>>>> 8f8811e6
   }
 
   /** Equality for targets handled as a $BAG.
@@ -505,11 +435,7 @@
     override protected def baseHashCode = {
       var m                = 4
       def mul(i: Int): Int = { m += 3; m * i }
-<<<<<<< HEAD
-      (0 /: iterator)((s: Int, n: Any) => s ^ mul(n.hashCode))
-=======
       iterator.foldLeft(0)((s: Int, n: Any) => s ^ mul(n.hashCode))
->>>>>>> 8f8811e6
     }
   }
   protected[collection] trait EqUnDi extends Eq {
@@ -566,14 +492,10 @@
     override def hasTarget(pred: N => Boolean) = targets exists pred
 
     override def withSources[U](f: N => U) = f(this._1)
-<<<<<<< HEAD
-    override def withTargets[U](f: N => U) = (iterator drop 1) foreach f
-=======
     override def withTargets[U](f: N => U) = targets foreach f
 
     override def sources = List(from)
     override def targets = mkIterable(iterator.tap(_.next))
->>>>>>> 8f8811e6
 
     override def matches[M >: N](n1: M, n2: M): Boolean =
       source == n1 && (targets exists (_ == n2))
@@ -594,12 +516,9 @@
     final override def withTargets[U](f: N => U) = f(this._2)
     final override def withSources[U](f: N => U) = f(this._1)
 
-<<<<<<< HEAD
-=======
     override def sources = List(this._1)
     override def targets = List(this._2)
 
->>>>>>> 8f8811e6
     override def matches[M >: N](n1: M, n2: M): Boolean = diBaseEquals(n1, n2)
     override def matches(p1: N => Boolean, p2: N => Boolean): Boolean =
       p1(this._1) && p2(this._2)
@@ -700,15 +619,6 @@
       if (this.isInstanceOf[OrderedEndpoints]) new HyperEdge[NN](newNodes) with OrderedEndpoints
       else new HyperEdge[NN](newNodes)
 
-<<<<<<< HEAD
-    /** Iterator for the nodes (end-points) of this edge.
-      */
-    def iterator: Iterator[N] = nodes match {
-      case i: Iterable[N] => i.iterator
-      case p: Product     => p.productIterator.asInstanceOf[Iterator[N]]
-    }
-
-=======
     /** Iterator for the nodes (end-points) of this edge. */
     def iterator: Iterator[N] = nodes match {
       case i: Iterable[N] =>
@@ -719,7 +629,6 @@
     override def sources: Iterable[N] = this
     override def targets: Iterable[N] = this
 
->>>>>>> 8f8811e6
     override def isAt[M >: N](node: M)    = iterator contains node
     override def isAt(pred: N => Boolean) = iterator exists pred
 
@@ -759,19 +668,11 @@
     def apply[N](node_1: N, node_2: N, nodes: N*)(implicit endpointsKind: CollectionKind = Bag): HyperEdge[N] =
       from(NodeProduct(node_1, node_2, nodes: _*))
     def apply[N](nodes: Iterable[N])(implicit endpointsKind: CollectionKind): HyperEdge[N] =
-<<<<<<< HEAD
-      from(nodes.toList)
-    protected[collection] def from[N](nodes: Product)(implicit endpointsKind: CollectionKind): HyperEdge[N] =
-      if (endpointsKind.orderSignificant) new HyperEdge[N](nodes) with OrderedEndpoints
-      else new HyperEdge[N](nodes)
-    def unapplySeq[N](e: HyperEdge[N]) =
-=======
       from(NodeProduct(nodes))
     protected[collection] def from[N](nodes: Product)(implicit endpointsKind: CollectionKind): HyperEdge[N] =
       if (endpointsKind.orderSignificant) new HyperEdge[N](nodes) with OrderedEndpoints
       else new HyperEdge[N](nodes)
     def unapplySeq[N](e: HyperEdge[N]): Option[(N, Seq[N])] =
->>>>>>> 8f8811e6
       if (e eq null) None else Some(e._1, e.nodeSeq drop 1)
   }
 
@@ -803,11 +704,7 @@
     def apply[N](from: N, to_1: N, to_n: N*)(implicit targetsKind: CollectionKind = Bag): DiHyperEdge[N] =
       DiHyperEdge.from(NodeProduct(from, to_1, to_n: _*))
     def apply[N](nodes: Iterable[N])(implicit targetsKind: CollectionKind): DiHyperEdge[N] =
-<<<<<<< HEAD
-      DiHyperEdge.from(nodes.toList)
-=======
       DiHyperEdge.from(NodeProduct(nodes))
->>>>>>> 8f8811e6
     protected[collection] def from[N](nodes: Product)(implicit targetsKind: CollectionKind): DiHyperEdge[N] =
       if (targetsKind.orderSignificant) new DiHyperEdge[N](nodes) with OrderedEndpoints
       else new DiHyperEdge[N](nodes)
@@ -898,11 +795,7 @@
     */
   object DiEdge extends EdgeCompanion[DiEdge] {
     def apply[N](from: N, to: N)                      = new DiEdge[N](NodeProduct(from, to))
-<<<<<<< HEAD
-    def apply[N](nodes: Tuple2[N, N])                 = new DiEdge[N](nodes)
-=======
     def apply[N](nodes: (N, N))                       = new DiEdge[N](nodes)
->>>>>>> 8f8811e6
     protected[collection] def from[N](nodes: Product) = new DiEdge[N](nodes)
     def unapply[N](e: DiEdge[N])                      = if (e eq null) None else Some(e.source, e.target)
   }
