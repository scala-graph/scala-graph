package scalax.collection

<<<<<<< HEAD
import java.util.NoSuchElementException

import scala.annotation.{switch, tailrec}
import scala.annotation.unchecked.{uncheckedVariance => uV}
import scala.collection.AbstractIterable
import scala.language.higherKinds

import scalax.collection.GraphEdge.EdgeLike.ValidationException
=======
import scala.annotation.{switch, tailrec}
import scala.collection.AbstractIterator

import GraphPredef.OuterEdge
import edge.LBase.LEdge
>>>>>>> 8f8811e6

/** Container for basic edge types to be used in the context of `Graph`.
  * You will usually simply import all its members along with the members of Param:
  * {{{
  * import scalax.collection.GraphPredef._, scalax.collection.GraphEdge,_
  * }}}
  *
  * @define SHORTCUT Allows to replace the edge object with it's shortcut like
  * @define ORDIHYPER or the source/target ends of a directed hyperedge
  * @define BAG bag that is an unordered collection of nodes with duplicates allowed
  * @author Peter Empen
  */
object GraphEdge {

  /** Template for Edges in a Graph.
    *
    * Implementation note: Irrespective of the containing `Graph` all library-provided Edges
    * are immutable.
    *
    * @tparam N the user type of the nodes (ends) of this edge.
    * @define CalledByValidate This function is called on every edge-instantiation
    *         by `validate` that throws EdgeException if this method returns `false`.
    * @define ISAT In case this edge is undirected this method maps to `isAt`
    * @author Peter Empen
    */
  sealed trait EdgeLike[+N] extends Eq { this: Mapper =>

    /** The endpoints of this edge, in other words the nodes this edge joins. */
    def ends: Iterable[N]

    /** The n'th node with 0 <= n < arity. */
    def _n(n: Int): N

    /** Number of the endpoints of this edge. At least two nodes are joined.
      * In case of a hook, the two nodes are identical.
      * Hyperedges may link more than two nodes.
      */
    def arity: Int

    /** Determines whether the `arity` is valid.
      * $CalledByValidate
      */
    protected def isValidArity: Boolean

    /** Ensures that none of the endpoints is a null reference.
      *  $CalledByValidate
      */
    protected def noNullEnd: Boolean

    /** This method may be overridden to enforce additional validation at edge creation time.
      *  Its default implementation always returns `true`.
      *  $CalledByValidate
      */
    protected def isValidCustom: Boolean = true

    protected def customMsgPrefix: String = "Custom validation failed"

    final protected def handleFailure(msgPrefix: String): Unit =
      throw new EdgeLike.ValidationException(s"$msgPrefix at $toString.")

    /** Performs basic edge validation by calling `isValidArity` and `noNullEnd`.
      * `isValidCustom` is also called but you need to override this member to perform additional validation.
      * This validation method needs to be called in the constructor of any edge class
      * that directly extends or mixes in `EdgeLike`.
      *
      * @throws ValidationException if any of the basic validations or the additional custom validation fails.
      */
    final protected def validate(): Unit =
      if (!isValidArity) handleFailure("Invalid arity detected")
      else if (!noNullEnd) handleFailure("Null endpoint detected")
      else if (!isValidCustom) handleFailure(customMsgPrefix)

    /** Whether this edge is directed. */
    def isDirected: Boolean

    /** Whether this edge is undirected. */
    @inline final def isUndirected: Boolean = !isDirected

    /** Whether this edge's type is hyperedge meaning that it may have more than two ends. */
    def isHyperEdge: Boolean

    /** Whether this edge has exactly two ends. */
    @inline final def nonHyperEdge: Boolean = !isHyperEdge

    /** Whether this edge produces a self-loop.
      *  In case of a non-hyperedge, a loop is given if the incident nodes are equal.
      *  In case of a directed hyperedge, a loop is given if the source is equal to
      *  any of the targets.
      *  In case of an undirected hyperedge, a loop is given if any pair of incident
      *  nodes has equal nodes.
      */
    def isLooping: Boolean =
      if (arity == 2) ends.head == ends.drop(1).head
      else if (isDirected) ends.drop(1) exists (_ == ends.head)
      else (MSet() ++= ends).size < arity

    /** Same as `! looping`. */
    @inline final def nonLooping: Boolean = !isLooping

    /** The weight of this edge with a default of 1.
      *
      * Note that `weight` is normally not part of the edge key (hashCode). As a result, edges with different weights
      * connecting the same nodes will be evaluated as equal and thus added once and only once to the graph.
      * In case you need multi-edges based on different weights you should define a custom edge class
      * that mixes in `ExtendedKey` and adds `weight` to `keyAttributes`.
      */
    def weight: Double = 1

    def isLabeled: Boolean = false

    /** Same as `isAt`. */
    @inline final def contains[M >: N](node: M): Boolean = isAt(node)

    /** `true` if `node` is incident with this edge. */
    def isAt[M >: N](node: M): Boolean

    /** `true` if any end of this edge fulfills `pred`. */
    def isAt(pred: N => Boolean): Boolean

    /** `true` if `node` is a source of this edge. $ISAT. */
    def hasSource[M >: N](node: M): Boolean

    /** `true` if any source end of this edge fulfills `pred`. */
    def hasSource(pred: N => Boolean): Boolean

    /** `true` if `node` is a target of this edge. $ISAT. */
    def hasTarget[M >: N](node: M): Boolean

    /** `true` if any target end of this edge fulfills `pred`. */
    def hasTarget(pred: N => Boolean): Boolean

<<<<<<< HEAD
    /** All source ends of this edge. */
    def sources: Iterable[N @uV]

    /** All target ends of this edge. */
    def targets: Iterable[N @uV]
=======
    /** Applies `f` to all source ends of this edge without any memory allocation. */
    def withSources[U](f: N => U): Unit

    /** All source ends of this edge. */
    def sources: Iterable[N]

    /** Applies `f` to the target ends of this edge without any memory allocation. */
    def withTargets[U](f: N => U): Unit

    /** All target ends of this edge. */
    def targets: Iterable[N]
>>>>>>> 8f8811e6

    /** `true` if
      *  a. being an undirected edge, both `n1` and `n2` are at this edge
      *  a. being a directed edge, `n1` is a source and `n2` a target of this edge. */
    def matches[M >: N](n1: M, n2: M): Boolean

    /** `true` if<br />
      *  a) two distinct ends of this undirected edge exist
      *     for which `p1` and `p2` hold or<br />
      *  b) `p1` holds for a source and `p2` for a target of this directed edge. */
    def matches(p1: N => Boolean, p2: N => Boolean): Boolean

    override def canEqual(that: Any): Boolean = that.isInstanceOf[EdgeLike[_]]

    override def equals(other: Any): Boolean = other match {
      case that: EdgeLike[_] =>
        (this eq that) ||
          (that canEqual this) &&
            (this.isDirected == that.isDirected) &&
            (this.isInstanceOf[Keyed] == that.isInstanceOf[Keyed]) &&
            equals(that)
      case _ => false
    }

    /** Preconditions:
      *  `this.directed == that.directed &&`
      *  `this.isInstanceOf[Keyed] == that.isInstanceOf[Keyed]`
      */
    protected def equals(other: EdgeLike[_]): Boolean = baseEquals(other)

    override def hashCode: Int = baseHashCode

    // TODO simplify toString
    final protected def thisSimpleClassName: String = try {
      this.getClass.getSimpleName
    } catch { // Malformed class name
      case _: java.lang.InternalError => this.getClass.getName
    }
    def stringPrefix                           = "Nodes"
    protected def nodesToStringWithParenthesis = false
    protected def nodesToStringSeparator: String
    protected def nodesToString: String =
      if (nodesToStringWithParenthesis)
<<<<<<< HEAD
        ends.toString.patch(0, stringPrefix, stringPrefix.length)
      else
        ends mkString nodesToStringSeparator

    protected def attributesToString          = ""
    protected def toStringWithParenthesis     = false
    protected def brackets: EdgeLike.Brackets = EdgeLike.curlyBraces
    override def toString: String = {
=======
        stringPrefix + nodes.toString
      else
        iterator mkString nodesToStringSeparator
    protected def attributesToString      = ""
    protected def toStringWithParenthesis = false
    protected def brackets                = EdgeLike.curlyBraces
    override def toString = {
>>>>>>> 8f8811e6
      val attr          = attributesToString
      val woParenthesis = nodesToString + (if (attr.length > 0) attr else "")
      if (toStringWithParenthesis)
        thisSimpleClassName + brackets.left + woParenthesis + brackets.right
      else
        woParenthesis
    }
  }

  object EdgeLike {
    def unapply[N](e: EdgeLike[N]) = Some(e)

    protected val curlyBraces = Brackets('{', '}')

    case class Brackets(left: Char, right: Char)

    class ValidationException(val msg: String) extends Exception
  }

<<<<<<< HEAD
  private[collection] trait InnerEdgeLike[N] extends EdgeLike[N] { this: Mapper =>
=======
  /** Helper object to convert edge-factory parameter-lists to tuple-n or list.
    *
    * @author Peter Empen
    */
  object NodeProduct {
    @inline final def apply[N](node_1: N, node_2: N): (N, N) = (node_1, node_2)
    @inline def apply[N](node_1: N, node_2: N, nodes: N*): Product =
      (nodes.size: @scala.annotation.switch) match {
        case 1 => (node_1, node_2, nodes(0))
        case 2 => (node_1, node_2, nodes(0), nodes(1))
        case 3 => (node_1, node_2, nodes(0), nodes(1), nodes(2))
        case _ => new NodeProduct(Vector(node_1, node_2) ++ nodes)
      }
    final def apply[N](nodes: Iterable[N]): Product = {
      val it = nodes.iterator
      val n1 = it.next
      val n2 = it.next
      if (it.hasNext) new NodeProduct(nodes.toIndexedSeq)
      else apply(n1, n2)
    }
  }
  final private class NodeProduct[N] private (elems: IndexedSeq[N]) extends Product {
    @inline override def productArity: Int         = elems.length
    @inline override def productElement(n: Int): N = elems(n)

    override def canEqual(that: Any) = that.isInstanceOf[NodeProduct[N]]
    override def equals(obj: Any) = obj match {
      case that: NodeProduct[N] =>
        this.productArity == that.productArity &&
          (0 until productArity).forall(i => this.productElement(i) == that.productElement(i))
      case _ => false
    }
    override def toString = elems.mkString("(", ", ", ")")
>>>>>>> 8f8811e6
  }

  protected[collection] trait Keyed

  /** Defines how to handle the ends of hyperedges, or the source/target ends of directed hyperedges,
    *  with respect to equality. */
  sealed abstract class CollectionKind(val duplicatesAllowed: Boolean, val orderSignificant: Boolean)

  object CollectionKind {
    protected[collection] def from(duplicatesAllowed: Boolean, orderSignificant: Boolean): CollectionKind =
      if (duplicatesAllowed)
        if (orderSignificant) Sequence else Bag
      else
        throw new IllegalArgumentException("'duplicatesAllowed == false' is not supported for endpoints kind.")

    protected[collection] def from(s: String): CollectionKind =
      if (s == Bag.toString) Bag
      else if (s == Sequence.toString) Sequence
      else throw new IllegalArgumentException(s"Unexpected representation of '$s' for endpoints kind.")

    protected[collection] def from(edge: EdgeLike[_]): CollectionKind =
      CollectionKind.from(duplicatesAllowed = true, orderSignificant = edge.isInstanceOf[OrderedEndpoints])

    def unapply(kind: CollectionKind): Option[(Boolean, Boolean)] =
      Some((kind.duplicatesAllowed, kind.orderSignificant))
  }

  /** Marks a hyperedge, $ORDIHYPER, to handle the endpoints
    *  as an unordered collection of nodes with duplicates allowed. */
  case object Bag extends CollectionKind(true, false)

  /** Marks a hyperedge, $ORDIHYPER, to handle the endpoints
    *  as an ordered collection of nodes with duplicates allowed. */
  case object Sequence extends CollectionKind(true, true)

  /** Marks (directed) hyperedge endpoints to have a significant order. */
  protected[collection] trait OrderedEndpoints

<<<<<<< HEAD
  sealed protected[collection] trait Eq extends Equals {
=======
  sealed protected[collection] trait Eq {
    def canEqual(that: Any): Boolean
>>>>>>> 8f8811e6
    protected def baseEquals(other: EdgeLike[_]): Boolean
    protected def baseHashCode: Int
  }

  protected[collection] object Eq {
    def nrEqualingNodes(itA: Iterator[_], itB: Iterable[_]): Int = {
      var nr   = 0
      val bLen = itB.size
      val used = new Array[Boolean](bLen)
      for (a <- itA) {
        val bs = itB.iterator
        var j  = 0
        while (j < bLen) {
          val b = bs.next
          if (!used(j) && a == b) {
            nr += 1
            used(j) = true
            j = bLen
          }
          j += 1
        }
      }
      nr
    }
    def equalTargets(left: EdgeLike[_],
                     leftEnds: Iterable[_],
                     right: EdgeLike[_],
                     rightEnds: Iterable[_],
                     arity: Int): Boolean = {
      val thisOrdered = left.isInstanceOf[OrderedEndpoints]
      val thatOrdered = right.isInstanceOf[OrderedEndpoints]
      thisOrdered == thatOrdered && (
        if (thisOrdered) leftEnds.toSeq == rightEnds.toSeq
        else Eq.nrEqualingNodes(leftEnds.toIterator, rightEnds.toIterable) == arity
      )
    }
  }

  protected[collection] trait EqHyper extends Eq {
    this: AnyHyperEdge[_] =>
    override protected def baseEquals(other: EdgeLike[_]): Boolean = {
      val (thisArity, thatArity) = (arity, other.arity)
      if (thisArity == thatArity)
        Eq.equalTargets(this, this.sources, other, other.sources, thisArity)
      else false
    }
<<<<<<< HEAD
    override protected def baseHashCode: Int = (0 /: ends)(_ ^ _.hashCode)
=======
    override protected def baseHashCode: Int = iterator.foldLeft(0)(_ ^ _.hashCode)
>>>>>>> 8f8811e6
  }

  /** Equality for targets handled as a $BAG.
    *  Targets are equal if they contain the same nodes irrespective of their position.
    */
  protected[collection] trait EqDiHyper extends Eq {
    this: AnyDiHyperEdge[_] =>

    override protected def baseEquals(other: EdgeLike[_]): Boolean = {
      val (thisArity, thatArity) = (arity, other.arity)
      if (thisArity == thatArity)
        if (thisArity == 2)
          this.sources.head == other.sources.head &&
          this.targets.head == other.targets.head
        else
          other match {
            case diHyper: AnyDiHyperEdge[_] =>
              this.sources.head == diHyper.sources.head &&
                Eq.equalTargets(this, this.targets, other, other.targets, arity - 1)
            case _ => false
          } else false
    }

    override protected def baseHashCode: Int = {
      var m                = 4
      def mul(i: Int): Int = { m += 3; m * i }
<<<<<<< HEAD
      (0 /: ends)((s: Int, n: Any) => s ^ mul(n.hashCode))
=======
      iterator.foldLeft(0)((s: Int, n: Any) => s ^ mul(n.hashCode))
>>>>>>> 8f8811e6
    }
  }

  protected[collection] trait EqUnDi[+N] extends Eq {
    this: AnyUnDiEdge[N] =>

    @inline final protected def unDiBaseEquals(n1: Any, n2: Any): Boolean =
      this._1 == n1 && this._2 == n2 ||
        this._1 == n2 && this._2 == n1

    override protected def baseEquals(other: EdgeLike[_]): Boolean = other match {
      case edge: AnyEdge[_] => unDiBaseEquals(edge._1, edge._2)
      case hyper: AnyHyperEdge[_] if hyper.isUndirected && hyper.arity == 2 =>
        unDiBaseEquals(hyper._n(0), hyper._n(1))
      case _ => false
    }

    override protected def baseHashCode: Int = _1.## ^ _2.##
  }

  protected[collection] trait EqDi[+N] extends Eq {
    this: AnyDiEdge[N] =>

    @inline final protected def diBaseEquals(n1: Any, n2: Any): Boolean =
      this._1 == n1 &&
        this._2 == n2

<<<<<<< HEAD
    final override protected def baseEquals(other: EdgeLike[_]): Boolean = other match {
      case edge: AnyDiEdge[_]                           => diBaseEquals(edge._1, edge._2)
      case hyper: AnyDiHyperEdge[_] if hyper.arity == 2 => diBaseEquals(hyper.sources.head, hyper.targets.head)
      case _                                            => false
    }

    override protected def baseHashCode: Int = (23 * _1.##) ^ _2.##
=======
    final override protected def baseEquals(other: EdgeLike[_]) =
      other.arity == 2 && diBaseEquals(other._1, other._2)

    override protected def baseHashCode = (23 * (_1.##)) ^ (_2.##)
  }

  /** Template trait for directed edges.
    *
    * Any class representing directed edges must inherit from this trait.
    *
    * @author Peter Empen
    */
  trait DiHyperEdgeLike[+N] extends EdgeLike[N] with EqDiHyper {
    @inline final override def directed = true

    /** Synonym for `source`. */
    @inline final def from = source

    /** The single source node of this directed edge. */
    @inline final def source = _1

    /** Synonym for `target`. */
    def to = target

    /** The target node for a directed edge;
      *  one of the target nodes for a directed hyperedge. */
    @inline final def target = _2

    override def hasSource[M >: N](node: M)    = this._1 == node
    override def hasSource(pred: N => Boolean) = pred(this._1)

    override def hasTarget[M >: N](node: M)    = targets exists (_ == node)
    override def hasTarget(pred: N => Boolean) = targets exists pred

    override def withSources[U](f: N => U) = f(this._1)
    override def withTargets[U](f: N => U) = targets foreach f

    override def sources = List(from)
    override def targets = mkIterable(iterator.tap(_.next))

    override def matches[M >: N](n1: M, n2: M): Boolean =
      source == n1 && (targets exists (_ == n2))
    override def matches(p1: N => Boolean, p2: N => Boolean): Boolean =
      p1(source) && (targets exists p2)

    override protected def nodesToStringSeparator = DiEdgeLike.nodeSeparator
  }
  trait DiEdgeLike[+N] extends DiHyperEdgeLike[N] with EqDi {
    @inline final override def to = _2

    final override def hasSource[M >: N](node: M)    = this._1 == node
    final override def hasSource(pred: N => Boolean) = pred(this._1)

    final override def hasTarget[M >: N](node: M)    = this._2 == node
    final override def hasTarget(pred: N => Boolean) = pred(this._2)

    final override def withTargets[U](f: N => U) = f(this._2)
    final override def withSources[U](f: N => U) = f(this._1)

    override def sources = List(this._1)
    override def targets = List(this._2)

    override def matches[M >: N](n1: M, n2: M): Boolean = diBaseEquals(n1, n2)
    override def matches(p1: N => Boolean, p2: N => Boolean): Boolean =
      p1(this._1) && p2(this._2)
  }
  object DiEdgeLike {
    val nodeSeparator                = "~>"
    def unapply[N](e: DiEdgeLike[N]) = Some(e)
>>>>>>> 8f8811e6
  }

  /** This trait supports extending the default key of an edge with additional attributes.
    *
    * As a default, the key - represented by `hashCode` - of an edge is made up of the
    * participating nodes.
    * Custom edges may need to expand this default key with additional attributes
    * thus enabling the definition of several edges between the same nodes (multi-edges).
    * Edges representing flight connections between airports are a typical example
    * for this requirement because their key must also include something like a flight number.
    * When defining a custom edge for a multi-graph, this trait must be mixed in.
    *
    * @tparam N    type of the nodes
    * @author Peter Empen
    */
  trait ExtendedKey[+N] { this: EdgeLike[N] =>

    /** Each element in this sequence references an attribute of the custom
      * edge which composes the key of this edge. All attributes added to this sequence
      * will be considered when calculating `equals` and `hashCode`.
      *
      * Neither an empty sequence, nor null elements are permitted.
      */
    def keyAttributes: Seq[Any]

    override def equals(other: Any): Boolean =
      super.equals(other) && (other match {
        case that: ExtendedKey[_] => this.keyAttributes == that.keyAttributes
        case _                    => false
      })

    override def hashCode: Int = super.hashCode + keyAttributes.map(_.## * 41).sum

    override protected def attributesToString: String
  }
  object ExtendedKey {
    def unapply[N](e: ExtendedKey[N]) = Some(e)
  }

  trait LoopFreeEdge[+N] { this: EdgeLike[N] =>
    override protected def isValidCustom: Boolean =
      if (arity == 2) ends.head != ends.drop(1).head
      else nonLooping
    override protected def customMsgPrefix = "Unexpected loop detected"
  }
  object LoopFreeEdge {
    def unapply[N](e: LoopFreeEdge[N]) = Some(e)
  }

  trait Label[L] { this: EdgeLike[_] =>
    def isLabeled: Boolean = true
    def label: L
  }

  object LEdge {
    def unapply[L](lEdge: Label[L]): Option[L] = Some(lEdge.label)
  }

  /** Marker trait for companion objects of any kind of edge.
    */
  sealed trait EdgeCompanionBase[+E[N] <: EdgeLike[N]] extends Serializable

  /** The abstract methods of this trait must be implemented by companion objects
    * of simple (non-weighted, non-labeled) edges.
    */
  trait EdgeCompanion[+E[N] <: EdgeLike[N]] extends EdgeCompanionBase[E] {
    def apply[NN](node_1: NN, node_2: NN): E[NN]
    implicit def thisCompanion: this.type = this
  }

  sealed protected[collection] trait Mapper
  sealed protected[collection] trait GenericMapper extends Mapper
  sealed protected[collection] trait PartialMapper extends Mapper

  sealed protected[collection] trait HyperEdgeMapper   extends Mapper
  sealed protected[collection] trait DiHyperEdgeMapper extends Mapper
  sealed protected[collection] trait EdgeMapper        extends Mapper

  sealed trait GenericHyperEdgeMapper   extends GenericMapper with HyperEdgeMapper
  sealed trait GenericDiHyperEdgeMapper extends GenericMapper with DiHyperEdgeMapper

  trait GenericEdgeMapper[+N, +This[X] <: AnyEdge[X]] extends GenericMapper with EdgeMapper {
    def map[NN](node_1: NN, node_2: NN): This[NN]
  }
<<<<<<< HEAD

  trait PartialHyperEdgeMapper[+N, +This <: AnyHyperEdge[N]]     extends PartialMapper with HyperEdgeMapper
  trait PartialDiHyperEdgeMapper[+N, +This <: AnyDiHyperEdge[N]] extends PartialMapper with DiHyperEdgeMapper

  trait PartialEdgeMapper[+N, +This <: AnyEdge[N]] extends PartialMapper with EdgeMapper {
    def map[NN]: PartialFunction[(NN, NN), This]
    // TODO def label: Option[Any] = None
  }

  trait AnyHyperEdge[+N] extends EdgeLike[N] with EqHyper with GenericHyperEdgeMapper {

    def _1: N         = ends.head
    def _2: N         = ends.drop(1).head
    def _n(n: Int): N = ends.drop(n).head
    def arity: Int    = ends.size

    def isDirected  = false
    def isHyperEdge = true

    override def sources: Iterable[N] = ends
    override def targets: Iterable[N] = sources

    protected def isValidArity: Boolean = ends.size >= 2
    protected def noNullEnd(coll: Traversable[N @uV]): Boolean = coll forall {
      case n: AnyRef => n ne null
      case _         => true
    }

    protected def noNullEnd: Boolean = noNullEnd(ends)
=======
  // ------------------------------------------------------------------------ *
  /** Represents an undirected hyperedge (hyperlink) in a hypergraph
    *  with unlimited number of nodes.
    *
    * @author Peter Empen
    */
  @SerialVersionUID(50L)
  class HyperEdge[+N](override val nodes: Product)
      extends EdgeLike[N]
      with EdgeCopy[HyperEdge]
      with OuterEdge[N, HyperEdge]
      with EqHyper {
    validate
    protected def isValidArity(size: Int) = size >= 2

    override protected[collection] def copy[NN](newNodes: Product) =
      if (this.isInstanceOf[OrderedEndpoints]) new HyperEdge[NN](newNodes) with OrderedEndpoints
      else new HyperEdge[NN](newNodes)

    /** Iterator for the nodes (end-points) of this edge. */
    def iterator: Iterator[N] = nodes match {
      case i: Iterable[N] =>
        i.iterator // TODO cannot happen? since List no longer is-a Product, this will either be a tuple or a NodeProduct
      case p: Product => p.productIterator.asInstanceOf[Iterator[N]]
    }

    override def sources: Iterable[N] = this
    override def targets: Iterable[N] = this

    override def isAt[M >: N](node: M)    = iterator contains node
    override def isAt(pred: N => Boolean) = iterator exists pred
>>>>>>> 8f8811e6

    override def isAt[M >: N](node: M): Boolean    = ends.iterator contains node
    override def isAt(pred: N => Boolean): Boolean = ends exists pred

    override def hasSource[M >: N](node: M): Boolean    = isAt(node)
    override def hasSource(pred: N => Boolean): Boolean = isAt(pred)

    override def hasTarget[M >: N](node: M): Boolean    = isAt(node)
    override def hasTarget(pred: N => Boolean): Boolean = isAt(pred)

    final protected def matches(fList: List[N => Boolean]): Boolean = {
      val it = ends.iterator
      @tailrec def loop(checks: List[N => Boolean]): Boolean =
        if (checks.isEmpty) true
        else if (!it.hasNext) false
        else {
          val n = it.next
          val f = checks find (f => f(n))
          if (f.isDefined) loop(checks diff List(f.get))
          else loop(checks)
        }
      loop(fList)
    }
    override def matches[M >: N](n1: M, n2: M): Boolean               = matches(List((n: M) => n == n1, (n: M) => n == n2))
    override def matches(p1: N => Boolean, p2: N => Boolean): Boolean = matches(List(p1, p2))

    protected def nodesToStringSeparator: String = AnyHyperEdge.nodeSeparator
  }
  object AnyHyperEdge {
    def nodeSeparator: String = " ~ "
  }

  abstract class AbstractHyperEdge[+N](val ends: Iterable[N]) extends AnyHyperEdge[N]

  /** The abstract methods of this trait must be implemented by companion objects of simple
    * (non-weighted, non-labeled) hyperedges.
    */
  trait HyperEdgeCompanion[+E[N] <: AnyHyperEdge[N]] extends EdgeCompanionBase[E] {

    def apply[N](node_1: N, node_2: N, moreNodes: N*): E[N] = from(Iterable(node_1, node_2) ++ moreNodes)
    def apply[N](ends: Iterable[N]): E[N]                   = from(ends)
    def unapply[N](edge: E[N] @uV): Option[Seq[N]]          = Some(edge.ends.toSeq)

    protected def from[N](ends: Iterable[N]): E[N]
  }

  /** Represents an undirected hyperedge (hyperlink) with ends of bag semantic. */
  @SerialVersionUID(52)
  final case class HyperEdge[+N](override val ends: Iterable[N]) extends AnyHyperEdge[N] {
    validate()
  }
  object HyperEdge extends HyperEdgeCompanion[HyperEdge] {
<<<<<<< HEAD
    protected def from[N](ends: Iterable[N]): HyperEdge[N] = new HyperEdge[N](ends)
  }

  /** $SHORTCUT `hyperedge match { case ~~(ends) => f(ends) }`. */
  val ~~ = HyperEdge

  @SerialVersionUID(-52)
  final case class OrderedHyperEdge[+N](override val ends: Iterable[N]) extends AnyHyperEdge[N] with OrderedEndpoints {
    validate()
  }
  object OrderedHyperEdge extends HyperEdgeCompanion[OrderedHyperEdge] {
    protected def from[N](ends: Iterable[N]): OrderedHyperEdge[N] = new OrderedHyperEdge[N](ends)
  }

  /** $SHORTCUT `hyperedge match { case ~~#(ends) => f(ends) }`. */
  val ~~# = OrderedHyperEdge

  trait AnyDiHyperEdge[+N] extends AnyHyperEdge[N] with EqDiHyper with GenericDiHyperEdgeMapper {

    override def _n(n: Int): N = ends.drop(n).head
    def ends: Iterable[N]      = sources ++ targets

    override def arity: Int                      = sources.size + targets.size
    override protected def isValidArity: Boolean = sources.toIterator.hasNext && targets.toIterator.hasNext
    override protected def noNullEnd: Boolean    = noNullEnd(sources) && noNullEnd(targets)

    @inline final override def isDirected = true

    override def hasSource[M >: N](node: M): Boolean    = this._1 == node
    override def hasSource(pred: N => Boolean): Boolean = pred(this._1)

    override def hasTarget[M >: N](node: M): Boolean    = targets exists (_ == node)
    override def hasTarget(pred: N => Boolean): Boolean = targets exists pred

    override def matches[M >: N](n1: M, n2: M): Boolean               = sources.exists(_ == n1) && targets.exists(_ == n2)
    override def matches(p1: N => Boolean, p2: N => Boolean): Boolean = (sources exists p1) && (targets exists p2)

    override protected def nodesToStringSeparator: String = AnyDiHyperEdge.nodeSeparator
  }
  object AnyDiHyperEdge {
    def nodeSeparator: String = " ~~> "
  }

  abstract class AbstractDiHyperEdge[+N](override val sources: Iterable[N], override val targets: Iterable[N])
      extends AnyDiHyperEdge[N]

  /** The abstract methods of this trait must be implemented by companion objects of directed, non-weighted, non-labeled hyperedges.
=======
    def apply[N](node_1: N, node_2: N, nodes: N*)(implicit endpointsKind: CollectionKind = Bag): HyperEdge[N] =
      from(NodeProduct(node_1, node_2, nodes: _*))
    def apply[N](nodes: Iterable[N])(implicit endpointsKind: CollectionKind): HyperEdge[N] =
      from(NodeProduct(nodes))
    protected[collection] def from[N](nodes: Product)(implicit endpointsKind: CollectionKind): HyperEdge[N] =
      if (endpointsKind.orderSignificant) new HyperEdge[N](nodes) with OrderedEndpoints
      else new HyperEdge[N](nodes)
    def unapplySeq[N](e: HyperEdge[N]): Option[(N, Seq[N])] =
      if (e eq null) None else Some(e._1, e.nodeSeq drop 1)
  }

  /** $SHORTCUT `hyperedge match {case n1 ~~ (n2, n3) => f(n1, n2, n3)}`.
    */
  val ~~ = HyperEdge

  /** Represents a directed edge in a hypergraph with a single source and an unlimited number
    *  of taget nodes. Target nodes are handled as a $BAG.
    */
  @SerialVersionUID(51L)
  class DiHyperEdge[+N](nodes: Product)
      extends HyperEdge[N](nodes)
      with DiHyperEdgeLike[N]
      with EdgeCopy[DiHyperEdge]
      with OuterEdge[N, DiHyperEdge] {
    override protected[collection] def copy[NN](newNodes: Product): DiHyperEdge[NN] =
      if (this.isInstanceOf[OrderedEndpoints]) new DiHyperEdge[NN](newNodes) with OrderedEndpoints
      else new DiHyperEdge[NN](newNodes)
  }

  /** Factory for directed hyper-edges.
    * `GraphPredef` also supports implicit conversion from `node_1 ~> node_2 ~> node_3`
    * to `DirectedHyperEdge`.
    *
    * @author Peter Empen
    */
  object DiHyperEdge extends HyperEdgeCompanion[DiHyperEdge] {
    def apply[N](from: N, to_1: N, to_n: N*)(implicit targetsKind: CollectionKind = Bag): DiHyperEdge[N] =
      DiHyperEdge.from(NodeProduct(from, to_1, to_n: _*))
    def apply[N](nodes: Iterable[N])(implicit targetsKind: CollectionKind): DiHyperEdge[N] =
      DiHyperEdge.from(NodeProduct(nodes))
    protected[collection] def from[N](nodes: Product)(implicit targetsKind: CollectionKind): DiHyperEdge[N] =
      if (targetsKind.orderSignificant) new DiHyperEdge[N](nodes) with OrderedEndpoints
      else new DiHyperEdge[N](nodes)
    def unapplySeq[N](e: DiHyperEdge[N]) =
      if (e eq null) None else Some(e.from, e.nodeSeq drop 1)
  }

  /** $SHORTCUT `diHyperedge match {case source ~~> (t1, t2) => f(source, t1, t2)}`.
>>>>>>> 8f8811e6
    */
  trait DiHyperEdgeCompanion[+E[N] <: AnyDiHyperEdge[N]] extends EdgeCompanionBase[E] {
    def apply[N](sources: Iterable[N], targets: Iterable[N]): E[N]
    def unapply[N](edge: E[N] @uV): Option[(Seq[N], Seq[N])] = Some(edge.sources.toSeq, edge.targets.toSeq)
  }

  /** Represents a directed edge in a hypergraph with an unlimited number of source and of target nodes.
    * Target nodes are handled as a $BAG. */
  @SerialVersionUID(53)
  final case class DiHyperEdge[+N](override val sources: Iterable[N], override val targets: Iterable[N])
      extends AnyDiHyperEdge[N] {
    validate()
  }
  object DiHyperEdge extends DiHyperEdgeCompanion[DiHyperEdge]

  /** Represents a directed edge in a hypergraph with an unlimited number of source and of target nodes
    * where sources and targets are handled as an ordered sequence. */
  @SerialVersionUID(-53)
  final case class OrderedDiHyperEdge[+N](override val sources: Iterable[N], override val targets: Iterable[N])
      extends AnyDiHyperEdge[N]
      with OrderedEndpoints {
    validate()
  }
  object OrderedDiHyperEdge extends DiHyperEdgeCompanion[OrderedDiHyperEdge]

  /** $SHORTCUT `diHyperedge match { case sources ~~> targets => f(sources, targets) }`. */
  val ~~> = DiHyperEdge

  trait AnyEdge[+N] extends EdgeLike[N] with EdgeMapper {

    def _1: N
    def _2: N

    // the following five methods should be made final as soon as DiEdge no more extends UnDiEdge
    @inline override def arity: Int             = 2
    @inline override protected def isValidArity = true

    @inline override def isHyperEdge = false

    override protected def noNullEnd: Boolean = {
      def notNull(n: N) = n match {
        case r: AnyRef => r ne null
        case _         => true
      }
      notNull(_1) && notNull(_2)
    }

    def ends: Iterable[N] = new AbstractIterable[N] {
      def iterator: Iterator[N] = Iterator.double(_1, _2)
    }

    override def isAt[M >: N](node: M): Boolean    = this._1 == node || this._2 == node
    override def isAt(pred: N => Boolean): Boolean = pred(this._1) || pred(this._2)
  }

  object AnyEdge {
    def unapply[N](e: AnyEdge[N]): Option[(N, N)] = if (e eq null) None else Some(e._1, e._2)
  }

  trait AnyUnDiEdge[+N] extends AnyHyperEdge[N] with AnyEdge[N] with EqUnDi[N] {

    def node_1: N
    def node_2: N

    @inline final override def sources: Set[N @uV] = Set(node_1, node_2)
    @inline final override def targets: Set[N @uV] = sources

    @inline final override def _1: N = node_1
    @inline final override def _2: N = node_2

    override def _n(n: Int): N = (n: @switch) match {
      case 0 => node_1
      case 1 => node_2
      case _ => throw new NoSuchElementException
    }

    override def isDirected = false

    override def matches[M >: N](n1: M, n2: M): Boolean = unDiBaseEquals(n1, n2)
    override def matches(p1: N => Boolean, p2: N => Boolean): Boolean =
      p1(this._1) && p2(this._2) ||
        p1(this._2) && p2(this._1)

    override protected def nodesToStringSeparator: String = AnyUnDiEdge.nodeSeparator
  }
  object AnyUnDiEdge {
    val nodeSeparator                 = " ~ "
    def unapply[N](e: AnyUnDiEdge[N]) = Some(e)
  }

  abstract class AbstractUnDiEdge[+N](val node_1: N, val node_2: N) extends AnyUnDiEdge[N]

  trait AbstractGenericUnDiEdge[+N, +This[X] <: AbstractGenericUnDiEdge[X, This]]
      extends AnyHyperEdge[N]
      with AnyUnDiEdge[N]
      with EqUnDi[N]
      with GenericEdgeMapper[N, This]

  /** Represents a generic unlabeled undirected edge. */
  @SerialVersionUID(54)
  final case class UnDiEdge[+N](node_1: N, node_2: N) extends AbstractGenericUnDiEdge[N, UnDiEdge] {
    validate()
    def map[NN](node_1: NN, node_2: NN): UnDiEdge[NN] = copy[NN](node_1, node_2)
  }

  /** Factory for undirected edges.
    *  `GraphPredef` also supports implicit conversion from `node_1 ~ node_2` to `UnDiEdge`.
    */
  object UnDiEdge extends EdgeCompanion[UnDiEdge]

  /** $SHORTCUT `edge match { case n1 ~ n2 => f(n1, n2) }`. */
  val ~ = UnDiEdge

<<<<<<< HEAD
  trait AnyDiEdge[+N] extends AnyDiHyperEdge[N] with AnyEdge[N] with EqDi[N] {

    final override def ends: Iterable[N] = super[AnyEdge].ends

    def source: N
    def target: N

    @inline final override def _1: N = source
    @inline final override def _2: N = target

    final override def sources: Set[N @uV] = Set(source)
    final override def targets: Set[N @uV] = Set(target)

    final override def hasSource[M >: N](node: M): Boolean    = source == node
    final override def hasSource(pred: N => Boolean): Boolean = pred(source)

    final override def hasTarget[M >: N](node: M): Boolean    = target == node
    final override def hasTarget(pred: N => Boolean): Boolean = pred(target)

    final override def matches[M >: N](n1: M, n2: M): Boolean               = diBaseEquals(n1, n2)
    final override def matches(p1: N => Boolean, p2: N => Boolean): Boolean = p1(source) && p2(target)

    override protected def nodesToStringSeparator: String = AnyDiEdge.nodeSeparator
=======
  /** Represents a directed edge (arc / arrow) connecting two nodes.
    *
    * @author Peter Empen
    */
  @SerialVersionUID(53L)
  class DiEdge[+N](nodes: Product)
      extends UnDiEdge[N](nodes)
      with DiEdgeLike[N]
      with EdgeCopy[DiEdge]
      with OuterEdge[N, DiEdge] {
    override protected[collection] def copy[NN](newNodes: Product) =
      new DiEdge[NN](newNodes)
  }

  /** Factory for directed edges.
    * `GraphPredef` also supports implicit conversion from `node_1 ~> node_2` to `DiEdge`.
    *
    * @author Peter Empen
    */
  object DiEdge extends EdgeCompanion[DiEdge] {
    def apply[N](from: N, to: N)                      = new DiEdge[N](NodeProduct(from, to))
    def apply[N](nodes: (N, N))                       = new DiEdge[N](nodes)
    protected[collection] def from[N](nodes: Product) = new DiEdge[N](nodes)
    def unapply[N](e: DiEdge[N])                      = if (e eq null) None else Some(e.source, e.target)
>>>>>>> 8f8811e6
  }

  object AnyDiEdge {
    val nodeSeparator               = " ~> "
    def unapply[N](e: AnyDiEdge[N]) = Some(e)
  }

  abstract class AbstractDiEdge[+N](val source: N, val target: N) extends AnyDiEdge[N]

  trait AbstractGenericDiEdge[+N, +This[X] <: AbstractGenericDiEdge[X, This]]
      extends AnyDiHyperEdge[N]
      with AnyDiEdge[N]
      with EqDi[N]
      with GenericEdgeMapper[N, This]

  /** Represents a generic unlabeled directed edge. */
  @SerialVersionUID(55)
  final case class DiEdge[+N](source: N, target: N) extends AbstractGenericDiEdge[N, DiEdge] {
    validate()
    def map[NN](node_1: NN, node_2: NN): DiEdge[NN] = copy[NN](node_1, node_2)
  }

  /** Factory for directed edges. */
  object DiEdge extends EdgeCompanion[DiEdge]

  /** $SHORTCUT `edge match { case source ~> target => f(source, target) }`. */
  val ~> = DiEdge

  private[collection] object Abstract {

    abstract class HyperEdge[+N](ends: Iterable[N]) extends AnyHyperEdge[N]

    abstract class OrderedHyperEdge[+N](ends: Iterable[N]) extends AnyHyperEdge[N] with OrderedEndpoints

    abstract class DiHyperEdge[+N](sources: Iterable[N], targets: Iterable[N]) extends AnyDiHyperEdge[N]

    abstract class OrderedDiHyperEdge[+N](sources: Iterable[N], targets: Iterable[N])
        extends AnyDiHyperEdge[N]
        with OrderedEndpoints

    abstract class UnDiEdge[+N](node_1: N, node_2: N) extends AnyUnDiEdge[N]
    abstract class DiEdge[+N](source: N, target: N)   extends AnyDiEdge[N]
  }
}<|MERGE_RESOLUTION|>--- conflicted
+++ resolved
@@ -1,28 +1,17 @@
 package scalax.collection
 
-<<<<<<< HEAD
-import java.util.NoSuchElementException
-
-import scala.annotation.{switch, tailrec}
-import scala.annotation.unchecked.{uncheckedVariance => uV}
-import scala.collection.AbstractIterable
-import scala.language.higherKinds
-
-import scalax.collection.GraphEdge.EdgeLike.ValidationException
-=======
 import scala.annotation.{switch, tailrec}
 import scala.collection.AbstractIterator
 
+import scalax.collection.GraphEdge.EdgeLike.ValidationException
 import GraphPredef.OuterEdge
 import edge.LBase.LEdge
->>>>>>> 8f8811e6
 
 /** Container for basic edge types to be used in the context of `Graph`.
   * You will usually simply import all its members along with the members of Param:
   * {{{
   * import scalax.collection.GraphPredef._, scalax.collection.GraphEdge,_
   * }}}
-  *
   * @define SHORTCUT Allows to replace the edge object with it's shortcut like
   * @define ORDIHYPER or the source/target ends of a directed hyperedge
   * @define BAG bag that is an unordered collection of nodes with duplicates allowed
@@ -147,13 +136,6 @@
     /** `true` if any target end of this edge fulfills `pred`. */
     def hasTarget(pred: N => Boolean): Boolean
 
-<<<<<<< HEAD
-    /** All source ends of this edge. */
-    def sources: Iterable[N @uV]
-
-    /** All target ends of this edge. */
-    def targets: Iterable[N @uV]
-=======
     /** Applies `f` to all source ends of this edge without any memory allocation. */
     def withSources[U](f: N => U): Unit
 
@@ -165,7 +147,6 @@
 
     /** All target ends of this edge. */
     def targets: Iterable[N]
->>>>>>> 8f8811e6
 
     /** `true` if
       *  a. being an undirected edge, both `n1` and `n2` are at this edge
@@ -198,8 +179,7 @@
 
     override def hashCode: Int = baseHashCode
 
-    // TODO simplify toString
-    final protected def thisSimpleClassName: String = try {
+    final protected def thisSimpleClassName = try {
       this.getClass.getSimpleName
     } catch { // Malformed class name
       case _: java.lang.InternalError => this.getClass.getName
@@ -209,7 +189,6 @@
     protected def nodesToStringSeparator: String
     protected def nodesToString: String =
       if (nodesToStringWithParenthesis)
-<<<<<<< HEAD
         ends.toString.patch(0, stringPrefix, stringPrefix.length)
       else
         ends mkString nodesToStringSeparator
@@ -218,15 +197,6 @@
     protected def toStringWithParenthesis     = false
     protected def brackets: EdgeLike.Brackets = EdgeLike.curlyBraces
     override def toString: String = {
-=======
-        stringPrefix + nodes.toString
-      else
-        iterator mkString nodesToStringSeparator
-    protected def attributesToString      = ""
-    protected def toStringWithParenthesis = false
-    protected def brackets                = EdgeLike.curlyBraces
-    override def toString = {
->>>>>>> 8f8811e6
       val attr          = attributesToString
       val woParenthesis = nodesToString + (if (attr.length > 0) attr else "")
       if (toStringWithParenthesis)
@@ -246,43 +216,7 @@
     class ValidationException(val msg: String) extends Exception
   }
 
-<<<<<<< HEAD
   private[collection] trait InnerEdgeLike[N] extends EdgeLike[N] { this: Mapper =>
-=======
-  /** Helper object to convert edge-factory parameter-lists to tuple-n or list.
-    *
-    * @author Peter Empen
-    */
-  object NodeProduct {
-    @inline final def apply[N](node_1: N, node_2: N): (N, N) = (node_1, node_2)
-    @inline def apply[N](node_1: N, node_2: N, nodes: N*): Product =
-      (nodes.size: @scala.annotation.switch) match {
-        case 1 => (node_1, node_2, nodes(0))
-        case 2 => (node_1, node_2, nodes(0), nodes(1))
-        case 3 => (node_1, node_2, nodes(0), nodes(1), nodes(2))
-        case _ => new NodeProduct(Vector(node_1, node_2) ++ nodes)
-      }
-    final def apply[N](nodes: Iterable[N]): Product = {
-      val it = nodes.iterator
-      val n1 = it.next
-      val n2 = it.next
-      if (it.hasNext) new NodeProduct(nodes.toIndexedSeq)
-      else apply(n1, n2)
-    }
-  }
-  final private class NodeProduct[N] private (elems: IndexedSeq[N]) extends Product {
-    @inline override def productArity: Int         = elems.length
-    @inline override def productElement(n: Int): N = elems(n)
-
-    override def canEqual(that: Any) = that.isInstanceOf[NodeProduct[N]]
-    override def equals(obj: Any) = obj match {
-      case that: NodeProduct[N] =>
-        this.productArity == that.productArity &&
-          (0 until productArity).forall(i => this.productElement(i) == that.productElement(i))
-      case _ => false
-    }
-    override def toString = elems.mkString("(", ", ", ")")
->>>>>>> 8f8811e6
   }
 
   protected[collection] trait Keyed
@@ -321,12 +255,7 @@
   /** Marks (directed) hyperedge endpoints to have a significant order. */
   protected[collection] trait OrderedEndpoints
 
-<<<<<<< HEAD
   sealed protected[collection] trait Eq extends Equals {
-=======
-  sealed protected[collection] trait Eq {
-    def canEqual(that: Any): Boolean
->>>>>>> 8f8811e6
     protected def baseEquals(other: EdgeLike[_]): Boolean
     protected def baseHashCode: Int
   }
@@ -373,11 +302,7 @@
         Eq.equalTargets(this, this.sources, other, other.sources, thisArity)
       else false
     }
-<<<<<<< HEAD
-    override protected def baseHashCode: Int = (0 /: ends)(_ ^ _.hashCode)
-=======
-    override protected def baseHashCode: Int = iterator.foldLeft(0)(_ ^ _.hashCode)
->>>>>>> 8f8811e6
+    override protected def baseHashCode: Int = ends.foldLeft(0)(_ ^ _.hashCode)
   }
 
   /** Equality for targets handled as a $BAG.
@@ -404,11 +329,7 @@
     override protected def baseHashCode: Int = {
       var m                = 4
       def mul(i: Int): Int = { m += 3; m * i }
-<<<<<<< HEAD
-      (0 /: ends)((s: Int, n: Any) => s ^ mul(n.hashCode))
-=======
-      iterator.foldLeft(0)((s: Int, n: Any) => s ^ mul(n.hashCode))
->>>>>>> 8f8811e6
+      ends.foldLeft(0)((s: Int, n: Any) => s ^ mul(n.hashCode))
     }
   }
 
@@ -436,7 +357,6 @@
       this._1 == n1 &&
         this._2 == n2
 
-<<<<<<< HEAD
     final override protected def baseEquals(other: EdgeLike[_]): Boolean = other match {
       case edge: AnyDiEdge[_]                           => diBaseEquals(edge._1, edge._2)
       case hyper: AnyDiHyperEdge[_] if hyper.arity == 2 => diBaseEquals(hyper.sources.head, hyper.targets.head)
@@ -444,77 +364,6 @@
     }
 
     override protected def baseHashCode: Int = (23 * _1.##) ^ _2.##
-=======
-    final override protected def baseEquals(other: EdgeLike[_]) =
-      other.arity == 2 && diBaseEquals(other._1, other._2)
-
-    override protected def baseHashCode = (23 * (_1.##)) ^ (_2.##)
-  }
-
-  /** Template trait for directed edges.
-    *
-    * Any class representing directed edges must inherit from this trait.
-    *
-    * @author Peter Empen
-    */
-  trait DiHyperEdgeLike[+N] extends EdgeLike[N] with EqDiHyper {
-    @inline final override def directed = true
-
-    /** Synonym for `source`. */
-    @inline final def from = source
-
-    /** The single source node of this directed edge. */
-    @inline final def source = _1
-
-    /** Synonym for `target`. */
-    def to = target
-
-    /** The target node for a directed edge;
-      *  one of the target nodes for a directed hyperedge. */
-    @inline final def target = _2
-
-    override def hasSource[M >: N](node: M)    = this._1 == node
-    override def hasSource(pred: N => Boolean) = pred(this._1)
-
-    override def hasTarget[M >: N](node: M)    = targets exists (_ == node)
-    override def hasTarget(pred: N => Boolean) = targets exists pred
-
-    override def withSources[U](f: N => U) = f(this._1)
-    override def withTargets[U](f: N => U) = targets foreach f
-
-    override def sources = List(from)
-    override def targets = mkIterable(iterator.tap(_.next))
-
-    override def matches[M >: N](n1: M, n2: M): Boolean =
-      source == n1 && (targets exists (_ == n2))
-    override def matches(p1: N => Boolean, p2: N => Boolean): Boolean =
-      p1(source) && (targets exists p2)
-
-    override protected def nodesToStringSeparator = DiEdgeLike.nodeSeparator
-  }
-  trait DiEdgeLike[+N] extends DiHyperEdgeLike[N] with EqDi {
-    @inline final override def to = _2
-
-    final override def hasSource[M >: N](node: M)    = this._1 == node
-    final override def hasSource(pred: N => Boolean) = pred(this._1)
-
-    final override def hasTarget[M >: N](node: M)    = this._2 == node
-    final override def hasTarget(pred: N => Boolean) = pred(this._2)
-
-    final override def withTargets[U](f: N => U) = f(this._2)
-    final override def withSources[U](f: N => U) = f(this._1)
-
-    override def sources = List(this._1)
-    override def targets = List(this._2)
-
-    override def matches[M >: N](n1: M, n2: M): Boolean = diBaseEquals(n1, n2)
-    override def matches(p1: N => Boolean, p2: N => Boolean): Boolean =
-      p1(this._1) && p2(this._2)
-  }
-  object DiEdgeLike {
-    val nodeSeparator                = "~>"
-    def unapply[N](e: DiEdgeLike[N]) = Some(e)
->>>>>>> 8f8811e6
   }
 
   /** This trait supports extending the default key of an edge with additional attributes.
@@ -599,7 +448,6 @@
   trait GenericEdgeMapper[+N, +This[X] <: AnyEdge[X]] extends GenericMapper with EdgeMapper {
     def map[NN](node_1: NN, node_2: NN): This[NN]
   }
-<<<<<<< HEAD
 
   trait PartialHyperEdgeMapper[+N, +This <: AnyHyperEdge[N]]     extends PartialMapper with HyperEdgeMapper
   trait PartialDiHyperEdgeMapper[+N, +This <: AnyDiHyperEdge[N]] extends PartialMapper with DiHyperEdgeMapper
@@ -629,39 +477,6 @@
     }
 
     protected def noNullEnd: Boolean = noNullEnd(ends)
-=======
-  // ------------------------------------------------------------------------ *
-  /** Represents an undirected hyperedge (hyperlink) in a hypergraph
-    *  with unlimited number of nodes.
-    *
-    * @author Peter Empen
-    */
-  @SerialVersionUID(50L)
-  class HyperEdge[+N](override val nodes: Product)
-      extends EdgeLike[N]
-      with EdgeCopy[HyperEdge]
-      with OuterEdge[N, HyperEdge]
-      with EqHyper {
-    validate
-    protected def isValidArity(size: Int) = size >= 2
-
-    override protected[collection] def copy[NN](newNodes: Product) =
-      if (this.isInstanceOf[OrderedEndpoints]) new HyperEdge[NN](newNodes) with OrderedEndpoints
-      else new HyperEdge[NN](newNodes)
-
-    /** Iterator for the nodes (end-points) of this edge. */
-    def iterator: Iterator[N] = nodes match {
-      case i: Iterable[N] =>
-        i.iterator // TODO cannot happen? since List no longer is-a Product, this will either be a tuple or a NodeProduct
-      case p: Product => p.productIterator.asInstanceOf[Iterator[N]]
-    }
-
-    override def sources: Iterable[N] = this
-    override def targets: Iterable[N] = this
-
-    override def isAt[M >: N](node: M)    = iterator contains node
-    override def isAt(pred: N => Boolean) = iterator exists pred
->>>>>>> 8f8811e6
 
     override def isAt[M >: N](node: M): Boolean    = ends.iterator contains node
     override def isAt(pred: N => Boolean): Boolean = ends exists pred
@@ -714,7 +529,6 @@
     validate()
   }
   object HyperEdge extends HyperEdgeCompanion[HyperEdge] {
-<<<<<<< HEAD
     protected def from[N](ends: Iterable[N]): HyperEdge[N] = new HyperEdge[N](ends)
   }
 
@@ -762,56 +576,6 @@
       extends AnyDiHyperEdge[N]
 
   /** The abstract methods of this trait must be implemented by companion objects of directed, non-weighted, non-labeled hyperedges.
-=======
-    def apply[N](node_1: N, node_2: N, nodes: N*)(implicit endpointsKind: CollectionKind = Bag): HyperEdge[N] =
-      from(NodeProduct(node_1, node_2, nodes: _*))
-    def apply[N](nodes: Iterable[N])(implicit endpointsKind: CollectionKind): HyperEdge[N] =
-      from(NodeProduct(nodes))
-    protected[collection] def from[N](nodes: Product)(implicit endpointsKind: CollectionKind): HyperEdge[N] =
-      if (endpointsKind.orderSignificant) new HyperEdge[N](nodes) with OrderedEndpoints
-      else new HyperEdge[N](nodes)
-    def unapplySeq[N](e: HyperEdge[N]): Option[(N, Seq[N])] =
-      if (e eq null) None else Some(e._1, e.nodeSeq drop 1)
-  }
-
-  /** $SHORTCUT `hyperedge match {case n1 ~~ (n2, n3) => f(n1, n2, n3)}`.
-    */
-  val ~~ = HyperEdge
-
-  /** Represents a directed edge in a hypergraph with a single source and an unlimited number
-    *  of taget nodes. Target nodes are handled as a $BAG.
-    */
-  @SerialVersionUID(51L)
-  class DiHyperEdge[+N](nodes: Product)
-      extends HyperEdge[N](nodes)
-      with DiHyperEdgeLike[N]
-      with EdgeCopy[DiHyperEdge]
-      with OuterEdge[N, DiHyperEdge] {
-    override protected[collection] def copy[NN](newNodes: Product): DiHyperEdge[NN] =
-      if (this.isInstanceOf[OrderedEndpoints]) new DiHyperEdge[NN](newNodes) with OrderedEndpoints
-      else new DiHyperEdge[NN](newNodes)
-  }
-
-  /** Factory for directed hyper-edges.
-    * `GraphPredef` also supports implicit conversion from `node_1 ~> node_2 ~> node_3`
-    * to `DirectedHyperEdge`.
-    *
-    * @author Peter Empen
-    */
-  object DiHyperEdge extends HyperEdgeCompanion[DiHyperEdge] {
-    def apply[N](from: N, to_1: N, to_n: N*)(implicit targetsKind: CollectionKind = Bag): DiHyperEdge[N] =
-      DiHyperEdge.from(NodeProduct(from, to_1, to_n: _*))
-    def apply[N](nodes: Iterable[N])(implicit targetsKind: CollectionKind): DiHyperEdge[N] =
-      DiHyperEdge.from(NodeProduct(nodes))
-    protected[collection] def from[N](nodes: Product)(implicit targetsKind: CollectionKind): DiHyperEdge[N] =
-      if (targetsKind.orderSignificant) new DiHyperEdge[N](nodes) with OrderedEndpoints
-      else new DiHyperEdge[N](nodes)
-    def unapplySeq[N](e: DiHyperEdge[N]) =
-      if (e eq null) None else Some(e.from, e.nodeSeq drop 1)
-  }
-
-  /** $SHORTCUT `diHyperedge match {case source ~~> (t1, t2) => f(source, t1, t2)}`.
->>>>>>> 8f8811e6
     */
   trait DiHyperEdgeCompanion[+E[N] <: AnyDiHyperEdge[N]] extends EdgeCompanionBase[E] {
     def apply[N](sources: Iterable[N], targets: Iterable[N]): E[N]
@@ -925,7 +689,6 @@
   /** $SHORTCUT `edge match { case n1 ~ n2 => f(n1, n2) }`. */
   val ~ = UnDiEdge
 
-<<<<<<< HEAD
   trait AnyDiEdge[+N] extends AnyDiHyperEdge[N] with AnyEdge[N] with EqDi[N] {
 
     final override def ends: Iterable[N] = super[AnyEdge].ends
@@ -949,32 +712,6 @@
     final override def matches(p1: N => Boolean, p2: N => Boolean): Boolean = p1(source) && p2(target)
 
     override protected def nodesToStringSeparator: String = AnyDiEdge.nodeSeparator
-=======
-  /** Represents a directed edge (arc / arrow) connecting two nodes.
-    *
-    * @author Peter Empen
-    */
-  @SerialVersionUID(53L)
-  class DiEdge[+N](nodes: Product)
-      extends UnDiEdge[N](nodes)
-      with DiEdgeLike[N]
-      with EdgeCopy[DiEdge]
-      with OuterEdge[N, DiEdge] {
-    override protected[collection] def copy[NN](newNodes: Product) =
-      new DiEdge[NN](newNodes)
-  }
-
-  /** Factory for directed edges.
-    * `GraphPredef` also supports implicit conversion from `node_1 ~> node_2` to `DiEdge`.
-    *
-    * @author Peter Empen
-    */
-  object DiEdge extends EdgeCompanion[DiEdge] {
-    def apply[N](from: N, to: N)                      = new DiEdge[N](NodeProduct(from, to))
-    def apply[N](nodes: (N, N))                       = new DiEdge[N](nodes)
-    protected[collection] def from[N](nodes: Product) = new DiEdge[N](nodes)
-    def unapply[N](e: DiEdge[N])                      = if (e eq null) None else Some(e.source, e.target)
->>>>>>> 8f8811e6
   }
 
   object AnyDiEdge {
