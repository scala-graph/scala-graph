--- conflicted
+++ resolved
@@ -1,10 +1,6 @@
 package scalax.collection.edge
 
-<<<<<<< HEAD
-import language.{higherKinds, implicitConversions}
-=======
 import language.implicitConversions
->>>>>>> 8f8811e6
 import scala.reflect.ClassTag
 
 import scalax.collection.GraphEdge._, scalax.collection.GraphPredef._
@@ -21,17 +17,10 @@
   object WEdge {
     val wPrefix = " %"
   }
-<<<<<<< HEAD
-  type WHyperEdgeBound[N, +E[X <: N] <: EdgeLikeIn[X]] = HyperEdge[N] with WEdge[N] with Serializable
-
-  /** Everything common to weighted hyperedge companion objects. */
-  trait WHyperEdgeCompanion[E[X] <: EdgeLikeIn[X] with WHyperEdgeBound[_, E]] extends EdgeCompanionBase[E] {
-=======
   type WHyperEdgeBound[+N] = EdgeLikeIn[N] with HyperEdge[N] with WEdge[N] with Serializable
 
   /** Everything common to weighted hyperedge companion objects. */
   trait WHyperEdgeCompanion[E[+X] <: WHyperEdgeBound[X]] extends EdgeCompanionBase[E] {
->>>>>>> 8f8811e6
     @inline final def apply[N](node_1: N, node_2: N, nodes: N*)(weight: Double)(implicit kind: CollectionKind = Bag) =
       newEdge[N](NodeProduct(node_1, node_2, nodes: _*), weight)
     @inline final def apply[N](nodes: Iterable[N])(weight: Double)(implicit kind: CollectionKind) =
@@ -39,17 +28,6 @@
     @inline final protected[collection] def from[N](nodes: Product)(weight: Double)(implicit kind: CollectionKind) =
       newEdge[N](nodes, weight)
     protected def newEdge[N](nodes: Product, weight: Double)(implicit kind: CollectionKind): E[N] with EdgeCopy[E]
-<<<<<<< HEAD
-    @inline final def unapply[N](e: E[N]): Option[(Traversable[N], Double)] = Some(e.sources, e.weight)
-  }
-  type WEdgeBound[N, +E[X <: N] <: EdgeLikeIn[X]] = WHyperEdgeBound[N, E] with UnDiEdge[N]
-
-  /** Everything common to weighted edge companion objects. */
-  trait WEdgeCompanion[E[X] <: EdgeLikeIn[X] with WEdgeBound[_, E]] extends EdgeCompanionBase[E] {
-    @inline final def apply[N](node_1: N, node_2: N)(weight: Double) =
-      newEdge[N](NodeProduct(node_1, node_2), weight)
-    @inline final def apply[N](nodes: Tuple2[N, N])(weight: Double) =
-=======
     @inline final def unapply[N](e: E[N]): Option[(Iterable[N], Double)] = Some((e.sources, e.weight))
   }
   type WEdgeBound[+N] = WHyperEdgeBound[N] with UnDiEdge[N]
@@ -59,7 +37,6 @@
     @inline final def apply[N](node_1: N, node_2: N)(weight: Double) =
       newEdge[N](NodeProduct(node_1, node_2), weight)
     @inline final def apply[N](nodes: (N, N))(weight: Double) =
->>>>>>> 8f8811e6
       newEdge[N](nodes, weight)
     @inline final protected[collection] def from[N](nodes: Product)(weight: Double) =
       newEdge[N](nodes, weight)
@@ -80,16 +57,6 @@
       })
     override def hashCode = baseHashCode ^ weight.##
   }
-<<<<<<< HEAD
-  type WkHyperEdgeBound[N, +E[X <: N] <: EdgeLikeIn[X]] = WHyperEdgeBound[N, E] with WkEdge[N]
-
-  /** Everything common to key-weighted hyperedge companion objects. */
-  trait WkHyperEdgeCompanion[E[X] <: EdgeLikeIn[X] with WkHyperEdgeBound[_, E]] extends WHyperEdgeCompanion[E]
-  type WkEdgeBound[N, +E[X <: N] <: EdgeLikeIn[X]] = WkHyperEdgeBound[N, E] with UnDiEdge[N]
-
-  /** Everything common to key-weighted edge companion objects. */
-  trait WkEdgeCompanion[E[X] <: EdgeLikeIn[X] with WkEdgeBound[_, E]] extends WEdgeCompanion[E]
-=======
   type WkHyperEdgeBound[+N] = WHyperEdgeBound[N] with WkEdge[N]
 
   /** Everything common to key-weighted hyperedge companion objects. */
@@ -98,7 +65,6 @@
 
   /** Everything common to key-weighted edge companion objects. */
   trait WkEdgeCompanion[E[+X] <: WkEdgeBound[X]] extends WEdgeCompanion[E]
->>>>>>> 8f8811e6
 }
 
 /** Base traits for labeled edges. */
@@ -112,17 +78,10 @@
     val lPrefix  = " '"
     val lkPrefix = " `"
   }
-<<<<<<< HEAD
-  type LHyperEdgeBound[N, +E[X <: N] <: EdgeLikeIn[X]] = HyperEdge[N] with LEdge[N] with Serializable
-
-  /** Everything common to labeled hyperedge companion objects. */
-  trait LHyperEdgeCompanion[E[X] <: EdgeLikeIn[X] with LHyperEdgeBound[_, E]] extends EdgeCompanionBase[E] {
-=======
   type LHyperEdgeBound[+N] = EdgeLikeIn[N] with HyperEdge[N] with LEdge[N] with Serializable
 
   /** Everything common to labeled hyperedge companion objects. */
   trait LHyperEdgeCompanion[E[+X] <: LHyperEdgeBound[X]] extends EdgeCompanionBase[E] {
->>>>>>> 8f8811e6
     @inline final def apply[N, L](node_1: N, node_2: N, nodes: N*)(label: L)(implicit kind: CollectionKind = Bag) =
       newEdge[N, L](NodeProduct(node_1, node_2, nodes: _*), label)
     @inline final def apply[N, L](nodes: Iterable[N])(label: L)(implicit kind: CollectionKind) =
@@ -131,15 +90,6 @@
       newEdge[N, L](nodes, label)
     protected def newEdge[N, L](nodes: Product, label_1: L)(
         implicit kind: CollectionKind): E[N] with EdgeCopy[E] { type L1 = L }
-<<<<<<< HEAD
-    @inline final def unapply[N](e: E[N]): Option[(Traversable[N], E[N]#L1)] =
-      Some(e.sources, e.label)
-  }
-  type LEdgeBound[N, +E[X <: N] <: EdgeLikeIn[X]] = LHyperEdgeBound[N, E] with UnDiEdge[N]
-
-  /** Everything common to predefined edge labeled edge companion objects. */
-  trait LEdgeCompanion[E[X] <: EdgeLikeIn[X] with LEdgeBound[_, E]] extends EdgeCompanionBase[E] {
-=======
     @inline final def unapply[N](e: E[N]): Option[(Iterable[N], E[N]#L1)] =
       Some((e.sources, e.label))
   }
@@ -148,7 +98,6 @@
 
   /** Everything common to predefined edge labeled edge companion objects. */
   trait LEdgeCompanion[E[+X] <: LEdgeBound[X]] extends EdgeCompanionBase[E] {
->>>>>>> 8f8811e6
     @inline final def apply[N, L](node_1: N, node_2: N)(label: L) =
       newEdge[N, L](NodeProduct(node_1, node_2), label)
     @inline final def apply[N, L](nodes: Tuple2[N, N])(label: L) =
@@ -190,11 +139,7 @@
       As this conversion is not type safe, the user has to ensure that `label`
       is of the type `UL`.
       */
-<<<<<<< HEAD
-    implicit def toUserLabel[N, E[X] <: LEdge[X]](label: E[N]#L1): UL =
-=======
     implicit def toUserLabel[N, E[+X] <: LEdge[X]](label: E[N]#L1): UL =
->>>>>>> 8f8811e6
       try label.asInstanceOf[UL]
       catch {
         case e: ClassCastException => handle(label)
@@ -228,11 +173,7 @@
       As this conversion is not type safe, the user has to ensure that `innerEdge`
       is of appropriate type.
       */
-<<<<<<< HEAD
-    implicit def innerEdge2UserLabel[N, E[X] <: EdgeLikeIn[X]](innerEdge: Graph[N, E]#EdgeT): UL =
-=======
     implicit def innerEdge2UserLabel[N, E[+X] <: EdgeLikeIn[X]](innerEdge: Graph[N, E]#EdgeT): UL =
->>>>>>> 8f8811e6
       try innerEdge.edge.label.asInstanceOf[UL]
       catch {
         case e: ClassCastException => handle(innerEdge)
@@ -245,11 +186,7 @@
     * @tparam G kind of type of graph.
     * @tparam UL type of the user label.
     */
-<<<<<<< HEAD
-  abstract class TypedLEdgeImplicits[G[N, E[X] <: EdgeLikeIn[X]] <: GraphBase[N, E], UL: ClassTag]
-=======
   abstract class TypedLEdgeImplicits[G[N, E[+X] <: EdgeLikeIn[X]] <: GraphBase[N, E], UL: ClassTag]
->>>>>>> 8f8811e6
       extends OuterLEdgeImplicits[UL] {
 
     /** Lets implicitly convert a labeled inner edge to its label:
@@ -267,11 +204,7 @@
       As this conversion is not type safe, the user has to ensure that `innerEdge`
       is of appropriate type.
       */
-<<<<<<< HEAD
-    implicit def innerEdge2UserLabel[N, E[X] <: EdgeLikeIn[X]](innerEdge: G[N, E]#EdgeT): UL =
-=======
     implicit def innerEdge2UserLabel[N, E[+X] <: EdgeLikeIn[X]](innerEdge: G[N, E]#EdgeT): UL =
->>>>>>> 8f8811e6
       try innerEdge.edge.label.asInstanceOf[UL]
       catch {
         case e: ClassCastException => handle(innerEdge)
@@ -296,16 +229,6 @@
     }
     override def hashCode = baseHashCode ^ label.##
   }
-<<<<<<< HEAD
-  type LkHyperEdgeBound[N, +E[X <: N] <: EdgeLikeIn[X]] = LHyperEdgeBound[N, E] with LkEdge[N]
-
-  /** Everything common to key-weighted hyperedge companion objects. */
-  trait LkHyperEdgeCompanion[E[X] <: EdgeLikeIn[X] with LkHyperEdgeBound[_, E]] extends LHyperEdgeCompanion[E]
-  type LkEdgeBound[N, +E[X <: N] <: EdgeLikeIn[X]] = LkHyperEdgeBound[N, E] with UnDiEdge[N]
-
-  /** Everything common to key-weighted edge companion objects. */
-  trait LkEdgeCompanion[E[X] <: EdgeLikeIn[X] with LkEdgeBound[_, E]] extends LEdgeCompanion[E]
-=======
   type LkHyperEdgeBound[+N] = LHyperEdgeBound[N] with LkEdge[N]
 
   /** Everything common to key-weighted hyperedge companion objects. */
@@ -314,7 +237,6 @@
 
   /** Everything common to key-weighted edge companion objects. */
   trait LkEdgeCompanion[E[+X] <: EdgeLikeIn[X] with LkEdgeBound[X]] extends LEdgeCompanion[E]
->>>>>>> 8f8811e6
 }
 
 /** Base traits for weighted and labeled edges. */
@@ -328,17 +250,10 @@
     override protected def attributesToString = WEdge.wPrefix + weight.toString +
       LEdge.lPrefix + label.toString
   }
-<<<<<<< HEAD
-  type WLHyperEdgeBound[N, +E[X <: N] <: EdgeLikeIn[X]] = HyperEdge[N] with WLEdge[N] with Serializable
-
-  /** Everything common to predefined weighted and labeled hyperedge companion objects. */
-  trait WLHyperEdgeCompanion[E[X] <: EdgeLikeIn[X] with WLHyperEdgeBound[_, E]] extends EdgeCompanionBase[E] {
-=======
   type WLHyperEdgeBound[+N] = EdgeLikeIn[N] with HyperEdge[N] with WLEdge[N] with Serializable
 
   /** Everything common to predefined weighted and labeled hyperedge companion objects. */
   trait WLHyperEdgeCompanion[E[+X] <: WLHyperEdgeBound[X]] extends EdgeCompanionBase[E] {
->>>>>>> 8f8811e6
     @inline final def apply[N, L](node_1: N, node_2: N, nodes: N*)(weight: Double, label: L)(
         implicit kind: CollectionKind = Bag) =
       newEdge[N, L](NodeProduct(node_1, node_2, nodes: _*), weight, label)
@@ -349,15 +264,6 @@
       newEdge[N, L](nodes, weight, label)
     protected def newEdge[N, L](nodes: Product, weight: Double, label_1: L)(
         implicit kind: CollectionKind): E[N] with EdgeCopy[E]
-<<<<<<< HEAD
-    @inline final def unapply[N](e: E[N]): Option[(Traversable[N], Double, E[N]#L1)] =
-      Some((e.sources, e.weight, e.label))
-  }
-  type WLEdgeBound[N, +E[X <: N] <: EdgeLikeIn[X]] = WLHyperEdgeBound[N, E] with UnDiEdge[N]
-
-  /** Everything common to predefined weighted and labeled edge companion objects. */
-  trait WLEdgeCompanion[E[X] <: EdgeLikeIn[X] with WLEdgeBound[_, E]] extends EdgeCompanionBase[E] {
-=======
     @inline final def unapply[N](e: E[N]): Option[(Iterable[N], Double, E[N]#L1)] =
       Some((e.sources, e.weight, e.label))
   }
@@ -365,7 +271,6 @@
 
   /** Everything common to predefined weighted and labeled edge companion objects. */
   trait WLEdgeCompanion[E[+X] <: WLEdgeBound[X]] extends EdgeCompanionBase[E] {
->>>>>>> 8f8811e6
     @inline final def apply[N, L](node_1: N, node_2: N)(weight: Double, label: L) =
       newEdge[N, L](NodeProduct(node_1, node_2), weight, label)
     @inline final def apply[N, L](nodes: Tuple2[N, N])(weight: Double, label: L) =
@@ -381,16 +286,6 @@
 /** Base traits for key-weighted and labeled edges. */
 object WkLBase {
   import WkBase._, WLBase._
-<<<<<<< HEAD
-  type WkLHyperEdgeBound[N, +E[X <: N] <: EdgeLikeIn[X]] = WLHyperEdgeBound[N, E] with WLEdge[N] with WkEdge[N]
-
-  /** Everything common to key-weighted, labeled hyperedge companion objects. */
-  trait WkLHyperEdgeCompanion[E[X] <: EdgeLikeIn[X] with WkLHyperEdgeBound[_, E]] extends WLHyperEdgeCompanion[E]
-  type WkLEdgeBound[N, +E[X <: N] <: EdgeLikeIn[X]] = WkLHyperEdgeBound[N, E] with UnDiEdge[N]
-
-  /** Everything common to key-weighted, labeled edge companion objects. */
-  trait WkLEdgeCompanion[E[X] <: EdgeLikeIn[X] with WkLEdgeBound[_, E]] extends WLEdgeCompanion[E]
-=======
   type WkLHyperEdgeBound[+N] = WLHyperEdgeBound[N] with WLEdge[N] with WkEdge[N]
 
   /** Everything common to key-weighted, labeled hyperedge companion objects. */
@@ -399,7 +294,6 @@
 
   /** Everything common to key-weighted, labeled edge companion objects. */
   trait WkLEdgeCompanion[E[+X] <: WkLEdgeBound[X]] extends WLEdgeCompanion[E]
->>>>>>> 8f8811e6
 }
 
 /** Base traits for weighted and key-labeled edges. */
@@ -409,16 +303,6 @@
     override protected def attributesToString = WEdge.wPrefix + weight.toString +
       LEdge.lkPrefix + label.toString
   }
-<<<<<<< HEAD
-  type WLkHyperEdgeBound[N, +E[X <: N] <: EdgeLikeIn[X]] = WLHyperEdgeBound[N, E] with WLkEdge[N]
-
-  /** Everything common to weighted, key-labeled hyperedge companion objects. */
-  trait WLkHyperEdgeCompanion[E[X] <: EdgeLikeIn[X] with WLkHyperEdgeBound[_, E]] extends WLHyperEdgeCompanion[E]
-  type WLkEdgeBound[N, +E[X <: N] <: EdgeLikeIn[X]] = WLkHyperEdgeBound[N, E] with UnDiEdge[N]
-
-  /** Everything common to weighted, key-labeled edge companion objects. */
-  trait WLkEdgeCompanion[E[X] <: EdgeLikeIn[X] with WLkEdgeBound[_, E]] extends WLEdgeCompanion[E]
-=======
   type WLkHyperEdgeBound[+N] = WLHyperEdgeBound[N] with WLkEdge[N]
 
   /** Everything common to weighted, key-labeled hyperedge companion objects. */
@@ -427,7 +311,6 @@
 
   /** Everything common to weighted, key-labeled edge companion objects. */
   trait WLkEdgeCompanion[E[+X] <: WLkEdgeBound[X]] extends WLEdgeCompanion[E]
->>>>>>> 8f8811e6
 }
 
 /** Base traits for key-weighted and key-labeled edges. */
@@ -444,16 +327,6 @@
     override def hashCode =
       baseHashCode ^ (weight.hashCode) ^ label.hashCode
   }
-<<<<<<< HEAD
-  type WkLkHyperEdgeBound[N, +E[X <: N] <: EdgeLikeIn[X]] = WLHyperEdgeBound[N, E] with WkLkEdge[N]
-
-  /** Everything common to weighted, key-labeled hyperedge companion objects. */
-  trait WkLkHyperEdgeCompanion[E[X] <: EdgeLikeIn[X] with WkLkHyperEdgeBound[_, E]] extends WLHyperEdgeCompanion[E]
-  type WkLkEdgeBound[N, +E[X <: N] <: EdgeLikeIn[X]] = WkLkHyperEdgeBound[N, E] with UnDiEdge[N]
-
-  /** Everything common to weighted, key-labeled edge companion objects. */
-  trait WkLkEdgeCompanion[E[X] <: EdgeLikeIn[X] with WkLkEdgeBound[_, E]] extends WLEdgeCompanion[E]
-=======
   type WkLkHyperEdgeBound[+N] = WLHyperEdgeBound[N] with WkLkEdge[N]
 
   /** Everything common to weighted, key-labeled hyperedge companion objects. */
@@ -462,7 +335,6 @@
 
   /** Everything common to weighted, key-labeled edge companion objects. */
   trait WkLkEdgeCompanion[E[+X] <: EdgeLikeIn[X] with WkLkEdgeBound[X]] extends WLEdgeCompanion[E]
->>>>>>> 8f8811e6
 }
 
 /** Base traits for custom edges - hence the `C` prefix. Note that custom edges need only
@@ -481,22 +353,13 @@
       *  excluding those representing nodes. */
     def attributes: P
   }
-<<<<<<< HEAD
-  type CHyperEdgeBound[N, +E[X <: N] <: EdgeLikeIn[X]] = HyperEdge[N] with Attributes[N] with Serializable
-  trait CEdgeCompanionBase[E[X] <: EdgeLikeIn[X] with CHyperEdgeBound[_, E]] extends EdgeCompanionBase[E] {
-=======
   type CHyperEdgeBound[+N] = EdgeLikeIn[N] with HyperEdge[N] with Attributes[N] with Serializable
   trait CEdgeCompanionBase[E[+X] <: EdgeLikeIn[X] with CHyperEdgeBound[X]] extends EdgeCompanionBase[E] {
->>>>>>> 8f8811e6
     protected[collection] type P <: Product
   }
 
   /** To be mixed in by custom hyperedge companion objects. */
-<<<<<<< HEAD
-  trait CHyperEdgeCompanion[E[X] <: EdgeLikeIn[X] with CHyperEdgeBound[_, E]] extends CEdgeCompanionBase[E] {
-=======
   trait CHyperEdgeCompanion[E[+X] <: CHyperEdgeBound[X]] extends CEdgeCompanionBase[E] {
->>>>>>> 8f8811e6
     @inline final def apply[N](node_1: N, node_2: N, nodes: N*)(attr: P)(implicit kind: CollectionKind = Bag) =
       newEdge[N](NodeProduct(node_1, node_2, nodes: _*), attr)
     @inline final def apply[N](nodes: Iterable[N], attr: P)(implicit kind: CollectionKind) =
@@ -508,17 +371,10 @@
       *  of `attr` and passing them as single arguments to the custom edge constructor. */
     protected def newEdge[N](nodes: Product, attr: P)(implicit kind: CollectionKind = Bag): E[N] with EdgeCopy[E]
   }
-<<<<<<< HEAD
-  type CEdgeBound[N, +E[X <: N] <: EdgeLikeIn[X]] = CHyperEdgeBound[N, E] with UnDiEdge[N]
-
-  /** To be mixed in by custom edge companion objects. */
-  trait CEdgeCompanion[E[X] <: EdgeLikeIn[X] with CEdgeBound[_, E]] extends CEdgeCompanionBase[E] {
-=======
   type CEdgeBound[+N] = CHyperEdgeBound[N] with UnDiEdge[N]
 
   /** To be mixed in by custom edge companion objects. */
   trait CEdgeCompanion[E[+X] <: CEdgeBound[X]] extends CEdgeCompanionBase[E] {
->>>>>>> 8f8811e6
     @inline final def apply[N](node_1: N, node_2: N, attr: P) =
       newEdge[N](NodeProduct(node_1, node_2), attr)
     @inline final def apply[N](nodes: Tuple2[N, N], attr: P) =
