--- conflicted
+++ resolved
@@ -1,12 +1,6 @@
 package scalax
 
-<<<<<<< HEAD
-import java.util.NoSuchElementException
-
-import scala.collection.AbstractIterator
-=======
 import scala.collection.{AbstractIterable, ExtSetMethods}
->>>>>>> 8f8811e6
 
 /** Contains the base traits and objects needed to use '''Graph for Scala'''.
   *
@@ -31,26 +25,21 @@
   protected[scalax] type MSet[A] = scala.collection.mutable.Set[A]
   @inline final protected[scalax] def MSet = scala.collection.mutable.Set
 
-<<<<<<< HEAD
   protected[scalax] type MMap[K, V] = scala.collection.mutable.Map[K, V]
   @inline final protected[scalax] def MMap = scala.collection.mutable.Map
 
-  /** Adds chaining methods `tap` and `pipe` to `Any`. "Back-ported" from Scala 2.13.
-=======
   protected[scalax] type IterableOnce[A] = scala.collection.TraversableOnce[A]
 
   @inline final protected[scalax] def mkIterable[A](it: => Iterator[A]): Iterable[A] = new AbstractIterable[A] {
     override def iterator = it
   }
 
-  /** Adds chaining methods `tap` and `pipe` to `Any`. Back ported from Scala 2.13.
->>>>>>> 8f8811e6
+  /** Adds chaining methods `tap` and `pipe` to `Any`. "Back-ported" from Scala 2.13.
     */
   implicit final class ChainingOps[A](val self: A) extends AnyVal {
     def tap[U](f: A => U): A  = { f(self); self }
     def pipe[B](f: A => B): B = f(self)
   }
-<<<<<<< HEAD
 
   implicit final class Iterable$Enrichments(val it: Iterator.type) extends AnyVal {
 
@@ -71,6 +60,4 @@
       override val size: Int = 2
     }
   }
-=======
->>>>>>> 8f8811e6
 }