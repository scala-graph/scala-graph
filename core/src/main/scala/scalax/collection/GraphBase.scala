--- conflicted
+++ resolved
@@ -1,19 +1,11 @@
 package scalax.collection
 
-<<<<<<< HEAD
-import scala.annotation.unchecked.{uncheckedVariance => uV}
-=======
->>>>>>> 0a30fc4d
 import scala.language.{higherKinds, implicitConversions}
 import scala.util.Random
 
 import scala.collection.FilterableSet
 import GraphPredef.{EdgeLikeIn, InnerEdgeParam, InnerNodeParam, OuterEdge}
-<<<<<<< HEAD
 import GraphEdge.{AbstractDiHyperEdge, AbstractEdge, EdgeLike}
-=======
-import GraphEdge.{DiHyperEdgeLike, EdgeLike}
->>>>>>> 0a30fc4d
 import generic.AnyOrdering
 import interfaces.ExtSetMethods
 
@@ -477,10 +469,7 @@
   @transient object EdgeT {
     def unapply(e: EdgeT): Option[(NodeT, NodeT)] = Some((e.edge._1, e.edge._2))
   }
-<<<<<<< HEAD
-=======
-
->>>>>>> 0a30fc4d
+
   trait Edge extends Serializable
   trait InnerEdge extends Iterable[NodeT] with InnerEdgeParam[N, E, NodeT, E] with Edge with InnerElem {
     this: EdgeT =>
@@ -555,16 +544,10 @@
     }
     @deprecated("Use toOuter instead", "1.8.0") def toEdgeIn = toOuter
   }
-<<<<<<< HEAD
-  @transient object InnerEdge {
-    def unapply(edge: InnerEdge): Option[EdgeT] =
-      if (edge.edge._n(0) isContaining selfGraph) Some(edge.asInstanceOf[EdgeT])
-=======
 
   @transient object InnerEdge {
     def unapply(edge: InnerEdge): Option[EdgeT] =
       if (edge.edge._1 isContaining selfGraph) Some(edge.asInstanceOf[EdgeT])
->>>>>>> 0a30fc4d
       else None
   }
   @transient object Edge {
@@ -587,18 +570,9 @@
       *  factory method `copy` without modifying the node or edge set. */
     protected[GraphBase] def edgeToEdgeCont(edge: E[N]): E[NodeT] = {
       freshNodes = Map.empty[N, NodeT]
-<<<<<<< HEAD
       val newNodes = edge match {
         case e: AbstractEdge[N] => Tuple2(mkNode(e._1), mkNode(e._2))
         case hyper              => edge.map(mkNode).toList
-=======
-      val newNodes = (edge.arity: @scala.annotation.switch) match {
-        case 2 => Tuple2(mkNode(edge._1), mkNode(edge._2))
-        case 3 => Tuple3(mkNode(edge._1), mkNode(edge._2), mkNode(edge._n(2)))
-        case 4 => Tuple4(mkNode(edge._1), mkNode(edge._2), mkNode(edge._n(2)), mkNode(edge._n(3)))
-        case 5 => Tuple5(mkNode(edge._1), mkNode(edge._2), mkNode(edge._n(2)), mkNode(edge._n(3)), mkNode(edge._n(4)))
-        case _ => (edge map mkNode).toList
->>>>>>> 0a30fc4d
       }
       edge.copy[NodeT](newNodes).asInstanceOf[E[NodeT]]
     }
@@ -607,17 +581,7 @@
       val (n_1, n_2) = (mkNode(node_1), mkNode(node_2))
       val newNodes =
         if (nodes.isEmpty) Tuple2(n_1, n_2)
-<<<<<<< HEAD
         else (nodes map mkNode).toList ::: List(n_1, n_2)
-=======
-        else
-          (nodes.size: @scala.annotation.switch) match {
-            case 1 => Tuple3(n_1, n_2, mkNode(nodes(0)))
-            case 2 => Tuple4(n_1, n_2, mkNode(nodes(0)), mkNode(nodes(1)))
-            case 3 => Tuple5(n_1, n_2, mkNode(nodes(0)), mkNode(nodes(1)), mkNode(nodes(2)))
-            case _ => (nodes map mkNode).toList ::: List(n_1, n_2)
-          }
->>>>>>> 0a30fc4d
       newNodes
     }
     implicit final def innerEdgeToEdgeCont(edge: EdgeT): E[NodeT] = edge.edge
@@ -633,15 +597,7 @@
       def compare(e1: EdgeT, e2: EdgeT): Int = e1.arity compare e2.arity
     }
   }
-<<<<<<< HEAD
-  class EdgeBase(override val edge: E[NodeT]) extends InnerEdgeParam[N, E, NodeT, E] with InnerEdge {
-    this: EdgeT =>
-    override def iterator: Iterator[NodeT] = edge.iterator.asInstanceOf[Iterator[NodeT]]
-    override def stringPrefix              = super.stringPrefix
-  }
-=======
-
->>>>>>> 0a30fc4d
+
   protected def newEdge(innerEdge: E[NodeT]): EdgeT
   implicit final protected def edgeToEdgeCont(e: E[N]): E[NodeT] = Edge.edgeToEdgeCont(e)
 
@@ -652,10 +608,7 @@
         Ordering.Int.compare(a.arity, b.arity)
     }
   )
-<<<<<<< HEAD
-=======
-
->>>>>>> 0a30fc4d
+
   type EdgeSetT <: EdgeSet
   trait EdgeSet extends AnySet[EdgeT] with ExtSetMethods[EdgeT] with Serializable {
 
@@ -728,10 +681,7 @@
   def edges: EdgeSetT
   def totalWeight = (0d /: edges)(_ + _.weight)
 }
-<<<<<<< HEAD
-=======
-
->>>>>>> 0a30fc4d
+
 object GraphBase {
   val defaultSeparator = ", "
 }