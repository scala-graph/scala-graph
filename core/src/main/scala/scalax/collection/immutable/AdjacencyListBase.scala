package scalax.collection
package immutable

import java.io.{ObjectInputStream, ObjectOutputStream}

import scala.collection.{AbstractIterable, AbstractIterator, EqSetFacade, Set => AnySet}
import scala.collection.mutable.{ArrayBuffer, Buffer, ExtHashSet}
import scala.util.Random

import scalax.collection.GraphEdge.EdgeLike
import scalax.collection.{Graph => SimpleGraph}
import scalax.collection.mutable.{ArraySet, EqHashMap, EqHashSet}
import scalax.collection.config.{AdjacencyListArrayConfig, GraphConfig}

/** Implementation of an incident list based graph representation. This trait is common to
  * both the immutable and mutable variants. An incidence list based representation speeds up
  * traversing the graph along its paths by storing the list of connecting edges at each node.
  *
  * @author Peter Empen
  */
<<<<<<< HEAD
trait AdjacencyListBase[N, E <: EdgeLike[N], +This[X, Y <: EdgeLike[X]] <: GraphLike[X, Y, This] with SimpleGraph[X, Y]]
=======
trait AdjacencyListBase[
    N,
    E[+X] <: EdgeLikeIn[X],
    +This[X, Y[+X] <: EdgeLikeIn[X]] <: GraphLike[X, Y, This] with AnySet[Param[X, Y]] with SimpleGraph[X, Y]]
>>>>>>> 8f8811e6
    extends GraphLike[N, E, This] {
  selfGraph: This[N, E] =>

  protected type Config <: GraphConfig with AdjacencyListArrayConfig

  type NodeT <: InnerNode
  trait InnerNode extends super.InnerNode {
    thisNode: NodeT =>

    def edges: ArraySet[EdgeT]

<<<<<<< HEAD
    final private def sizeHint(edgesSize: Int): Int =
      if (isHyper) elementCount * 2
      else if (isDirected)
        if (elementCount < 8) elementCount
        else (elementCount / 4) * 3
      else elementCount

=======
>>>>>>> 8f8811e6
    @inline final protected def nodeEqThis = (n: NodeT) => n eq this
    protected[collection] object Adj extends Serializable { // lazy adjacents
      @transient protected[collection] var _aHook: Option[(NodeT, EdgeT)] = _
      final def aHook: Option[(NodeT, EdgeT)] = {
        if (_aHook eq null) diSucc
        _aHook
      }

      @transient private var _diSucc: EqHashMap[NodeT, EdgeT] = _
      final def diSucc: EqHashMap[NodeT, EdgeT] =
        if (edges eq null)
          new EqHashMap[NodeT, EdgeT]
        else {
          if (_diSucc eq null) {
            val m = new EqHashMap[NodeT, EdgeT](edges.size)
            _aHook = None
            edges foreach { e =>
              if (e.matches(nodeEqThis, nodeEqThis) && aHook.isEmpty)
                _aHook = Some(thisNode -> e)
              addDiSuccessors(e, (n: NodeT) => m put (n, e))
            }
            _diSucc = m
          }
          _diSucc
        }
    }
    import Adj._

    final def connectionsWith(other: NodeT) = edges withSetFilter (_.isAt(other))

    final def hasOnlyHooks = diSucc.isEmpty && aHook.isDefined

    final def hook: Option[EdgeT] = aHook map (_._2)

    final def isDirectPredecessorOf(that: NodeT): Boolean =
      diSucc contains that

    final def isIndependentOf(that: NodeT): Boolean =
      if (this eq that) edges forall (_.nonLooping)
      else edges forall (!_.isAt((_: NodeT) eq that))

    final def hasSuccessors: Boolean = diSuccessors exists (_ ne this)

    final protected[collection] def addDiSuccessors(edge: EdgeT, add: NodeT => Unit): Unit = {
      val filter = {
        if (edge.isHyperEdge && edge.isDirected) edge.hasSource((_: NodeT) eq this)
        else true
      }
      edge.targets foreach (n => if ((n ne this) && filter) add(n))
    }

    final def diPredecessors: Set[NodeT] = {
      val m = new EqHashMap[NodeT, EdgeT](edges.size)
      edges foreach { e =>
        addDiPredecessors(e, (n: NodeT) => m put (n, e))
      }
      new EqSet(m)
    }

    final def hasPredecessors: Boolean = edges exists (_.hasSource((n: NodeT) => n ne this))

    final protected[collection] def addDiPredecessors(edge: EdgeT, add: NodeT => Unit) {
      edge.sources foreach (n => if (n ne this) add(n))
    }

    final def neighbors: Set[NodeT] = {
      val m = new EqHashSet[NodeT](edges.size)
      edges foreach { addNeighbors(_, (n: NodeT) => m += n) }
      new EqSetFacade(m)
    }

    final protected[collection] def addNeighbors(edge: EdgeT, add: NodeT => Unit) {
      edge.ends foreach (n => if (n ne this) add(n))
    }

    final def outgoing = edges withSetFilter (e =>
      if (e.isDirected) e.hasSource((_: NodeT) eq this)
      else true)
    @inline private[this] def isOutgoingTo(e: EdgeT, to: NodeT): Boolean =
      if (e.isDirected)
        e matches ((_: NodeT) eq this, (_: NodeT) eq to)
      else
        e isAt ((_: NodeT) eq to)

    final def outgoingTo(to: NodeT) = edges withSetFilter (isOutgoingTo(_, to))

    final def findOutgoingTo(to: NodeT): Option[EdgeT] =
      if (to eq this) aHook map (_._2)
      else diSucc get to

    final def incoming = edges withSetFilter (e =>
      if (e.isDirected) e.hasTarget((_: NodeT) eq this)
      else true)
    @inline final private[this] def isIncomingFrom(e: EdgeT, from: NodeT): Boolean =
      if (e.isDirected)
        e matches ((_: NodeT) eq from, (_: NodeT) eq this)
      else
        e isAt ((_: NodeT) eq from)

    final def incomingFrom(from: NodeT) =
      edges withSetFilter (isIncomingFrom(_, from))

    final def findIncomingFrom(from: NodeT): Option[EdgeT] =
      edges find (isIncomingFrom(_, from))

    final def degree: Int = (0 /: edges)((cum, e) => cum + e.ends.count(_ eq this))

    final def outDegree: Int = edges count (_.hasSource((n: NodeT) => n eq this))

    final def outDegree(nodeFilter: NodePredicate,
                        edgeFilter: EdgePredicate = anyEdge,
                        includeHooks: Boolean = false,
                        ignoreMultiEdges: Boolean = true): Int = {
      val doEdgeFilter = isCustomEdgeFilter(edgeFilter)
      def edgePred(e: EdgeT): Boolean =
        (if (doEdgeFilter) edgeFilter(e) else true) &&
          e.hasSource((n: NodeT) => n eq this) &&
          e.hasTarget(nodeFilter) &&
          (if (includeHooks) true else !e.isLooping)
      if (ignoreMultiEdges && isMulti)
        (edges filter edgePred).flatMap(_.targets).toSet.size
      else
        edges count edgePred
    }

    final def inDegree: Int = edges count (_.hasTarget((n: NodeT) => n eq this))

    final def inDegree(nodeFilter: NodePredicate,
                       edgeFilter: EdgePredicate = anyEdge,
                       includeHooks: Boolean = false,
                       ignoreMultiEdges: Boolean = true): Int = {
      val doEdgeFilter = isCustomEdgeFilter(edgeFilter)
      def edgePred(e: EdgeT): Boolean =
        (if (doEdgeFilter) edgeFilter(e) else true) &&
          e.hasTarget((n: NodeT) => n eq this) &&
          e.hasSource(nodeFilter) &&
          (if (includeHooks) true else !e.isLooping)
      if (ignoreMultiEdges && isMulti)
        (edges filter edgePred).flatMap(_.sources).toSet.size
      else
        edges count edgePred
    }

    @inline protected[collection] def add(edge: EdgeT): Boolean = edges add edge

    @inline final protected[collection] def +=(edge: EdgeT): this.type = { add(edge); this }
  }
  @inline final protected def newNode(n: N) = newNodeWithHints(n, config.adjacencyListHints)
  protected def newNodeWithHints(node: N, hints: ArraySet.Hints): NodeT

  type NodeSetT <: NodeSet
  trait NodeSet extends super.NodeSet {
<<<<<<< HEAD
    protected val coll = ExtHashSet.empty[NodeT]

    override protected[collection] def initialize(nodes: Traversable[N], edges: Traversable[E]): Unit =
      if (nodes ne null)
        coll ++= nodes map (Node(_))

    override protected def copy: NodeSetT = {
=======
    protected val collection = ExtHashSet.empty[NodeT]
    override protected[collection] def initialize(nodes: Iterable[N], edges: Iterable[E[N]]) =
      if (nodes ne null)
        collection ++= nodes map (Node(_))
    override protected def copy = {
>>>>>>> 8f8811e6
      val nodeSet = newNodeSet
      nodeSet.collection ++= this.collection
      nodeSet
    }

    @inline final override def find(elem: N): Option[NodeT] = Option(lookup(elem))

    final override def get(outer: N): NodeT = {
      val inner = lookup(outer)
      if (null eq inner) throw new NoSuchElementException
      else inner
    }

    final override def lookup(elem: N): NodeT = {
<<<<<<< HEAD
      def eq(inner: NodeT, outer: N) = inner.outer == outer
      coll.findElem[N](elem, eq)
    }

    @inline final def contains(node: NodeT)     = coll contains node
    @inline final def iterator: Iterator[NodeT] = coll.iterator
    @inline final override def size: Int        = coll.size
    @inline final def draw(random: Random)      = coll draw random
=======
      def eq(inner: NodeT, outer: N) = inner.value == outer
      collection.findElem[N](elem, eq)
    }
    @inline final def contains(node: NodeT): Boolean = collection contains node
    @inline final def iterator: Iterator[NodeT]      = collection.iterator
    @inline final override def size: Int             = collection.size
    @inline final def draw(random: Random): NodeT    = collection draw random
>>>>>>> 8f8811e6
    @inline final def findElem[B](toMatch: B, correspond: (NodeT, B) => Boolean): NodeT =
      collection findElem (toMatch, correspond)
    protected[collection] def +=(edge: EdgeT): this.type
  }
  protected def newNodeSet: NodeSetT

  protected def newEdgeTArray(size: Int): Array[EdgeT]

  type EdgeSetT <: EdgeSet
  trait EdgeSet extends super.EdgeSet {
    final override def contains(node: NodeT): Boolean = nodes find node exists (_.edges.nonEmpty)

    final override def find(elem: E): Option[EdgeT] = nodes find elem._n(0) flatMap (_.edges find (_ == elem))

    final def contains(edge: EdgeT): Boolean = nodes find edge.outer._n(0) exists (_.edges contains edge)

    final def iterator: Iterator[EdgeT] = edgeIterator

    private[this] var nrEdges = 0

    private[this] var nrDi              = if (selfGraph.isDirectedT) -1 else 0
    final def hasOnlyDiEdges: Boolean   = nrDi == -1 || nrDi == nrEdges
    final def hasOnlyUnDiEdges: Boolean = nrDi == 0
    final def hasMixedEdges: Boolean    = nrDi > 0 && nrEdges > 1

    private[this] var nrHyper = if (selfGraph.isHyperT) 0 else -1
    final def hasAnyHyperEdge = nrHyper > 0

    final protected def statistics(edge: EdgeT, plus: Boolean): Boolean = {
      val add = if (plus) 1 else -1
      nrEdges += add
      if (nrDi != -1 && edge.isDirected) nrDi += add
      if (nrHyper != -1 && edge.isHyperEdge) nrHyper += add
      true
    }

    override def size = nrEdges

    def hasAnyMultiEdge = selfGraph.nodes exists { node: NodeT =>
      val (di: Buffer[EdgeT @unchecked], unDi: Buffer[EdgeT @unchecked]) = {
        if (selfGraph.isDirected) (node.edges.toBuffer[EdgeT], Buffer.empty)
        else node.edges.toBuffer partition (_.isDirected)
      }
      val diTargets, unDiTargets = MSet.empty[NodeT]
      // format: off
      di  .exists((e: EdgeT) => e.hasSource((n: NodeT) => n eq node) && ! e.targets.forall(diTargets add _)) ||
      unDi.exists((e: EdgeT) => (e._n(0) eq node)                    && ! e.ends.drop(1).forall((n: NodeT) => unDiTargets add n))
      // format: on
    }
  }

<<<<<<< HEAD
  def edgeIterator = new GroupIterator[EdgeT] {
    object Outer extends OutermostIterator[NodeT] {
      protected type I = NodeT
      protected val iterator                 = nodes.iterator
      protected def elmToCurrent(elm: NodeT) = elm

      protected type InnerElm = EdgeT
      protected lazy val inner = Inner
    }
    object Inner extends InnermostIterator[EdgeT] {
      protected type I = EdgeT
      protected var iterator: Iterator[I] = _
      protected def onOuterChange(newOuter: OuterElm) {
        iterator = newOuter.edges.filter(_._n(0) == newOuter).iterator
      }
      protected def elmToCurrent(elm: EdgeT) = elm

      protected type OuterElm = NodeT
      protected lazy val outer = Outer
    }
    def hasNext = Inner.hasNext
    def next    = Inner.next
  }
=======
  def edgeIterator: Iterator[EdgeT] = nodes.iterator.flatMap(node => node.edges.iterator.filter(_.edge._1 == node))
>>>>>>> 8f8811e6

  final protected def serializeTo(out: ObjectOutputStream): Unit = {
    out.defaultWriteObject()

    out.writeInt(edges.size)
    edges foreach (innerEdge => out.writeObject(innerEdge.toOuter))

    val nodesBuf = new ArrayBuffer(1024) ++ nodes.iterator.filter(_.isIsolated)
    out.writeInt(nodesBuf.size)
    nodesBuf foreach (innerNode => out.writeObject(innerNode.outer))
  }

  protected def initializeFrom(in: ObjectInputStream, nodes: NodeSetT, edges: EdgeSetT): Unit = {
    in.defaultReadObject()

    def iterable[A] = new AbstractIterable[A] {
      override def iterator: Iterator[A] = new AbstractIterator[A] {
        private[this] val count = in.readInt()
        private[this] var read  = 0

        def hasNext: Boolean = read < count

        def next(): A = {
          read += 1
          in.readObject.asInstanceOf[A]
        }
      }
<<<<<<< HEAD
    edges initialize (traversable[E])
    nodes initialize (traversable[N], null)
=======
    }

    edges initialize (iterable[E[N]])
    nodes initialize (iterable[N], null)
>>>>>>> 8f8811e6
  }
}<|MERGE_RESOLUTION|>--- conflicted
+++ resolved
@@ -18,14 +18,7 @@
   *
   * @author Peter Empen
   */
-<<<<<<< HEAD
 trait AdjacencyListBase[N, E <: EdgeLike[N], +This[X, Y <: EdgeLike[X]] <: GraphLike[X, Y, This] with SimpleGraph[X, Y]]
-=======
-trait AdjacencyListBase[
-    N,
-    E[+X] <: EdgeLikeIn[X],
-    +This[X, Y[+X] <: EdgeLikeIn[X]] <: GraphLike[X, Y, This] with AnySet[Param[X, Y]] with SimpleGraph[X, Y]]
->>>>>>> 8f8811e6
     extends GraphLike[N, E, This] {
   selfGraph: This[N, E] =>
 
@@ -37,7 +30,6 @@
 
     def edges: ArraySet[EdgeT]
 
-<<<<<<< HEAD
     final private def sizeHint(edgesSize: Int): Int =
       if (isHyper) elementCount * 2
       else if (isDirected)
@@ -45,8 +37,6 @@
         else (elementCount / 4) * 3
       else elementCount
 
-=======
->>>>>>> 8f8811e6
     @inline final protected def nodeEqThis = (n: NodeT) => n eq this
     protected[collection] object Adj extends Serializable { // lazy adjacents
       @transient protected[collection] var _aHook: Option[(NodeT, EdgeT)] = _
@@ -90,12 +80,11 @@
 
     final def hasSuccessors: Boolean = diSuccessors exists (_ ne this)
 
-    final protected[collection] def addDiSuccessors(edge: EdgeT, add: NodeT => Unit): Unit = {
-      val filter = {
+    final protected[collection] def addDiSuccessors(edge: EdgeT, add: (NodeT) => Unit): Unit = {
+      val filter =
         if (edge.isHyperEdge && edge.isDirected) edge.hasSource((_: NodeT) eq this)
         else true
-      }
-      edge.targets foreach (n => if ((n ne this) && filter) add(n))
+      edge withTargets (n => if ((n ne this) && filter) add(n))
     }
 
     final def diPredecessors: Set[NodeT] = {
@@ -199,21 +188,13 @@
 
   type NodeSetT <: NodeSet
   trait NodeSet extends super.NodeSet {
-<<<<<<< HEAD
-    protected val coll = ExtHashSet.empty[NodeT]
-
-    override protected[collection] def initialize(nodes: Traversable[N], edges: Traversable[E]): Unit =
-      if (nodes ne null)
-        coll ++= nodes map (Node(_))
-
-    override protected def copy: NodeSetT = {
-=======
     protected val collection = ExtHashSet.empty[NodeT]
-    override protected[collection] def initialize(nodes: Iterable[N], edges: Iterable[E[N]]) =
+
+    override protected[collection] def initialize(nodes: Iterable[N], edges: Iterable[E]) =
       if (nodes ne null)
         collection ++= nodes map (Node(_))
-    override protected def copy = {
->>>>>>> 8f8811e6
+
+    override protected def copy: NodeSetT = {
       val nodeSet = newNodeSet
       nodeSet.collection ++= this.collection
       nodeSet
@@ -228,16 +209,6 @@
     }
 
     final override def lookup(elem: N): NodeT = {
-<<<<<<< HEAD
-      def eq(inner: NodeT, outer: N) = inner.outer == outer
-      coll.findElem[N](elem, eq)
-    }
-
-    @inline final def contains(node: NodeT)     = coll contains node
-    @inline final def iterator: Iterator[NodeT] = coll.iterator
-    @inline final override def size: Int        = coll.size
-    @inline final def draw(random: Random)      = coll draw random
-=======
       def eq(inner: NodeT, outer: N) = inner.value == outer
       collection.findElem[N](elem, eq)
     }
@@ -245,7 +216,6 @@
     @inline final def iterator: Iterator[NodeT]      = collection.iterator
     @inline final override def size: Int             = collection.size
     @inline final def draw(random: Random): NodeT    = collection draw random
->>>>>>> 8f8811e6
     @inline final def findElem[B](toMatch: B, correspond: (NodeT, B) => Boolean): NodeT =
       collection findElem (toMatch, correspond)
     protected[collection] def +=(edge: EdgeT): this.type
@@ -297,33 +267,7 @@
     }
   }
 
-<<<<<<< HEAD
-  def edgeIterator = new GroupIterator[EdgeT] {
-    object Outer extends OutermostIterator[NodeT] {
-      protected type I = NodeT
-      protected val iterator                 = nodes.iterator
-      protected def elmToCurrent(elm: NodeT) = elm
-
-      protected type InnerElm = EdgeT
-      protected lazy val inner = Inner
-    }
-    object Inner extends InnermostIterator[EdgeT] {
-      protected type I = EdgeT
-      protected var iterator: Iterator[I] = _
-      protected def onOuterChange(newOuter: OuterElm) {
-        iterator = newOuter.edges.filter(_._n(0) == newOuter).iterator
-      }
-      protected def elmToCurrent(elm: EdgeT) = elm
-
-      protected type OuterElm = NodeT
-      protected lazy val outer = Outer
-    }
-    def hasNext = Inner.hasNext
-    def next    = Inner.next
-  }
-=======
   def edgeIterator: Iterator[EdgeT] = nodes.iterator.flatMap(node => node.edges.iterator.filter(_.edge._1 == node))
->>>>>>> 8f8811e6
 
   final protected def serializeTo(out: ObjectOutputStream): Unit = {
     out.defaultWriteObject()
@@ -351,14 +295,9 @@
           in.readObject.asInstanceOf[A]
         }
       }
-<<<<<<< HEAD
-    edges initialize (traversable[E])
-    nodes initialize (traversable[N], null)
-=======
-    }
-
-    edges initialize (iterable[E[N]])
+    }
+
+    edges initialize (iterable[E])
     nodes initialize (iterable[N], null)
->>>>>>> 8f8811e6
   }
 }