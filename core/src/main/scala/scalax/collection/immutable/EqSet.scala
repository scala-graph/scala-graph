package scalax.collection.immutable

<<<<<<< HEAD
=======
import scala.collection.immutable.Set

import scalax.collection.Compat.InclExcl
>>>>>>> 8f8811e6
import scalax.collection.mutable.EqHashMap

/** Wrapper class mimicking a `scala.collection.immutable.Set`
  *  without copying the contents of the underlying `EqHashMap`.
  *
  *  @define ON Creates a new `Set` as an O(N) operation
  */
<<<<<<< HEAD
final class EqSet[K <: AnyRef](map: EqHashMap[K, _]) extends Set[K] {
=======
final class EqSet[K <: AnyRef](map: EqHashMap[K, _]) extends Set[K] with InclExcl[K, Set[K]] {
>>>>>>> 8f8811e6

  def contains(key: K) = map contains key
  def iterator         = map.keysIterator

  /** $ON unless `elem` is already contained.*/
<<<<<<< HEAD
  def +(elem: K) = if (map contains elem) this
  else {
    val newMap = map.clone
    newMap.asInstanceOf[EqHashMap[K, Any]] put (elem, true)
    new EqSet(newMap)
  }

  /** $ON unless `elem` is not contained.*/
  def -(elem: K) =
=======
  def incl(elem: K) =
    if (map contains elem) this
    else {
      val newMap = map.clone
      newMap.asInstanceOf[EqHashMap[K, Any]] put (elem, true)
      new EqSet(newMap)
    }

  /** $ON unless `elem` is not contained.*/
  def excl(elem: K) =
>>>>>>> 8f8811e6
    if (map contains elem) {
      val newMap = map.clone
      newMap -= elem
      new EqSet(newMap)
    } else this

  override def size = map.size
}<|MERGE_RESOLUTION|>--- conflicted
+++ resolved
@@ -1,11 +1,8 @@
 package scalax.collection.immutable
 
-<<<<<<< HEAD
-=======
 import scala.collection.immutable.Set
 
 import scalax.collection.Compat.InclExcl
->>>>>>> 8f8811e6
 import scalax.collection.mutable.EqHashMap
 
 /** Wrapper class mimicking a `scala.collection.immutable.Set`
@@ -13,27 +10,12 @@
   *
   *  @define ON Creates a new `Set` as an O(N) operation
   */
-<<<<<<< HEAD
-final class EqSet[K <: AnyRef](map: EqHashMap[K, _]) extends Set[K] {
-=======
 final class EqSet[K <: AnyRef](map: EqHashMap[K, _]) extends Set[K] with InclExcl[K, Set[K]] {
->>>>>>> 8f8811e6
 
   def contains(key: K) = map contains key
   def iterator         = map.keysIterator
 
   /** $ON unless `elem` is already contained.*/
-<<<<<<< HEAD
-  def +(elem: K) = if (map contains elem) this
-  else {
-    val newMap = map.clone
-    newMap.asInstanceOf[EqHashMap[K, Any]] put (elem, true)
-    new EqSet(newMap)
-  }
-
-  /** $ON unless `elem` is not contained.*/
-  def -(elem: K) =
-=======
   def incl(elem: K) =
     if (map contains elem) this
     else {
@@ -44,7 +26,6 @@
 
   /** $ON unless `elem` is not contained.*/
   def excl(elem: K) =
->>>>>>> 8f8811e6
     if (map contains elem) {
       val newMap = map.clone
       newMap -= elem
