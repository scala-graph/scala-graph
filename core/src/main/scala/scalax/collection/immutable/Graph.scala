--- conflicted
+++ resolved
@@ -4,10 +4,8 @@
 import java.io.{ObjectInputStream, ObjectOutputStream}
 
 import scala.collection.Set
-import scala.language.higherKinds
 import scala.reflect.ClassTag
 
-<<<<<<< HEAD
 import scalax.collection.{Graph => AnyGraph}
 import scalax.collection.GraphEdge.EdgeLike
 import scalax.collection.generic.ImmutableGraphCompanion
@@ -15,24 +13,11 @@
 import scalax.collection.mutable.{ArraySet, Builder}
 
 trait Graph[N, E <: EdgeLike[N]] extends AnyGraph[N, E] with GraphLike[N, E, Graph] with GraphOps[N, E, Graph] {
-=======
-import scalax.collection.{Graph => CommonGraph}
-import GraphEdge.UnDiEdge
-import GraphPredef.{EdgeLikeIn, Param}
-import generic.ImmutableGraphCompanion
-import config.AdjacencyListArrayConfig
-import mutable.ArraySet
-
-/** The main trait for immutable graphs bundling functionality that is not specific to graph representation.
-  */
-trait Graph[N, E[+X] <: EdgeLikeIn[X]] extends CommonGraph[N, E] with GraphLike[N, E, Graph] {
->>>>>>> 8f8811e6
   override def empty: Graph[N, E] = Graph.empty[N, E]
 }
 
 object Graph extends ImmutableGraphCompanion[Graph] {
 
-<<<<<<< HEAD
   def empty[N, E <: EdgeLike[N]](implicit edgeT: ClassTag[E], config: Config = defaultConfig): Graph[N, E] =
     DefaultGraphImpl.empty[N, E](edgeT, config)
 
@@ -48,25 +33,6 @@
 @SerialVersionUID(72L)
 class DefaultGraphImpl[N, E <: EdgeLike[N]](iniNodes: Traversable[N] = Set[N](), iniEdges: Traversable[E] = Set[E]())(
     implicit override val edgeT: ClassTag[E],
-=======
-  def empty[N, E[+X] <: EdgeLikeIn[X]](implicit edgeT: ClassTag[E[N]], config: Config = defaultConfig): Graph[N, E] =
-    DefaultGraphImpl.empty[N, E](edgeT, config)
-
-  override def from[N, E[+X] <: EdgeLikeIn[X]](nodes: Iterable[N] = Nil, edges: Iterable[E[N]])(
-      implicit edgeT: ClassTag[E[N]],
-      config: Config = defaultConfig): Graph[N, E] =
-    DefaultGraphImpl.from[N, E](nodes, edges)(edgeT, config)
-
-  implicit def cbfUnDi[N, E[+X] <: EdgeLikeIn[X]](implicit edgeT: ClassTag[E[N]], config: Config = defaultConfig) =
-    new GraphCanBuildFrom[N, E]()(edgeT, config)
-      .asInstanceOf[GraphCanBuildFrom[N, E] with CanBuildFrom[Graph[_, UnDiEdge], Param[N, E], Graph[N, E]]]
-}
-
-@SerialVersionUID(72L)
-class DefaultGraphImpl[N, E[+X] <: EdgeLikeIn[X]](iniNodes: Iterable[N] = Set[N](),
-                                                  iniEdges: Iterable[E[N]] = Set[E[N]]())(
-    implicit override val edgeT: ClassTag[E[N]],
->>>>>>> 8f8811e6
     override val config: DefaultGraphImpl.Config with AdjacencyListArrayConfig)
     extends Graph[N, E]
     with AdjacencyListGraph[N, E, DefaultGraphImpl]
@@ -84,22 +50,9 @@
 
   initialize(iniNodes, iniEdges)
 
-<<<<<<< HEAD
   override protected[this] def newBuilder                               = new Builder[N, E, DefaultGraphImpl](DefaultGraphImpl)
   final override def empty: DefaultGraphImpl[N, E]                      = DefaultGraphImpl.empty[N, E]
   final override def copy(nodes: Traversable[N], edges: Traversable[E]) = DefaultGraphImpl.from[N, E](nodes, edges)
-=======
-  final override def empty: DefaultGraphImpl[N, E]                    = DefaultGraphImpl.empty[N, E]
-  final protected def copy(nodes: Iterable[N], edges: Iterable[E[N]]) = DefaultGraphImpl.from[N, E](nodes, edges)
-
-  final protected def +#(e: E[N]): DefaultGraphImpl[N, E] =
-    if (edges contains Edge(e)) this
-    else copy(nodes.toOuter, edges.toOuter.toBuffer += e)
-
-  protected def -#(e: E[N]): DefaultGraphImpl[N, E] =
-    if (edges contains Edge(e)) copy(nodes.toOuter, edges.toOuter.toBuffer -= e)
-    else this
->>>>>>> 8f8811e6
 
   @SerialVersionUID(7170L)
   final protected class NodeBase(val outer: N, hints: ArraySet.Hints) extends InnerNodeImpl(outer, hints)
@@ -122,7 +75,6 @@
 
 object DefaultGraphImpl extends ImmutableGraphCompanion[DefaultGraphImpl] {
 
-<<<<<<< HEAD
   override def empty[N, E <: EdgeLike[N]](implicit edgeT: ClassTag[E], config: Config = defaultConfig) =
     new DefaultGraphImpl[N, E]()(edgeT, config)
 
@@ -132,13 +84,4 @@
 
   override def from[N, E[X] <: EdgeLike[X]](edges: Traversable[E[N]])(implicit edgeT: ClassTag[E[N]]) =
     new DefaultGraphImpl[N, E[N]](Nil, edges)(edgeT, defaultConfig)
-=======
-  override def empty[N, E[+X] <: EdgeLikeIn[X]](implicit edgeT: ClassTag[E[N]], config: Config = defaultConfig) =
-    new DefaultGraphImpl[N, E]()(edgeT, config)
-
-  override def from[N, E[+X] <: EdgeLikeIn[X]](nodes: Iterable[N] = Nil, edges: Iterable[E[N]])(
-      implicit edgeT: ClassTag[E[N]],
-      config: Config = defaultConfig) =
-    new DefaultGraphImpl[N, E](nodes, edges)(edgeT, config)
->>>>>>> 8f8811e6
 }