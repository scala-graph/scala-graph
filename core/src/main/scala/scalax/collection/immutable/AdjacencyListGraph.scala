--- conflicted
+++ resolved
@@ -1,11 +1,6 @@
 package scalax.collection
 package immutable
 
-<<<<<<< HEAD
-import language.higherKinds
-
-=======
->>>>>>> 8f8811e6
 import GraphPredef.EdgeLikeIn
 import GraphEdge.OrderedEndpoints
 import mutable.ArraySet
@@ -15,11 +10,7 @@
   * @author Peter Empen
   */
 trait AdjacencyListGraph[
-<<<<<<< HEAD
-    N, E[X] <: EdgeLikeIn[X], +This[X, Y[X] <: EdgeLikeIn[X]] <: AdjacencyListGraph[X, Y, This] with Graph[X, Y]]
-=======
     N, E[+X] <: EdgeLikeIn[X], +This[X, Y[+X] <: EdgeLikeIn[X]] <: AdjacencyListGraph[X, Y, This] with Graph[X, Y]]
->>>>>>> 8f8811e6
     extends GraphLike[N, E, This]
     with AdjacencyListBase[N, E, This] { selfGraph: This[N, E] =>
 
@@ -36,26 +27,15 @@
 
   type NodeSetT = NodeSet
   class NodeSet extends super.NodeSet {
-<<<<<<< HEAD
-    @inline final override protected def minus(node: NodeT) { coll -= node }
-    def +(node: NodeT) =
-      if (coll contains node) this
-      else { val c = copy; c.coll += node; c }
-=======
     @inline final override protected def minus(node: NodeT) { collection -= node }
     override def +(node: NodeT) =
       if (collection contains node) this
       else { val c = copy; c.collection += node; c }
->>>>>>> 8f8811e6
 
     protected[AdjacencyListGraph] def add(edge: EdgeT): Boolean = {
       var added = false
       edge foreach { n =>
-<<<<<<< HEAD
-        val inColl = coll findElem n getOrElse { coll += n; n }
-=======
         val inColl = collection findElem n getOrElse { collection += n; n }
->>>>>>> 8f8811e6
         added = (inColl add edge) || added
       }
       added
@@ -72,13 +52,8 @@
     else new EdgeT(innerEdge)
 
   type EdgeSetT = EdgeSet
-<<<<<<< HEAD
-  class EdgeSet extends super.EdgeSet {
-    override protected[collection] def initialize(edges: Traversable[E[N]]): Unit =
-=======
   class EdgeSet extends super.EdgeSet with Compat.InclExcl[EdgeT, Set[EdgeT]] {
     override protected[collection] def initialize(edges: Iterable[E[N]]): Unit =
->>>>>>> 8f8811e6
       if (edges ne null)
         edges foreach (this += Edge(_))
 
@@ -88,24 +63,15 @@
     }
 
     @inline final protected[immutable] def addEdge(edge: EdgeT) { +=(edge) }
-<<<<<<< HEAD
-    @inline final def +(edge: EdgeT): Set[EdgeT] = toSet + edge
-    @inline final def -(edge: EdgeT): Set[EdgeT] = toSet - edge
-=======
     @inline final def incl(edge: EdgeT) = toSet + edge
     @inline final def excl(edge: EdgeT) = toSet - edge
->>>>>>> 8f8811e6
 
     @inline final override lazy val maxArity        = super.maxArity
     @inline final override lazy val hasAnyMultiEdge = super.hasAnyMultiEdge
   }
   override def edges: EdgeSetT
 
-<<<<<<< HEAD
-  protected def copy(nodes: Traversable[N], edges: Traversable[E[N]]): This[N, E]
-=======
   protected def copy(nodes: Iterable[N], edges: Iterable[E[N]]): This[N, E]
->>>>>>> 8f8811e6
 
   def +(n: N) =
     if (nodes contains Node(n)) this
