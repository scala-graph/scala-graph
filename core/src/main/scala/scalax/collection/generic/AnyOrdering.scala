package scalax.collection.generic

import runtime._
import collection.immutable.WrappedString

/** Ordering for Any with the following rules:
  * numerical > string > any other reference type.
  * If a reference type is not a subclass of Ordered, it will be ordered according
  * to its toString value.
  *
  * @author Peter Empen
  */
class AnyOrdering[N] extends Ordering[N] {
  sealed protected trait Type
  sealed protected case class IntegerType(value: RichLong)     extends Type
  sealed protected case class FloatType(value: RichDouble)     extends Type
  sealed protected case class StringType(value: WrappedString) extends Type
  sealed protected case class RefType(value: AnyRef)           extends Type
  protected def typeOf(x: Any) = x match {
<<<<<<< HEAD
    case b: Byte                                    => IntegerType(b)
    case s: Short                                   => IntegerType(s)
    case i: Int                                     => IntegerType(i)
    case l: Long                                    => IntegerType(l)
    case f: Float                                   => FloatType(f)
    case d: Double                                  => FloatType(d)
    case _: Char | _: Unit | _: Boolean | _: String => StringType(x.toString)
=======
    case b: Byte                                    => IntegerType(new RichLong(b))
    case s: Short                                   => IntegerType(new RichLong(s))
    case i: Int                                     => IntegerType(new RichLong(i))
    case l: Long                                    => IntegerType(new RichLong(l))
    case f: Float                                   => FloatType(new RichDouble(f))
    case d: Double                                  => FloatType(new RichDouble(d))
    case _: Char | _: Unit | _: Boolean | _: String => StringType(new WrappedString(x.toString))
>>>>>>> 8f8811e6
    case r: AnyRef                                  => RefType(r)
  }
  def compare(a: N, b: N): Int = (typeOf(a), typeOf(b)) match {
    case (IntegerType(a), IntegerType(b))                               => a.compare(b.self)
    case (IntegerType(a), FloatType(b))                                 => a.toDouble.compare(b.self)
    case (IntegerType(_), StringType(_)) | (IntegerType(_), RefType(_)) => -1

    case (FloatType(a), FloatType(b))                               => a.compare(b.self)
    case (FloatType(a), IntegerType(b))                             => a.compare(b.self)
    case (FloatType(_), StringType(_)) | (FloatType(_), RefType(_)) => -1

<<<<<<< HEAD
    case (StringType(a), StringType(b))                                  => a.compare(b.self)
=======
    case (StringType(a), StringType(b))                                  => a.toString.compare(b.toString)
>>>>>>> 8f8811e6
    case (StringType(_), IntegerType(_)) | (StringType(_), FloatType(_)) => 1
    case (StringType(_), RefType(_))                                     => -1

    case (RefType(a), RefType(b)) =>
      def fallback = a.toString.compare(b.toString)
      (a, b) match {
        case (a: Ordered[_], b: Ordered[_]) =>
          try a.asInstanceOf[Ordered[AnyRef]].compare(b.asInstanceOf[AnyRef with Ordered[AnyRef]])
          catch {
            case e: ClassCastException => fallback
          }
        case _ => fallback
      }
    case (RefType(_), IntegerType(_)) | (RefType(_), FloatType(_)) | (RefType(_), StringType(_)) => 1
  }
}<|MERGE_RESOLUTION|>--- conflicted
+++ resolved
@@ -17,15 +17,6 @@
   sealed protected case class StringType(value: WrappedString) extends Type
   sealed protected case class RefType(value: AnyRef)           extends Type
   protected def typeOf(x: Any) = x match {
-<<<<<<< HEAD
-    case b: Byte                                    => IntegerType(b)
-    case s: Short                                   => IntegerType(s)
-    case i: Int                                     => IntegerType(i)
-    case l: Long                                    => IntegerType(l)
-    case f: Float                                   => FloatType(f)
-    case d: Double                                  => FloatType(d)
-    case _: Char | _: Unit | _: Boolean | _: String => StringType(x.toString)
-=======
     case b: Byte                                    => IntegerType(new RichLong(b))
     case s: Short                                   => IntegerType(new RichLong(s))
     case i: Int                                     => IntegerType(new RichLong(i))
@@ -33,7 +24,6 @@
     case f: Float                                   => FloatType(new RichDouble(f))
     case d: Double                                  => FloatType(new RichDouble(d))
     case _: Char | _: Unit | _: Boolean | _: String => StringType(new WrappedString(x.toString))
->>>>>>> 8f8811e6
     case r: AnyRef                                  => RefType(r)
   }
   def compare(a: N, b: N): Int = (typeOf(a), typeOf(b)) match {
@@ -45,11 +35,7 @@
     case (FloatType(a), IntegerType(b))                             => a.compare(b.self)
     case (FloatType(_), StringType(_)) | (FloatType(_), RefType(_)) => -1
 
-<<<<<<< HEAD
-    case (StringType(a), StringType(b))                                  => a.compare(b.self)
-=======
     case (StringType(a), StringType(b))                                  => a.toString.compare(b.toString)
->>>>>>> 8f8811e6
     case (StringType(_), IntegerType(_)) | (StringType(_), FloatType(_)) => 1
     case (StringType(_), RefType(_))                                     => -1
 
