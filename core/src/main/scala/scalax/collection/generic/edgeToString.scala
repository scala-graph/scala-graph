--- conflicted
+++ resolved
@@ -1,10 +1,6 @@
 package scalax.collection.generic
 
-<<<<<<< HEAD
-sealed protected trait EdgeToString { self: Edge[_] =>
-=======
 sealed protected trait EdgeToString { e: Edge[_] =>
->>>>>>> 8121df07
 
   protected def nodesToStringSeparator: String
 
@@ -14,21 +10,6 @@
   override def toString: String = nodesToString
 }
 
-<<<<<<< HEAD
-trait UnDiEdgeToString extends EdgeToString { self: AnyUnDiEdge[_] =>
-  override protected def nodesToStringSeparator: String = " ~ "
-}
-
-trait DiEdgeToString extends EdgeToString { self: AnyDiEdge[_] =>
-  override protected def nodesToStringSeparator: String = " ~> "
-}
-
-trait HyperEdgeToString extends EdgeToString { self: AnyHyperEdge[_] =>
-  override protected def nodesToStringSeparator: String = " ~~ "
-}
-
-trait DiHyperEdgeToString extends EdgeToString { self: AnyDiHyperEdge[_] =>
-=======
 trait UnDiEdgeToString extends EdgeToString { e: AnyUnDiEdge[_] =>
   override protected def nodesToStringSeparator: String = " ~ "
 }
@@ -42,7 +23,6 @@
 }
 
 trait DiHyperEdgeToString extends EdgeToString { e: AnyDiHyperEdge[_] =>
->>>>>>> 8121df07
 
   override protected def nodesToStringSeparator: String = " ~~> "
 
@@ -52,11 +32,7 @@
   }
 }
 
-<<<<<<< HEAD
-sealed protected trait LEdgeToString extends EdgeToString { self: Edge[_] =>
-=======
 sealed protected trait LEdgeToString extends EdgeToString { e: Edge[_] =>
->>>>>>> 8121df07
 
   /** The part to be printed after the edge ends and before the label. */
   protected def labelSeparator: String = " :+ "
@@ -79,20 +55,12 @@
 /** Mix in this trait in your labeled edge class if you want to indicate in its `toString` representation
   * that the edge supports multigraphs. Once mixed in, the `labelSeparator` gets `:++`.
   */
-<<<<<<< HEAD
-trait MultiLEdgeToString { self: LEdgeToString with MultiEdge =>
-=======
 trait MultiLEdgeToString { e: LEdgeToString with MultiEdge =>
->>>>>>> 8121df07
 
   override protected def labelSeparator: String = " :++ "
 }
 
-<<<<<<< HEAD
-sealed protected trait WEdgeToString extends LEdgeToString { self: Edge[_] =>
-=======
 sealed protected trait WEdgeToString extends LEdgeToString { e: Edge[_] =>
->>>>>>> 8121df07
 
   override protected def labelSeparator: String = " % "
 
@@ -100,17 +68,6 @@
   protected def labelToString: String = weight.toString
 }
 
-<<<<<<< HEAD
-trait WUnDiEdgeToString extends WEdgeToString with UnDiEdgeToString { self: AnyUnDiEdge[_] => }
-
-trait WDiEdgeToString extends WEdgeToString with DiEdgeToString { self: AnyDiEdge[_] => }
-
-trait WHyperEdgeToString extends WEdgeToString with HyperEdgeToString { self: AnyHyperEdge[_] => }
-
-trait WDiHyperEdgeToString extends WEdgeToString with DiHyperEdgeToString { self: AnyDiHyperEdge[_] => }
-
-trait MultiWEdgeToString { self: WEdgeToString with MultiEdge =>
-=======
 trait WUnDiEdgeToString extends WEdgeToString with UnDiEdgeToString { e: AnyUnDiEdge[_] => }
 
 trait WDiEdgeToString extends WEdgeToString with DiEdgeToString { e: AnyDiEdge[_] => }
@@ -120,7 +77,6 @@
 trait WDiHyperEdgeToString extends WEdgeToString with DiHyperEdgeToString { e: AnyDiHyperEdge[_] => }
 
 trait MultiWEdgeToString { e: WEdgeToString with MultiEdge =>
->>>>>>> 8121df07
 
   override protected def labelSeparator: String = " %% "
 }