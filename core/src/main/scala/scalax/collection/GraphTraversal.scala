--- conflicted
+++ resolved
@@ -1,20 +1,12 @@
 package scalax.collection
 
 import scala.annotation.tailrec
-<<<<<<< HEAD
-import scala.collection.{AbstractIterable, AbstractTraversable, EqSetFacade}
-import scala.collection.mutable.{ArrayBuffer, Builder}
-import scala.language.{higherKinds, implicitConversions}
-import scala.math.{max, min}
-
-=======
 import scala.collection.{AbstractIterable, AbstractIterator, EqSetFacade, IndexedSeq}
 import scala.collection.mutable.{ArrayBuffer, Builder}
 import scala.language.implicitConversions
 import scala.math.{max, min}
 
 import scalax.collection.Compat.CompatTraversable
->>>>>>> 8f8811e6
 import scalax.collection.GraphPredef.{EdgeLikeIn, OuterElem}
 import scalax.collection.mutable.{EqHashMap, EqHashSet}
 import scalax.collection.generic.GraphCoreCompanion
@@ -26,11 +18,7 @@
   * Before starting a traversal a `Traverser` such as [[scalax.collection.GraphTraversal#InnerNodeTraverser]]
   * is instantiated explicitly or implicitly. It holds settings like `maxDepth`, `subgraph` or `ordering`
   * providing a fine-grained control of the traversal. `Traverser`s also extend
-<<<<<<< HEAD
-  * `scala.collection.Traversable` meaning that you can process the visited nodes and edges
-=======
   * `scala.collection.Iterable` meaning that you can process the visited nodes and edges
->>>>>>> 8f8811e6
   * in a functional way.
   *
   * @see [[http://www.scala-graph.org/guides/core-traversing]]
@@ -51,17 +39,10 @@
   *         or altered by any `with*` method.
   * @define OPTVISITOR An optional function that is applied for its side-effect to
   *         every element visited during graph traversal.
-<<<<<<< HEAD
-  * @define EXTENDSTYPE which extends `scala.collection.Traversable` with elements of type
-  * @define SETROOT and sets its `root` to this node
-  * @define TOSTART To start a traversal call one of the graph traversal methods or
-  *         any appropriate method inherited from [[scala.collection.Traversable]] on this
-=======
   * @define EXTENDSTYPE which extends `scala.collection.Iterable` with elements of type
   * @define SETROOT and sets its `root` to this node
   * @define TOSTART To start a traversal call one of the graph traversal methods or
   *         any appropriate method inherited from [[scala.collection.Iterable]] on this
->>>>>>> 8f8811e6
   *         instance.
   * @define ROOT The node where subsequent graph traversals start.
   * @define PARAMETERS The properties controlling subsequent traversals.
@@ -91,11 +72,7 @@
   *
   * @author Peter Empen
   */
-<<<<<<< HEAD
-trait GraphTraversal[N, E[X] <: EdgeLikeIn[X]] extends GraphBase[N, E] {
-=======
 trait GraphTraversal[N, E[+X] <: EdgeLikeIn[X]] extends GraphBase[N, E] {
->>>>>>> 8f8811e6
   thisGraph =>
 
   import GraphTraversal._
@@ -130,12 +107,6 @@
     innerNodeTraverser(node).partOfCycle()
 
   /** Represents a topological sort layer. */
-<<<<<<< HEAD
-  case class Layer protected[collection] (index: Int, nodes: IndexedSeq[NodeT])
-
-  /** The result of a topological sort in the layered view. */
-  type Layers = Traversable[Layer]
-=======
   case class Layer protected[collection] (index: Int, _nodes: IndexedSeq[NodeT]) {
     def nodes(implicit ordering: NodeOrdering): IndexedSeq[NodeT] =
       if (ordering.isDefined) _nodes sorted ordering
@@ -144,28 +115,17 @@
 
   /** The result of a topological sort in the layered view. */
   type Layers = Iterable[Layer]
->>>>>>> 8f8811e6
 
   /** Topologically ordered nodes or layers of a topological order of a graph or of an isolated graph component.
     *  @tparam A one of `NodeT`, `N`
     *  @tparam T one of `A` or `(Int, Iterable[A])`
     *  @define NEWFLAVOR Creates a new flavor of this `TopologicalOrder` or `LayeredTopologicalOrder` */
-<<<<<<< HEAD
-  sealed abstract class AbstractTopologicalOrder[+A, +T] extends AbstractTraversable[T] {
-=======
   sealed abstract class AbstractTopologicalOrder[+A, +T] extends AbstractIterable[T] {
->>>>>>> 8f8811e6
 
     protected val layers: Layers
     protected def toA: NodeT => A
 
     def layerOrdering: NodeOrdering
-<<<<<<< HEAD
-    protected def ordered(nodes: IndexedSeq[NodeT]): IndexedSeq[NodeT] =
-      if (layerOrdering.isDefined) nodes.sorted(layerOrdering)
-      else nodes
-=======
->>>>>>> 8f8811e6
 
     /** The number of layers of this topological order. */
     def nrOfLayers = layers.size
@@ -196,16 +156,8 @@
       override protected val toA: NodeT => A)(implicit override val layerOrdering: NodeOrdering = NodeOrdering.None)
       extends AbstractTopologicalOrder[A, A] {
 
-<<<<<<< HEAD
-    def foreach[U](f: A => U): Unit =
-      for {
-        layer <- layers
-        node  <- ordered(layer.nodes)
-      } f(toA(node))
-=======
     override def iterator: Iterator[A] =
       layers.view.flatMap(layer => layer.nodes).map(toA).iterator // 'view' with respect to Scala 2.12
->>>>>>> 8f8811e6
 
     def withLayerOrdering(newOrdering: NodeOrdering): TopologicalOrder[A] =
       new TopologicalOrder(layers, toA)(newOrdering)
@@ -220,11 +172,7 @@
   /** Layers of a topological order of a graph or of an isolated graph component.
     *  The layers of a topological sort can roughly be defined as follows:
     *      a. layer 0 contains all nodes having no predecessors,
-<<<<<<< HEAD
-    *      a. layer n contains those nodes that have only predecessors in anchestor layers
-=======
     *      a. layer n contains those nodes that have only predecessors in ancestor layers
->>>>>>> 8f8811e6
     *         with at least one of them contained in layer n - 1
     *  @tparam A one of `NodeT`, `N` */
   final class LayeredTopologicalOrder[+A] protected[collection] (
@@ -232,13 +180,8 @@
       override protected val toA: NodeT => A)(implicit override val layerOrdering: NodeOrdering = NodeOrdering.None)
       extends AbstractTopologicalOrder[A, (Int, Iterable[A])] {
 
-<<<<<<< HEAD
-    def foreach[U](f: Tuple2[Int, Iterable[A]] => U): Unit =
-      for (layer <- layers) f(layer.index -> toIterable(layer.nodes))
-=======
     override def iterator: Iterator[(Int, Iterable[A])] =
       layers.view.map(layer => layer.index -> layer.nodes.map(toA)).iterator // 'view' with respect to Scala 2.12
->>>>>>> 8f8811e6
 
     def withLayerOrdering(newOrdering: NodeOrdering): LayeredTopologicalOrder[A] =
       new LayeredTopologicalOrder(layers, toA)(newOrdering)
@@ -247,19 +190,6 @@
       new LayeredTopologicalOrder(layers, _.value)(layerOrdering)
 
     def toLayered: LayeredTopologicalOrder[A] = this
-<<<<<<< HEAD
-
-    // O(1) view to avoid exposure of the possibly mutable `layers`
-    private def toIterable(iSeq: IndexedSeq[NodeT]): Iterable[A] = new AbstractIterable[A] {
-      def iterator: Iterator[A] = new AbstractIterator[A] {
-        private val it       = ordered(iSeq).toIterator
-        def hasNext: Boolean = it.hasNext
-        def next(): A        = toA(it.next)
-      }
-      override def stringPrefix = "Nodes"
-    }
-=======
->>>>>>> 8f8811e6
   }
 
   /** Either a `Right` containing a valid topological order or a `Left` containing a node on a cycle. */
@@ -275,11 +205,7 @@
     *  @param visitor $SORTVISITOR
     *  $SEEFLUENT */
   final def topologicalSortByComponent[U](
-<<<<<<< HEAD
-      implicit visitor: InnerElem => U = empty): Traversable[CycleNodeOrTopologicalOrder] =
-=======
       implicit visitor: InnerElem => U = empty): Iterable[CycleNodeOrTopologicalOrder] =
->>>>>>> 8f8811e6
     componentTraverser().topologicalSortByComponent(visitor)
 
   @inline final protected def defaultPathSize: Int = min(256, nodes.size * 2)
@@ -288,26 +214,6 @@
     * $WALKPATH
     * @define CUMWEIGHT The cumulated weight of all edges on this path/walk.
     */
-<<<<<<< HEAD
-  trait Walk extends Traversable[InnerElem] {
-    override def stringPrefix = "Walk"
-
-    /** All nodes on this path/walk in proper order. */
-    def nodes: Traversable[NodeT]
-
-    /** All edges of this path/walk in proper order. */
-    def edges: Traversable[EdgeT]
-
-    /** $CUMWEIGHT */
-    final def weight: Double = (0d /: edges)((sum, edge) => sum + edge.weight)
-
-    /** $CUMWEIGHT
-      *  @param f The weight function overriding edge weights. */
-    final def weight[T: Numeric](f: EdgeT => T): T = {
-      val num = implicitly[Numeric[T]]
-      import num._
-      (num.zero /: edges)((sum, edge) => sum + f(edge))
-=======
   trait Walk extends Iterable[InnerElem] {
     override def stringPrefix = "Walk"
 
@@ -327,7 +233,6 @@
       val num = implicitly[Numeric[T]]
       import num._
       edges.foldLeft(num.zero)((sum, edge) => sum + f(edge))
->>>>>>> 8f8811e6
     }
 
     /** The number of edges on this path/walk. */
@@ -339,16 +244,6 @@
     def startNode: NodeT
     def endNode: NodeT
 
-<<<<<<< HEAD
-    def foreach[U](f: InnerElem => U): Unit = {
-      f(nodes.head)
-      val edges = this.edges.toIterator
-      for (n <- nodes.tail;
-           e = edges.next) {
-        f(e)
-        f(n)
-      }
-=======
     override def iterator: Iterator[InnerElem] = new AbstractIterator[InnerElem] {
       private[this] var start, edgeToFollow = true
       private[this] val nodeIt              = nodes.iterator
@@ -367,7 +262,6 @@
           edgeToFollow = true
           nodeIt.next
         }
->>>>>>> 8f8811e6
     }
 
     /** Returns whether the nodes and edges of this walk are valid with respect
@@ -375,11 +269,7 @@
     def isValid: Boolean = {
       val valid = nodeValidator
       nodes.headOption exists { startNode =>
-<<<<<<< HEAD
-        val (nodesIt, edgesIt) = (nodes.tail.toIterator, edges.toIterator)
-=======
         val (nodesIt, edgesIt) = (nodes.tail.iterator, edges.iterator)
->>>>>>> 8f8811e6
 
         @tailrec def ok(prev: NodeT, count: Int): Boolean =
           if (nodesIt.hasNext && edgesIt.hasNext) {
@@ -398,22 +288,12 @@
 
     protected trait NodeValidator extends (NodeT => Boolean)
 
-<<<<<<< HEAD
-    protected def nodeValidator: NodeValidator =
-      new NodeValidator {
-        def apply(node: NodeT): Boolean = true
-      }
-=======
     protected def nodeValidator: NodeValidator = _ => true
->>>>>>> 8f8811e6
 
     /** The `Graph` instance that contains `this` walk. */
     final def containingGraph: thisGraph.type = thisGraph
   }
-<<<<<<< HEAD
-=======
-
->>>>>>> 8f8811e6
+
   object Walk {
     protected[GraphTraversal] trait Zero {
       this: Walk =>
@@ -448,11 +328,7 @@
     * @define ADDEDGE Tries to add `edge` to the tail of the path/walk.
     * @define ADDSUCCESS Whether the addition was successful.
     */
-<<<<<<< HEAD
-  trait WalkBuilder extends Builder[InnerElem, Walk] {
-=======
   trait WalkBuilder extends Builder[InnerElem, Walk] with Compat.Growable[InnerElem] {
->>>>>>> 8f8811e6
 
     /** The node this walk starts at. */
     def start: NodeT
@@ -473,11 +349,7 @@
     def add(edge: EdgeT): Boolean
 
     /** $ADDELEM */
-<<<<<<< HEAD
-    def +=(elem: InnerElem): this.type = { add(elem); this }
-=======
     def addOne(elem: InnerElem): this.type = { add(elem); this }
->>>>>>> 8f8811e6
 
     /** $ADDNODE */
     @inline final def +=(node: NodeT): this.type = { add(node); this }
@@ -564,28 +436,16 @@
 
     override def endNode: NodeT = startNode
 
-<<<<<<< HEAD
-    /** Same as `sameAs` but also comparing this cycle with any `Traversable`.
-      */
-    final def sameElements(that: Traversable[_]): Boolean =
-      this.size == that.size && {
-        val thisList = to[List]
-=======
     /** Same as `sameAs` but also comparing this cycle with any `Iterable`.
       */
     final def sameElements(that: Iterable[_]): Boolean =
       this.size == that.size && {
         val thisList = this.toList
->>>>>>> 8f8811e6
         // thisList.indexOf(that.head) may fail due to asymmetric equality
         val idx = thisList.indexWhere(_ == that.head)
         if (idx >= 0) {
           val thisDoubled = thisList ++ thisList.tail
-<<<<<<< HEAD
-          val thatList    = that.to[List]
-=======
           val thatList    = that.toList
->>>>>>> 8f8811e6
           (thisDoubled startsWith (thatList, idx)) ||
           (thisDoubled startsWith (thatList.reverse, idx))
         } else false
@@ -613,26 +473,15 @@
     def findLoop(node: NodeT): Option[Cycle] =
       node.hook map { hook =>
         new Cycle {
-<<<<<<< HEAD
-          def nodes: Traversable[NodeT] = List(startNode, endNode)
-          def edges: Traversable[EdgeT] = List(hook)
-          def startNode: NodeT          = node
-=======
           def nodes: Iterable[NodeT] = List(startNode, endNode)
           def edges: Iterable[EdgeT] = List(hook)
           def startNode: NodeT       = node
->>>>>>> 8f8811e6
         }
       }
     protected[collection] def of(start: NodeT, mid: NodeT): Cycle =
       new Cycle {
-<<<<<<< HEAD
-        def nodes: Traversable[NodeT] = List(startNode, mid, endNode)
-        def edges: Traversable[EdgeT] = {
-=======
         def nodes: Iterable[NodeT] = List(startNode, mid, endNode)
         def edges: Iterable[EdgeT] = {
->>>>>>> 8f8811e6
           val out = {
             val outSet = start outgoingTo mid
             outSet find (_.directed) getOrElse outSet.head
@@ -694,11 +543,7 @@
 
     /** Instantiates an extended node visitor based on 'visitor'.
       */
-<<<<<<< HEAD
-    def apply[N, E[X] <: EdgeLikeIn[X], U](visitor: (NodeT, Int, Int, => NodeInformer) => U) =
-=======
     def apply[N, E[+X] <: EdgeLikeIn[X], U](visitor: (NodeT, Int, Int, => NodeInformer) => U) =
->>>>>>> 8f8811e6
       new ExtendedNodeVisitor[U] {
         def apply(n: NodeT, cnt: Int, depth: Int, inf: => NodeInformer) =
           visitor(n, cnt, depth, inf)
@@ -776,13 +621,6 @@
     def subgraphEdges: EdgeFilter
   }
   protected object SubgraphProperties {
-<<<<<<< HEAD
-    def apply[A](t: Traversable[A], nodeFilter: NodeFilter, edgeFilter: EdgeFilter) =
-      new AbstractTraversable[A] with SubgraphProperties {
-        def foreach[U](f: A => U): Unit = t foreach f
-        def subgraphNodes               = nodeFilter
-        def subgraphEdges               = edgeFilter
-=======
     def apply[A](t: Iterable[A], nodeFilter: NodeFilter, edgeFilter: EdgeFilter) =
       new CompatTraversable[A] with SubgraphProperties {
         protected def autarkicForeach[U](f: A => U): Unit = t foreach f
@@ -790,7 +628,6 @@
         final protected def sizeHint: Int = 64
         final def subgraphNodes           = nodeFilter
         final def subgraphEdges           = edgeFilter
->>>>>>> 8f8811e6
       }
   }
 
@@ -894,11 +731,7 @@
       } else Set.empty
 
     final def to[
-<<<<<<< HEAD
-        G[X, Y[X] <: EdgeLikeIn[X]] <: Graph[X, Y] with GraphLike[X, Y, G]
-=======
         G[NN, EE[+X] <: EdgeLikeIn[X]] <: Graph[NN, EE] with GraphLike[NN, EE, G]
->>>>>>> 8f8811e6
     ](factory: GraphCoreCompanion[G]): G[N, E] = thisGraph match {
       case g: Graph[N, E] =>
         factory.from(edges = edges.map(_.toOuter))(g.edgeT, factory.defaultConfig)
@@ -918,18 +751,6 @@
   abstract class ComponentTraverser protected
       extends FluentProperties[ComponentTraverser]
       with Properties
-<<<<<<< HEAD
-      with Traversable[Component] {
-
-    def findCycle[U](implicit visitor: InnerElem => U = empty): Option[Cycle]
-
-    /** See [[GraphTraversal#topologicalSort]]. */
-    def topologicalSort[U](implicit visitor: InnerElem => U = empty): CycleNodeOrTopologicalOrder
-
-    /** See [[GraphTraversal#topologicalSortByComponent]]. */
-    def topologicalSortByComponent[U](
-        implicit visitor: InnerElem => U = empty): Traversable[CycleNodeOrTopologicalOrder]
-=======
       with Iterable[Component] {
 
     def findCycle[U](implicit visitor: InnerElem => U = Visitor.empty): Option[Cycle]
@@ -940,7 +761,6 @@
     /** See [[GraphTraversal#topologicalSortByComponent]]. */
     def topologicalSortByComponent[U](
         implicit visitor: InnerElem => U = Visitor.empty): Iterable[CycleNodeOrTopologicalOrder]
->>>>>>> 8f8811e6
   }
 
   /** Creates a [[ComponentTraverser]] responsible for invoking graph traversal methods in all
@@ -964,11 +784,7 @@
   abstract class StrongComponentTraverser protected
       extends FluentProperties[StrongComponentTraverser]
       with Properties
-<<<<<<< HEAD
-      with Traversable[Component]
-=======
       with Iterable[Component]
->>>>>>> 8f8811e6
 
   /** Creates a [[StrongComponentTraverser]].
     *
@@ -1215,17 +1031,10 @@
   trait Traverser[A, +This <: Traverser[A, This]]
       extends TraverserMethods[A, This]
       with Properties
-<<<<<<< HEAD
-      with Traversable[A] {
-    this: This =>
-
-    def foreach[U](f: A => U): Unit =
-=======
       with CompatTraversable[A] {
     this: This =>
 
     protected def autarkicForeach[U](f: A => U): Unit =
->>>>>>> 8f8811e6
       if (subgraphNodes(root))
         apply(noNode, f)
 
@@ -1245,27 +1054,18 @@
         }
         b.result
     }
-<<<<<<< HEAD
-=======
 
     final protected def nonOverflowingOrderMultipliedBy_2(): Int =
       if (order > (Int.MaxValue >> 1)) order else order << 1
->>>>>>> 8f8811e6
   }
 
   /** Controls the properties of inner-node graph traversals. $TOSTART
     */
-<<<<<<< HEAD
-  abstract class InnerNodeTraverser extends Traverser[NodeT, InnerNodeTraverser]
-
-  /** Creates a [[InnerNodeTraverser]] based on `scala.collection.Traversable[NodeT]`.
-=======
   abstract class InnerNodeTraverser extends Traverser[NodeT, InnerNodeTraverser] {
     final protected def sizeHint: Int = order
   }
 
   /** Creates a [[InnerNodeTraverser]] based on `scala.collection.Iterable[NodeT]`.
->>>>>>> 8f8811e6
     *
     * @param root $ROOT
     * @param parameters $PARAMETERS
@@ -1283,17 +1083,11 @@
 
   /** Controls the properties of outer-node graph traversals. $TOSTART
     */
-<<<<<<< HEAD
-  abstract class OuterNodeTraverser extends Traverser[N, OuterNodeTraverser]
-
-  /** Creates a [[OuterNodeTraverser]] based on `scala.collection.Traversable[N]`.
-=======
   abstract class OuterNodeTraverser extends Traverser[N, OuterNodeTraverser] {
     final protected def sizeHint: Int = order
   }
 
   /** Creates a [[OuterNodeTraverser]] based on `scala.collection.Iterable[N]`.
->>>>>>> 8f8811e6
     *
     * @param root $ROOT
     * @param parameters $PARAMETERS
@@ -1311,17 +1105,11 @@
 
   /** Controls the properties of inner-edge graph traversals. $TOSTART
     */
-<<<<<<< HEAD
-  abstract class InnerEdgeTraverser extends Traverser[EdgeT, InnerEdgeTraverser]
-
-  /** Creates a [[InnerEdgeTraverser]] based on `scala.collection.Traversable[EdgeT]`.
-=======
   abstract class InnerEdgeTraverser extends Traverser[EdgeT, InnerEdgeTraverser] {
     final protected def sizeHint: Int = graphSize
   }
 
   /** Creates a [[InnerEdgeTraverser]] based on `scala.collection.Iterable[EdgeT]`.
->>>>>>> 8f8811e6
     *
     * @param root $ROOT
     * @param parameters $PARAMETERS
@@ -1338,17 +1126,11 @@
 
   /** Controls the properties of outer-edge graph traversals. $TOSTART
     */
-<<<<<<< HEAD
-  abstract class OuterEdgeTraverser extends Traverser[E[N], OuterEdgeTraverser]
-
-  /** Creates a [[OuterEdgeTraverser]] based on `scala.collection.Traversable[E[N]]`.
-=======
   abstract class OuterEdgeTraverser extends Traverser[E[N], OuterEdgeTraverser] {
     final protected def sizeHint: Int = graphSize
   }
 
   /** Creates a [[OuterEdgeTraverser]] based on `scala.collection.Iterable[E[N]]`.
->>>>>>> 8f8811e6
     *
     * @param root $ROOT
     * @param parameters $PARAMETERS
@@ -1366,17 +1148,11 @@
 
   /** Controls the properties of inner-element graph traversals. $TOSTART
     */
-<<<<<<< HEAD
-  abstract protected class InnerElemTraverser extends Traverser[InnerElem, InnerElemTraverser]
-
-  /** Creates a [[InnerElemTraverser]] based on `scala.collection.Traversable[InnerElem]`.
-=======
   abstract protected class InnerElemTraverser extends Traverser[InnerElem, InnerElemTraverser] {
     final protected def sizeHint: Int = order + graphSize
   }
 
   /** Creates a [[InnerElemTraverser]] based on `scala.collection.Iterable[InnerElem]`.
->>>>>>> 8f8811e6
     *
     * @param root $ROOT
     * @param parameters $PARAMETERS
@@ -1394,17 +1170,11 @@
 
   /** Controls the properties of outer-element graph traversals. $TOSTART
     */
-<<<<<<< HEAD
-  trait OuterElemTraverser extends Traverser[OuterElem[N, E], OuterElemTraverser]
-
-  /** Creates a [[OuterElemTraverser]] based on `scala.collection.Traversable[OuterElem]`.
-=======
   trait OuterElemTraverser extends Traverser[OuterElem[N, E], OuterElemTraverser] {
     final protected def sizeHint: Int = order + graphSize
   }
 
   /** Creates a [[OuterElemTraverser]] based on `scala.collection.Iterable[OuterElem]`.
->>>>>>> 8f8811e6
     *
     * @param root $ROOT
     * @param parameters $PARAMETERS
@@ -1422,17 +1192,11 @@
 
   /** Controls the properties of inner-node down-up graph traversals. $TOSTART
     */
-<<<<<<< HEAD
-  abstract class InnerNodeDownUpTraverser extends Traverser[(Boolean, NodeT), InnerNodeDownUpTraverser]
-
-  /** Creates a [[InnerNodeDownUpTraverser]] based on `scala.collection.Traversable[(Boolean, NodeT)]`
-=======
   abstract class InnerNodeDownUpTraverser extends Traverser[(Boolean, NodeT), InnerNodeDownUpTraverser] {
     final protected def sizeHint: Int = nonOverflowingOrderMultipliedBy_2
   }
 
   /** Creates a [[InnerNodeDownUpTraverser]] based on `scala.collection.Iterable[(Boolean, NodeT)]`
->>>>>>> 8f8811e6
     *  $DOWNUPBOOLEAN
     *
     * @param root $ROOT
@@ -1451,17 +1215,11 @@
 
   /** Controls the properties of outer-node down-up graph traversals. $TOSTART
     */
-<<<<<<< HEAD
-  abstract class OuterNodeDownUpTraverser extends Traverser[(Boolean, N), OuterNodeDownUpTraverser]
-
-  /** Creates a [[OuterNodeDownUpTraverser]] based on `scala.collection.Traversable[(Boolean, N)]`
-=======
   abstract class OuterNodeDownUpTraverser extends Traverser[(Boolean, N), OuterNodeDownUpTraverser] {
     final protected def sizeHint: Int = nonOverflowingOrderMultipliedBy_2
   }
 
   /** Creates a [[OuterNodeDownUpTraverser]] based on `scala.collection.Iterable[(Boolean, N)]`
->>>>>>> 8f8811e6
     *  $DOWNUPBOOLEAN
     *
     * @param root $ROOT
