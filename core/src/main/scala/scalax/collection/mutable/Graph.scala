--- conflicted
+++ resolved
@@ -3,19 +3,10 @@
 
 import java.io.{ObjectInputStream, ObjectOutputStream}
 
-<<<<<<< HEAD
-import scala.language.higherKinds
-import scala.collection.generic.{CanBuildFrom, Growable, Shrinkable}
-import scala.collection.mutable.{Builder, Cloneable, ArrayBuffer, Set => MutableSet}
-import scala.reflect.ClassTag
-import scala.math.max
-
-=======
 import scala.collection.generic.{CanBuildFrom, Growable, Shrinkable}
 import scala.collection.mutable.{ArrayBuffer, Builder, Cloneable, Set => MutableSet}
 import scala.reflect.ClassTag
 import scala.math.max
->>>>>>> 8f8811e6
 import scalax.collection.{Graph => CommonGraph, GraphLike => CommonGraphLike}
 import GraphPredef.{EdgeLikeIn, InnerEdgeParam, InnerNodeParam, OuterEdge, OuterNode, Param}
 import generic.{GraphCompanion, MutableGraphCompanion}
@@ -24,18 +15,11 @@
 
 abstract protected[collection] class BuilderImpl[
     N,
-<<<<<<< HEAD
-    E[X] <: EdgeLikeIn[X],
-    CC[N, E[X] <: EdgeLikeIn[X]] <: CommonGraph[N, E] with CommonGraphLike[N, E, CC]](implicit edgeT: ClassTag[E[N]],
-                                                                                      config: GraphConfig)
-    extends Builder[Param[N, E], CC[N, E]] {
-=======
     E[+X] <: EdgeLikeIn[X],
     CC[N, E[+X] <: EdgeLikeIn[X]] <: CommonGraph[N, E] with CommonGraphLike[N, E, CC]](implicit edgeT: ClassTag[E[N]],
                                                                                        config: GraphConfig)
     extends Builder[Param[N, E], CC[N, E]]
     with Compat.Growable[Param[N, E]] {
->>>>>>> 8f8811e6
 
   protected type This = CC[N, E]
   protected val nodes = new ArrayBuffer[N](config.orderHint)
@@ -55,31 +39,11 @@
     }
   }
 
-<<<<<<< HEAD
-  override def +=(elem: Param[N, E]): this.type = {
-=======
   def addOne(elem: Param[N, E]): this.type = {
->>>>>>> 8f8811e6
     add(elem)
     this
   }
 
-<<<<<<< HEAD
-  /* overridden for increased performance */
-  override def ++=(elems: TraversableOnce[Param[N, E]]): this.type = {
-    elems foreach add
-    this
-  }
-
-  def clear() {
-    nodes.clear
-    edges.clear
-  }
-}
-class GraphBuilder[N,
-                   E[X] <: EdgeLikeIn[X],
-                   CC[N, E[X] <: EdgeLikeIn[X]] <: CommonGraphLike[N, E, CC] with CommonGraph[N, E]](
-=======
   def clear() {
     nodes.clear()
     edges.clear()
@@ -88,7 +52,6 @@
 class GraphBuilder[N,
                    E[+X] <: EdgeLikeIn[X],
                    CC[N, E[+X] <: EdgeLikeIn[X]] <: CommonGraphLike[N, E, CC] with CommonGraph[N, E]](
->>>>>>> 8f8811e6
     companion: GraphCompanion[CC])(implicit edgeT: ClassTag[E[N]], config: GraphConfig)
     extends BuilderImpl[N, E, CC] {
   def result: This =
@@ -99,21 +62,12 @@
   *
   * @author Peter Empen
   */
-<<<<<<< HEAD
-trait GraphLike[N, E[X] <: EdgeLikeIn[X], +This[X, Y[X] <: EdgeLikeIn[X]] <: GraphLike[X, Y, This] with Graph[X, Y]]
-=======
 trait GraphLike[N, E[+X] <: EdgeLikeIn[X], +This[X, Y[+X] <: EdgeLikeIn[X]] <: GraphLike[X, Y, This] with Graph[X, Y]]
->>>>>>> 8f8811e6
     extends CommonGraphLike[N, E, This]
     with Growable[Param[N, E]]
     with Shrinkable[Param[N, E]]
     with Cloneable[Graph[N, E]]
-<<<<<<< HEAD
-    with EdgeOps[N, E, This]
-    with Mutable {
-=======
     with EdgeOps[N, E, This] {
->>>>>>> 8f8811e6
   this: // This[N,E] => see https://youtrack.jetbrains.com/issue/SCL-13199
   This[N, E] with GraphLike[N, E, This] with Graph[N, E] =>
 
@@ -125,12 +79,7 @@
 
   type NodeSetT <: NodeSet
   trait NodeSet extends MutableSet[NodeT] with super.NodeSet {
-<<<<<<< HEAD
-    @inline final override def -=(node: NodeT): this.type = { remove(node); this }
-    @inline final def -?=(node: NodeT): this.type         = { removeGently(node); this }
-=======
     @inline final def -?=(node: NodeT): this.type = { removeGently(node); this }
->>>>>>> 8f8811e6
 
     override def remove(node: NodeT): Boolean = subtract(node, rippleDelete = true, minus, minusEdges)
     def removeGently(node: NodeT): Boolean    = subtract(node, rippleDelete = false, minus, minusEdges)
@@ -140,22 +89,6 @@
       * @param node the node the incident edges of which are to be removed from the edge set.
       */
     protected def minusEdges(node: NodeT): Unit
-<<<<<<< HEAD
-  }
-
-  type EdgeSetT <: EdgeSet
-  trait EdgeSet extends MutableSet[EdgeT] with super.EdgeSet {
-    @inline final def +=(edge: EdgeT): this.type = { add(edge); this }
-
-    /** Same as `upsert` at graph level.
-      */
-    def upsert(edge: EdgeT): Boolean
-    @inline final def -=(edge: EdgeT): this.type = { remove(edge); this }
-    def removeWithNodes(edge: EdgeT): Boolean
-  }
-
-  override def ++=(xs: TraversableOnce[Param[N, E]]): this.type = { xs foreach +=; this }
-=======
 
     override def diff(that: AnySet[NodeT]) = this -- that
     override def clear(): Unit             = this.toList.foreach(elem => this -= elem)
@@ -173,7 +106,6 @@
     override def diff(that: AnySet[EdgeT]) = this -- that
     override def clear(): Unit             = this.toList.foreach(elem => this -= elem)
   }
->>>>>>> 8f8811e6
 
   /** Adds a node to this graph.
     *
@@ -201,11 +133,7 @@
     */
   @inline final def addAndGet(edge: E[N]): EdgeT = { add(edge); find(edge).get }
   protected def +=#(edge: E[N]): this.type
-<<<<<<< HEAD
-  def +=(elem: Param[N, E]): this.type =
-=======
   def addOne(elem: Param[N, E]): this.type =
->>>>>>> 8f8811e6
     elem match {
       case n: OuterNode[N]               => this += n.value
       case n: InnerNodeParam[N]          => this += n.value
@@ -213,11 +141,8 @@
       case e: InnerEdgeParam[N, E, _, E] => this +=# e.asEdgeTProjection[N, E].toOuter
     }
 
-<<<<<<< HEAD
-=======
   override def knownSize = nodes.size + edges.size
 
->>>>>>> 8f8811e6
   /** If an inner edge equaling to `edge` is present in this graph, it is replaced
     * by `edge`, otherwise `edge` will be inserted. Such an update may be useful
     * whenever non-key parts of an immutable edge are to be modified.
@@ -242,11 +167,7 @@
   @inline final protected def -!#(edge: E[N]): This[N, E] = clone -!=# edge
   @inline final def removeWithNodes(edge: E[N]): Boolean  = edges removeWithNodes Edge(edge)
 
-<<<<<<< HEAD
-  def -=(elem: Param[N, E]): this.type = elem match {
-=======
   def subtractOne(elem: Param[N, E]): this.type = elem match {
->>>>>>> 8f8811e6
     case n: OuterNode[N]               => this -= n.value
     case n: InnerNodeParam[N]          => this -= n.value
     case e: OuterEdge[N, E]            => this -=# e.edge
@@ -289,11 +210,7 @@
   * @tparam E the kind of the edges in this graph.
   * @author Peter Empen
   */
-<<<<<<< HEAD
-trait Graph[N, E[X] <: EdgeLikeIn[X]] extends CommonGraph[N, E] with GraphLike[N, E, Graph] {
-=======
 trait Graph[N, E[+X] <: EdgeLikeIn[X]] extends CommonGraph[N, E] with GraphLike[N, E, Graph] {
->>>>>>> 8f8811e6
   override def empty: Graph[N, E] = Graph.empty[N, E]
 }
 
@@ -302,15 +219,6 @@
   * @author Peter Empen
   */
 object Graph extends MutableGraphCompanion[Graph] {
-<<<<<<< HEAD
-  def empty[N, E[X] <: EdgeLikeIn[X]](implicit edgeT: ClassTag[E[N]], config: Config = defaultConfig): Graph[N, E] =
-    new DefaultGraphImpl[N, E]()(edgeT, config)
-  override def from[N, E[X] <: EdgeLikeIn[X]](nodes: Traversable[N] = Nil, edges: Traversable[E[N]])(
-      implicit edgeT: ClassTag[E[N]],
-      config: Config = defaultConfig): Graph[N, E] =
-    DefaultGraphImpl.from[N, E](nodes, edges)(edgeT, config)
-  implicit def cbfUnDi[N, E[X] <: EdgeLikeIn[X]](implicit edgeT: ClassTag[E[N]], config: Config = defaultConfig) =
-=======
   def empty[N, E[+X] <: EdgeLikeIn[X]](implicit edgeT: ClassTag[E[N]], config: Config = defaultConfig): Graph[N, E] =
     new DefaultGraphImpl[N, E]()(edgeT, config)
   override def from[N, E[+X] <: EdgeLikeIn[X]](nodes: Iterable[N] = Nil, edges: Iterable[E[N]])(
@@ -319,19 +227,13 @@
     DefaultGraphImpl.from[N, E](nodes, edges)(edgeT, config)
 
   implicit def cbfUnDi[N, E[+X] <: EdgeLikeIn[X]](implicit edgeT: ClassTag[E[N]], config: Config = defaultConfig) =
->>>>>>> 8f8811e6
     new GraphCanBuildFrom[N, E]()(edgeT, config)
       .asInstanceOf[GraphCanBuildFrom[N, E] with CanBuildFrom[Graph[_, UnDiEdge], Param[N, E], Graph[N, E]]]
 }
 
 @SerialVersionUID(74L)
-<<<<<<< HEAD
-class DefaultGraphImpl[N, E[X] <: EdgeLikeIn[X]](iniNodes: Traversable[N] = Set[N](),
-                                                 iniEdges: Traversable[E[N]] = Set[E[N]]())(
-=======
 class DefaultGraphImpl[N, E[+X] <: EdgeLikeIn[X]](iniNodes: Iterable[N] = Set[N](),
                                                   iniEdges: Iterable[E[N]] = Set[E[N]]())(
->>>>>>> 8f8811e6
     implicit override val edgeT: ClassTag[E[N]],
     override val config: DefaultGraphImpl.Config with AdjacencyListArrayConfig)
     extends Graph[N, E]
@@ -351,12 +253,8 @@
 
   initialize(iniNodes, iniEdges)
 
-<<<<<<< HEAD
-  override protected[this] def newBuilder          = new GraphBuilder[N, E, DefaultGraphImpl](DefaultGraphImpl)
-=======
   // TODO what to do with newBuilder & empty?
   //override protected[this] def newBuilder          = new GraphBuilder[N, E, DefaultGraphImpl](DefaultGraphImpl)
->>>>>>> 8f8811e6
   final override def empty: DefaultGraphImpl[N, E] = DefaultGraphImpl.empty[N, E]
   final override def clone: this.type              = super.clone.asInstanceOf[this.type]
 
@@ -383,17 +281,10 @@
 
 object DefaultGraphImpl extends MutableGraphCompanion[DefaultGraphImpl] {
 
-<<<<<<< HEAD
-  def empty[N, E[X] <: EdgeLikeIn[X]](implicit edgeT: ClassTag[E[N]], config: Config = defaultConfig) =
-    new DefaultGraphImpl[N, E]()(edgeT, config)
-
-  override def from[N, E[X] <: EdgeLikeIn[X]](nodes: Traversable[N] = Nil, edges: Traversable[E[N]])(
-=======
   def empty[N, E[+X] <: EdgeLikeIn[X]](implicit edgeT: ClassTag[E[N]], config: Config = defaultConfig) =
     new DefaultGraphImpl[N, E]()(edgeT, config)
 
   override def from[N, E[+X] <: EdgeLikeIn[X]](nodes: Iterable[N] = Nil, edges: Iterable[E[N]])(
->>>>>>> 8f8811e6
       implicit edgeT: ClassTag[E[N]],
       config: Config = defaultConfig) =
     new DefaultGraphImpl[N, E](nodes, edges)(edgeT, config)
