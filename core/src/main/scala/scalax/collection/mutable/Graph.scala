package scalax.collection
package mutable

import java.io.{ObjectInputStream, ObjectOutputStream}

import scala.language.higherKinds
import scala.collection.generic.{CanBuildFrom, Growable, Shrinkable}
import scala.collection.mutable.{Builder, Cloneable, ArrayBuffer, Set => MutableSet}
import scala.reflect.ClassTag
import scala.math.max

import scalax.collection.{Graph => CommonGraph, GraphLike => CommonGraphLike}
import GraphPredef.{EdgeLikeIn, InnerEdgeParam, InnerNodeParam, OuterEdge, OuterNode, Param}
import generic.{GraphCompanion, MutableGraphCompanion}
import config._
import GraphEdge.UnDiEdge

abstract protected[collection] class BuilderImpl[
    N,
    E[X] <: EdgeLikeIn[X],
    CC[N, E[X] <: EdgeLikeIn[X]] <: CommonGraph[N, E] with CommonGraphLike[N, E, CC]](implicit edgeT: ClassTag[E[N]],
                                                                                      config: GraphConfig)
    extends Builder[Param[N, E], CC[N, E]] {

  protected type This = CC[N, E]
  protected val nodes = new ArrayBuffer[N](config.orderHint)
  protected val edges = new ArrayBuffer[E[N]](
    config match {
      case CoreConfig(order, adjList) => order * max(adjList.initialCapacity, 16)
      case _                          => config.orderHint * 32
    }
  )

  protected def add(elem: Param[N, E]) {
    elem match {
      case n: OuterNode[N]               => nodes += n.value
      case n: InnerNodeParam[N]          => nodes += n.value
      case e: OuterEdge[N, E]            => edges += e.edge
      case e: InnerEdgeParam[N, E, _, E] => edges += e.asEdgeTProjection[N, E].toOuter
    }
  }

  override def +=(elem: Param[N, E]): this.type = {
    add(elem)
    this
  }

  /* overridden for increased performance */
  override def ++=(elems: TraversableOnce[Param[N, E]]): this.type = {
    elems foreach add
    this
  }

  def clear() {
    nodes.clear
    edges.clear
  }
}
class GraphBuilder[N,
                   E[X] <: EdgeLikeIn[X],
                   CC[N, E[X] <: EdgeLikeIn[X]] <: CommonGraphLike[N, E, CC] with CommonGraph[N, E]](
    companion: GraphCompanion[CC])(implicit edgeT: ClassTag[E[N]], config: GraphConfig)
    extends BuilderImpl[N, E, CC] {
  def result: This =
    companion.from(nodes, edges)(edgeT, config.asInstanceOf[companion.Config])
}

/** Trait with common mutable Graph methods.
  *
  * @author Peter Empen
  */
trait GraphLike[N, E[X] <: EdgeLikeIn[X], +This[X, Y[X] <: EdgeLikeIn[X]] <: GraphLike[X, Y, This] with Graph[X, Y]]
    extends CommonGraphLike[N, E, This]
    with Growable[Param[N, E]]
    with Shrinkable[Param[N, E]]
    with Cloneable[Graph[N, E]]
<<<<<<< HEAD
// TODO  with    EdgeOps   [N,E,This]
    with Mutable {
  this: // This[N,E] => see https://youtrack.jetbrains.com/issue/SCL-13199
  This[N, E] with GraphLike[N, E, This] with Graph[N, E] =>
  override def clone: This[N, E] = graphCompanion.from[N, E](nodes.toOuter, edges.toOuter)
  type NodeT <: InnerNode
  trait InnerNode extends super.InnerNode { // TODO with InnerNodeOps {
    this: NodeT =>
  }
=======
    with EdgeOps[N, E, This]
    with Mutable {
  this: // This[N,E] => see https://youtrack.jetbrains.com/issue/SCL-13199
  This[N, E] with GraphLike[N, E, This] with Graph[N, E] =>

  override def clone: This[N, E] = graphCompanion.from[N, E](nodes.toOuter, edges.toOuter)
  type NodeT <: InnerNode
  trait InnerNode extends super.InnerNode with InnerNodeOps {
    this: NodeT =>
  }

>>>>>>> 0a30fc4d
  type NodeSetT <: NodeSet
  trait NodeSet extends MutableSet[NodeT] with super.NodeSet {
    @inline final override def -=(node: NodeT): this.type = { remove(node); this }
    @inline final def -?=(node: NodeT): this.type         = { removeGently(node); this }
    @inline final def -?(node: NodeT) = {
      val c = copy
      c subtract (node, false, minus, (NodeT) => {})
      c
    }
    override def remove(node: NodeT) = subtract(node, true, minus, minusEdges)
    def removeGently(node: NodeT)    = subtract(node, false, minus, minusEdges)

    /** removes all incident edges of `node` from the edge set leaving the node set unchanged.
      *
      * @param node the node the incident edges of which are to be removed from the edge set.
      */
    protected def minusEdges(node: NodeT): Unit
  }
<<<<<<< HEAD
=======

>>>>>>> 0a30fc4d
  type EdgeSetT <: EdgeSet
  trait EdgeSet extends MutableSet[EdgeT] with super.EdgeSet {
    @inline final def +=(edge: EdgeT): this.type = { add(edge); this }

    /** Same as `upsert` at graph level.
      */
    def upsert(edge: EdgeT): Boolean
    @inline final def -=(edge: EdgeT): this.type = { remove(edge); this }
    def removeWithNodes(edge: EdgeT): Boolean
  }

  override def ++=(xs: TraversableOnce[Param[N, E]]): this.type = { xs foreach +=; this }

  /** Adds a node to this graph.
    *
    *  @param node the node to be added
    *  @return `true` if the node was not yet present in the graph, `false` otherwise.
    */
  def add(node: N): Boolean

  /** Adds the given node if not yet present and returns it as an inner node.
    *
    * @param node the node to add.
    * @return inner node containing the added node.
    */
  @inline final def addAndGet(node: N): NodeT = { add(node); find(node).get }
  def +(node: N) = if (nodes contains Node(node)) this.asInstanceOf[This[N, E]]
  else clone += node
  @inline final def +=(node: N): this.type = { add(node); this }
  def add(edge: E[N]): Boolean

  /** Adds the given edge if not yet present and returns it as an inner edge.
    *
    * @param edge the edge to add.
    * @return the inner edge containing the added edge.
    */
  @inline final def addAndGet(edge: E[N]): EdgeT = { add(edge); find(edge).get }
  @inline final protected def +#(edge: E[N])     = clone +=# edge
  protected def +=#(edge: E[N]): this.type
  def +=(elem: Param[N, E]): this.type =
    elem match {
      case n: OuterNode[N]               => this += n.value
      case n: InnerNodeParam[N]          => this += n.value
      case e: OuterEdge[N, E]            => this +=# e.edge
      case e: InnerEdgeParam[N, E, _, E] => this +=# e.asEdgeTProjection[N, E].toOuter
    }

  /** If an inner edge equaling to `edge` is present in this graph, it is replaced
    * by `edge`, otherwise `edge` will be inserted. Such an update may be useful
    * whenever non-key parts of an immutable edge are to be modified.
    *
    * @param edge The edge to add to this graph.
    * @return `true` if `edge` has been inserted.
    */
  def upsert(edge: E[N]): Boolean

  @inline final def -(node: N): This[N, E]   = clone -= node
  @inline final def remove(node: N): Boolean = nodes find node exists (nodes remove _)
  @inline final def -=(node: N): this.type   = { remove(node); this }
  @inline final def -?=(node: N): this.type  = { removeGently(node); this }
  @inline final def -?(node: N): This[N, E]  = clone -?= node
  final def removeGently(node: N): Boolean   = nodes find node exists (nodes removeGently _)

  @inline final def -(edge: E[N])                         = clone -=# edge
  @inline final def remove(edge: E[N])                    = edges remove Edge(edge)
  @inline final protected def -=#(edge: E[N]): this.type  = { remove(edge); this }
  @inline final protected def -!=#(edge: E[N]): this.type = { removeWithNodes(edge); this }
  @inline final def -!(edge: E[N])                        = clone -!=# edge
  @inline final protected def -#(edge: E[N])              = clone -=# edge
  @inline final protected def -!#(edge: E[N])             = clone -!=# edge
  @inline final def removeWithNodes(edge: E[N])           = edges removeWithNodes Edge(edge)

  def -=(elem: Param[N, E]): this.type = elem match {
    case n: OuterNode[N]               => this -= n.value
    case n: InnerNodeParam[N]          => this -= n.value
    case e: OuterEdge[N, E]            => this -=# e.edge
    case e: InnerEdgeParam[N, E, _, E] => this -=# e.asEdgeTProjection[N, E].toOuter
  }
  def -!=(elem: Param[N, E]): this.type = elem match {
    case n: OuterNode[N]               => this -= n.value
    case n: InnerNodeParam[N]          => this -= n.value
    case e: OuterEdge[N, E]            => this -!=# e.edge
    case e: InnerEdgeParam[N, E, _, E] => this -!=# e.asEdgeTProjection[N, E].toOuter
  }

  /** Shrinks this graph to its intersection with `coll`.
    *
    * @param coll Collection of nodes and/or edges to intersect with;
    * @return this graph shrinked by the nodes and edges not contained in `coll`.
    */
  def &=(coll: Iterable[Param[N, E]]): this.type = {
    val toKeep                      = MSet.empty[Param[N, E]] ++= coll
    val toRemove                    = new EqHashSet[Param[N, E]](order)
    def check(p: Param[N, E]): Unit = if (!toKeep.contains(p)) toRemove += p

    this foreach check
    toRemove foreach -=
    this
  }

  /** Removes all elements of `coll` from this graph. Edges will be ripple removed.
    *
    * @param coll Collection of nodes and/or edges to be removed; if the element type is N,
    *             it is removed from the node set otherwise from the edge set.
    * @return this graph shrinked by the nodes and edges contained in `coll`.
    */
  @inline final def --!=(coll: Iterable[Param[N, E]]): This[N, E] = (this /: coll)(_ -!= _)
}

/** The main trait for mutable graphs bundling the functionality of traits concerned with
  * specific aspects.
  *
  * @tparam N the type of the nodes (vertices) in this graph.
  * @tparam E the kind of the edges in this graph.
  *
  * @author Peter Empen
  */
trait Graph[N, E[X] <: EdgeLikeIn[X]] extends CommonGraph[N, E] with GraphLike[N, E, Graph] {
  override def empty: Graph[N, E] = Graph.empty[N, E]
}

/** The main companion object for mutable graphs.
  *
  * @author Peter Empen
  */
object Graph extends MutableGraphCompanion[Graph] {
  def empty[N, E[X] <: EdgeLikeIn[X]](implicit edgeT: ClassTag[E[N]], config: Config = defaultConfig): Graph[N, E] =
    new DefaultGraphImpl[N, E]()(edgeT, config)
  override def from[N, E[X] <: EdgeLikeIn[X]](nodes: Traversable[N] = Nil, edges: Traversable[E[N]])(
      implicit edgeT: ClassTag[E[N]],
      config: Config = defaultConfig): Graph[N, E] =
    DefaultGraphImpl.from[N, E](nodes, edges)(edgeT, config)
  implicit def cbfUnDi[N, E[X] <: EdgeLikeIn[X]](implicit edgeT: ClassTag[E[N]], config: Config = defaultConfig) =
    new GraphCanBuildFrom[N, E]()(edgeT, config)
      .asInstanceOf[GraphCanBuildFrom[N, E] with CanBuildFrom[Graph[_, UnDiEdge], Param[N, E], Graph[N, E]]]
}
@SerialVersionUID(74L)
class DefaultGraphImpl[N, E[X] <: EdgeLikeIn[X]](iniNodes: Traversable[N] = Set[N](),
                                                 iniEdges: Traversable[E[N]] = Set[E[N]]())(
    implicit override val edgeT: ClassTag[E[N]],
    override val config: DefaultGraphImpl.Config with AdjacencyListArrayConfig)
    extends Graph[N, E]
    with AdjacencyListGraph[N, E, DefaultGraphImpl]
<<<<<<< HEAD
// TODO     with GraphTraversalImpl[N,E]
    {
=======
    with GraphTraversalImpl[N, E] {
>>>>>>> 0a30fc4d
  final override val graphCompanion = DefaultGraphImpl
  protected type Config = DefaultGraphImpl.Config

  @inline final protected def newNodeSet: NodeSetT = new NodeSet
  @transient private[this] var _nodes: NodeSetT    = newNodeSet
  @inline final override def nodes                 = _nodes

  @transient private[this] var _edges: EdgeSetT = new EdgeSet
  @inline final override def edges              = _edges

  initialize(iniNodes, iniEdges)

  override protected[this] def newBuilder          = new GraphBuilder[N, E, DefaultGraphImpl](DefaultGraphImpl)
  final override def empty: DefaultGraphImpl[N, E] = DefaultGraphImpl.empty[N, E]
  final override def clone: this.type              = super.clone.asInstanceOf[this.type]

  @SerialVersionUID(7370L)
<<<<<<< HEAD
  final protected class NodeBase(value: N, hints: ArraySet.Hints) extends InnerNodeImpl(value, hints)
// TODO      with    InnerNodeTraversalImpl
=======
  final protected class NodeBase(value: N, hints: ArraySet.Hints)
      extends InnerNodeImpl(value, hints)
      with InnerNodeTraversalImpl
>>>>>>> 0a30fc4d

  type NodeT = NodeBase

  @inline final protected def newNodeWithHints(n: N, h: ArraySet.Hints) = new NodeT(n, h)

  private def writeObject(out: ObjectOutputStream): Unit = serializeTo(out)

  private def readObject(in: ObjectInputStream): Unit = {
    _nodes = newNodeSet
    _edges = new EdgeSet
    initializeFrom(in, _nodes, _edges)
  }
}
<<<<<<< HEAD
object DefaultGraphImpl extends MutableGraphCompanion[DefaultGraphImpl] {
  def empty[N, E[X] <: EdgeLikeIn[X]](implicit edgeT: ClassTag[E[N]], config: Config = defaultConfig) =
    new DefaultGraphImpl[N, E]()(edgeT, config)
=======

object DefaultGraphImpl extends MutableGraphCompanion[DefaultGraphImpl] {

  def empty[N, E[X] <: EdgeLikeIn[X]](implicit edgeT: ClassTag[E[N]], config: Config = defaultConfig) =
    new DefaultGraphImpl[N, E]()(edgeT, config)

>>>>>>> 0a30fc4d
  override def from[N, E[X] <: EdgeLikeIn[X]](nodes: Traversable[N] = Nil, edges: Traversable[E[N]])(
      implicit edgeT: ClassTag[E[N]],
      config: Config = defaultConfig) =
    new DefaultGraphImpl[N, E](nodes, edges)(edgeT, config)
}<|MERGE_RESOLUTION|>--- conflicted
+++ resolved
@@ -74,29 +74,17 @@
     with Growable[Param[N, E]]
     with Shrinkable[Param[N, E]]
     with Cloneable[Graph[N, E]]
-<<<<<<< HEAD
 // TODO  with    EdgeOps   [N,E,This]
     with Mutable {
   this: // This[N,E] => see https://youtrack.jetbrains.com/issue/SCL-13199
   This[N, E] with GraphLike[N, E, This] with Graph[N, E] =>
+
   override def clone: This[N, E] = graphCompanion.from[N, E](nodes.toOuter, edges.toOuter)
   type NodeT <: InnerNode
   trait InnerNode extends super.InnerNode { // TODO with InnerNodeOps {
     this: NodeT =>
   }
-=======
-    with EdgeOps[N, E, This]
-    with Mutable {
-  this: // This[N,E] => see https://youtrack.jetbrains.com/issue/SCL-13199
-  This[N, E] with GraphLike[N, E, This] with Graph[N, E] =>
-
-  override def clone: This[N, E] = graphCompanion.from[N, E](nodes.toOuter, edges.toOuter)
-  type NodeT <: InnerNode
-  trait InnerNode extends super.InnerNode with InnerNodeOps {
-    this: NodeT =>
-  }
-
->>>>>>> 0a30fc4d
+
   type NodeSetT <: NodeSet
   trait NodeSet extends MutableSet[NodeT] with super.NodeSet {
     @inline final override def -=(node: NodeT): this.type = { remove(node); this }
@@ -115,10 +103,7 @@
       */
     protected def minusEdges(node: NodeT): Unit
   }
-<<<<<<< HEAD
-=======
-
->>>>>>> 0a30fc4d
+
   type EdgeSetT <: EdgeSet
   trait EdgeSet extends MutableSet[EdgeT] with super.EdgeSet {
     @inline final def +=(edge: EdgeT): this.type = { add(edge); this }
@@ -262,12 +247,8 @@
     override val config: DefaultGraphImpl.Config with AdjacencyListArrayConfig)
     extends Graph[N, E]
     with AdjacencyListGraph[N, E, DefaultGraphImpl]
-<<<<<<< HEAD
 // TODO     with GraphTraversalImpl[N,E]
     {
-=======
-    with GraphTraversalImpl[N, E] {
->>>>>>> 0a30fc4d
   final override val graphCompanion = DefaultGraphImpl
   protected type Config = DefaultGraphImpl.Config
 
@@ -285,14 +266,8 @@
   final override def clone: this.type              = super.clone.asInstanceOf[this.type]
 
   @SerialVersionUID(7370L)
-<<<<<<< HEAD
   final protected class NodeBase(value: N, hints: ArraySet.Hints) extends InnerNodeImpl(value, hints)
 // TODO      with    InnerNodeTraversalImpl
-=======
-  final protected class NodeBase(value: N, hints: ArraySet.Hints)
-      extends InnerNodeImpl(value, hints)
-      with InnerNodeTraversalImpl
->>>>>>> 0a30fc4d
 
   type NodeT = NodeBase
 
@@ -306,18 +281,12 @@
     initializeFrom(in, _nodes, _edges)
   }
 }
-<<<<<<< HEAD
+
 object DefaultGraphImpl extends MutableGraphCompanion[DefaultGraphImpl] {
+
   def empty[N, E[X] <: EdgeLikeIn[X]](implicit edgeT: ClassTag[E[N]], config: Config = defaultConfig) =
     new DefaultGraphImpl[N, E]()(edgeT, config)
-=======
-
-object DefaultGraphImpl extends MutableGraphCompanion[DefaultGraphImpl] {
-
-  def empty[N, E[X] <: EdgeLikeIn[X]](implicit edgeT: ClassTag[E[N]], config: Config = defaultConfig) =
-    new DefaultGraphImpl[N, E]()(edgeT, config)
-
->>>>>>> 0a30fc4d
+
   override def from[N, E[X] <: EdgeLikeIn[X]](nodes: Traversable[N] = Nil, edges: Traversable[E[N]])(
       implicit edgeT: ClassTag[E[N]],
       config: Config = defaultConfig) =
