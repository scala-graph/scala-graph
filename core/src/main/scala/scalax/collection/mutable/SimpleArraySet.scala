package scalax.collection
package mutable

import util.Random
import scala.collection.{AbstractIterator, GenSet, SortedSet}
import scala.collection.mutable.{SetLike => MutableSetLike, Builder, GrowingBuilder, ArrayBuffer}
import scala.collection.generic.{CanBuildFrom, GenericCompanion, GenericSetTemplate, MutableSetFactory}
import scala.compat.Platform.arraycopy

import immutable.SortedArraySet

/** A basic [[ArraySet]] implementation suitable for efficient add operations.
  * Element removal could be optimized by another implementation.
  *
  * @param hints Optimization hints controlling the growth of the underlying
  *        [[scala.collection.mutable.ArrayBuffer!]].
  * @define OPT Optimized by use of unchecked insertions.
  * @author Peter Empen
  */
@SerialVersionUID(1L)
final class SimpleArraySet[A](override val hints: ArraySet.Hints)
    extends ArraySet[A]
    with GenericSetTemplate[A, SimpleArraySet]
    with MutableSetLike[A, SimpleArraySet[A]]
    with Serializable {
<<<<<<< HEAD
=======

>>>>>>> 0a30fc4d
  override def companion: GenericCompanion[SimpleArraySet] = SimpleArraySet
  override def newBuilder                                  = new SimpleArraySet.CheckingBuilder[A](this)
  protected[collection] def newNonCheckingBuilder[B]       = new SimpleArraySet.NonCheckingBuilder[A, B](this)
  override def clone                                       = (newNonCheckingBuilder ++= this).result
  private var nextFree: Int                                = 0
  private var arr: Array[A]                                = _
  private var hashSet: ExtHashSet[A]                       = _

  private def initialize {
    val capacity = hints.nextCapacity(0)
    if (capacity == 0) hashSet = ExtHashSet.empty[A]
    else arr = new Array[AnyRef](capacity).asInstanceOf[Array[A]]
  }
  initialize
<<<<<<< HEAD
=======

>>>>>>> 0a30fc4d
  final def capacity: Int             = if (isHash) 0 else arr.length
  @inline private def isHash: Boolean = arr eq null
  @inline final def isArray: Boolean  = !isHash
  protected[collection] def array     = arr
  protected[collection] def set       = hashSet

  def +=(elem: A) = { add(elem); this }
<<<<<<< HEAD
=======

>>>>>>> 0a30fc4d
  def -=(elem: A) = {
    if (isHash) hashSet -= elem
    else removeIndex(indexOf(elem))
    this
  }
<<<<<<< HEAD
=======

>>>>>>> 0a30fc4d
  protected def removeIndex(i: Int) {
    if (i != -1) {
      if (i + 1 < nextFree)
        arraycopy(arr, i + 1, arr, i, nextFree - i - 1)
      nextFree -= 1
    }
  }
<<<<<<< HEAD
=======

>>>>>>> 0a30fc4d
  protected[collection] def +=!(elem: A): this.type = {
    if (isHash) hashSet add elem
    else {
      if (nextFree == capacity)
        if (resizedToHash) {
          add(elem); return this
        }
      arr(nextFree) = elem
      nextFree += 1
      true
    }
    this
  }
<<<<<<< HEAD
  protected[collection] def map(xs: TraversableOnce[A]): this.type = this
=======

  protected[collection] def map(xs: TraversableOnce[A]): this.type = this

>>>>>>> 0a30fc4d
  override def iterator: Iterator[A] =
    if (isHash) hashSet.iterator
    else
      new AbstractIterator[A] {
        private[this] var i          = 0
        private[this] var prevElm: A = _
        def hasNext =
          i < nextFree
        def next = {
          prevElm = arr(i)
          i += 1
          prevElm
        }
      }
<<<<<<< HEAD
=======

>>>>>>> 0a30fc4d
  override def foreach[U](f: (A) => U) {
    if (isHash) hashSet foreach f
    else {
      var i = 0
      while (i < nextFree) { f(arr(i)); i += 1 }
    }
  }
<<<<<<< HEAD
=======

>>>>>>> 0a30fc4d
  final protected def resizeArray(fromCapacity: Int, toCapacity: Int) {
    val newArr: Array[AnyRef] = new Array(toCapacity)
    arraycopy(arr, 0, newArr, 0, math.min(fromCapacity, toCapacity))
    arr = newArr.asInstanceOf[Array[A]]
  }
<<<<<<< HEAD
=======

>>>>>>> 0a30fc4d
  final protected def setToArray(set: Iterable[A], size: Int) {
    arr = new Array[AnyRef](size).asInstanceOf[Array[A]]
    nextFree = 0
    set foreach { elem =>
      arr(nextFree) = elem
      nextFree += 1
    }
    hashSet = null
  }
<<<<<<< HEAD
=======

>>>>>>> 0a30fc4d
  def compact {
    if (isHash) {
      val _size = size
      if (_size < hints.hashTableThreshold)
        setToArray(hashSet, _size)
    } else if (hints.compactUpToUsed match {
                 case perc if perc == 0   => false
                 case perc if perc == 100 => nextFree < capacity
                 case perc                => perc >= nextFree * 100 / capacity
               })
      resizeArray(capacity, nextFree)
  }
<<<<<<< HEAD
=======

>>>>>>> 0a30fc4d
  final protected def indexOf[B](elem: B, pred: (A, B) => Boolean): Int = {
    var i = 0
    while (i < nextFree) if (pred(arr(i), elem)) return i
    else i += 1
    -1
  }
<<<<<<< HEAD
=======

>>>>>>> 0a30fc4d
  /* Optimized 'arr contains c'. */
  final protected def indexOf(elem: A): Int = {
    var i = 0
    while (i < nextFree) if (arr(i) == elem) return i
    else i += 1
    -1
  }
<<<<<<< HEAD
=======

>>>>>>> 0a30fc4d
  override def contains(elem: A): Boolean =
    if (isHash) hashSet contains elem
    else indexOf(elem) >= 0

  def find(elem: A): Option[A] =
    if (isHash) hashSet find (_ == elem)
    else {
      val i = indexOf(elem)
      if (i >= 0) Some(arr(i)) else None
    }
<<<<<<< HEAD
=======

>>>>>>> 0a30fc4d
  override def add(elem: A): Boolean =
    if (isHash) hashSet add elem
    else {
      if (nextFree == capacity)
        if (resizedToHash)
          return add(elem)
      var i = 0
      while (i < nextFree) if (arr(i) == elem) return false
      else i += 1
      arr(nextFree) = elem
      nextFree += 1
      true
    }
<<<<<<< HEAD
=======

>>>>>>> 0a30fc4d
  protected def resizedToHash: Boolean = {
    val newCapacity = hints.nextCapacity(capacity)
    if (newCapacity == 0) {
      hashSet = ExtHashSet.empty[A]
      hashSet sizeHint capacity
      hashSet ++= iterator
      arr = null
      true
    } else {
      resizeArray(capacity, newCapacity)
      false
    }
  }
<<<<<<< HEAD
  override def size = if (isHash) hashSet.size
  else nextFree
=======

  override def size = if (isHash) hashSet.size else nextFree
>>>>>>> 0a30fc4d

  protected[collection] def upsert(elem: A with AnyRef): Boolean =
    if (isHash) hashSet upsert elem
    else {
      val i        = indexOf(elem)
      val isUpdate = i >= 0
      if (isUpdate) arr(i) = elem
      else add(elem)
      !isUpdate
    }

  /** $OPT */
  override def filter(p: (A) => Boolean) =
    if (isHash) super.filter(p)
    else {
      val b = newNonCheckingBuilder[A]
      for (x <- this)
        if (p(x)) b += x
      b.result
    }

  /** Faster mapping in case the caller ensures to insert no duplicates. */
  protected[collection] def mapUnchecked[B, That](f: A => B): SimpleArraySet[B] =
    if (isHash) super.map(f)
    else {
      val b = newNonCheckingBuilder[B]
      for (x <- this) b += f(x)
      b.result
    }

  /** $OPT */
  override def partition(p: A => Boolean) =
    if (isHash) super.partition(p)
    else {
      val l, r = newNonCheckingBuilder[A]
      for (x <- this) (if (p(x)) l else r) += x
      (l.result, r.result)
    }
<<<<<<< HEAD
=======

>>>>>>> 0a30fc4d
  def sorted(implicit ord: Ordering[A]): SortedSet[A] =
    if (isHash)
      hashSet match {
        case sorted: SortedSet[_] => sorted
        case unsorted             => SortedSet[A](hashSet.toList: _*)
      } else {
      val newArr: Array[AnyRef] = new Array(nextFree)
      arraycopy(arr, 0, newArr, 0, nextFree)
      new SortedArraySet(newArr.asInstanceOf[Array[A]])
    }
<<<<<<< HEAD
=======

>>>>>>> 0a30fc4d
  def findElem[B](other: B, correspond: (A, B) => Boolean): A =
    if (isHash) hashSet findElem (other, correspond)
    else {
      val idx = indexOf(other, (a: A, b: B) => a.hashCode == b.hashCode && correspond(a, b))
      (if (idx < 0) null else arr(idx)).asInstanceOf[A]
    }
<<<<<<< HEAD
=======

>>>>>>> 0a30fc4d
  def draw(random: Random): A =
    if (isHash) hashSet draw random
    else arr(random.nextInt(size))
}

/** @define FROM The [[ArraySet]] instance an operation of which this builder is invoked on.
  */
object SimpleArraySet extends MutableSetFactory[SimpleArraySet] {
  implicit def canBuildFrom[A]: CanBuildFrom[Coll, A, SimpleArraySet[A]] = setCanBuildFrom[A]

  /** Returns an empty set with default hints. */
  override def empty[A]: SimpleArraySet[A] = new SimpleArraySet[A](ArraySet.Hints())

  /** Returns an empty set with custom hints. */
  def emptyWithHints[A](implicit hints: ArraySet.Hints): SimpleArraySet[A] =
    new SimpleArraySet[A](hints)

  /** Returns an empty set with hints propagated from `arraySet`. */
  def emptyWithPropagatedHints[A, B](arraySet: ArraySet[A]): SimpleArraySet[B] =
    emptyWithHints(arraySet.hints.propagate(arraySet.size))

  /** Default `ArraySet` builder preventing duplicates. The hints passed are propagated
    * such that `initial size == from.size`.
    *
    * @param from $FROM
    */
  protected class CheckingBuilder[A](from: ArraySet[A])
      extends GrowingBuilder[A, SimpleArraySet[A]](emptyWithPropagatedHints(from))

  /** An `ArraySet` builder without duplicate checking.
    *
    * @param from $FROM
    */
  protected class NonCheckingBuilder[A, B](from: ArraySet[A])
      extends GrowingBuilder[B, SimpleArraySet[B]](emptyWithPropagatedHints[A, B](from)) {
    override def +=(x: B): this.type = { elems +=! x; this }
  }
}<|MERGE_RESOLUTION|>--- conflicted
+++ resolved
@@ -23,10 +23,7 @@
     with GenericSetTemplate[A, SimpleArraySet]
     with MutableSetLike[A, SimpleArraySet[A]]
     with Serializable {
-<<<<<<< HEAD
-=======
-
->>>>>>> 0a30fc4d
+
   override def companion: GenericCompanion[SimpleArraySet] = SimpleArraySet
   override def newBuilder                                  = new SimpleArraySet.CheckingBuilder[A](this)
   protected[collection] def newNonCheckingBuilder[B]       = new SimpleArraySet.NonCheckingBuilder[A, B](this)
@@ -41,10 +38,7 @@
     else arr = new Array[AnyRef](capacity).asInstanceOf[Array[A]]
   }
   initialize
-<<<<<<< HEAD
-=======
-
->>>>>>> 0a30fc4d
+
   final def capacity: Int             = if (isHash) 0 else arr.length
   @inline private def isHash: Boolean = arr eq null
   @inline final def isArray: Boolean  = !isHash
@@ -52,19 +46,13 @@
   protected[collection] def set       = hashSet
 
   def +=(elem: A) = { add(elem); this }
-<<<<<<< HEAD
-=======
-
->>>>>>> 0a30fc4d
+
   def -=(elem: A) = {
     if (isHash) hashSet -= elem
     else removeIndex(indexOf(elem))
     this
   }
-<<<<<<< HEAD
-=======
-
->>>>>>> 0a30fc4d
+
   protected def removeIndex(i: Int) {
     if (i != -1) {
       if (i + 1 < nextFree)
@@ -72,10 +60,7 @@
       nextFree -= 1
     }
   }
-<<<<<<< HEAD
-=======
-
->>>>>>> 0a30fc4d
+
   protected[collection] def +=!(elem: A): this.type = {
     if (isHash) hashSet add elem
     else {
@@ -89,13 +74,9 @@
     }
     this
   }
-<<<<<<< HEAD
+
   protected[collection] def map(xs: TraversableOnce[A]): this.type = this
-=======
-
-  protected[collection] def map(xs: TraversableOnce[A]): this.type = this
-
->>>>>>> 0a30fc4d
+
   override def iterator: Iterator[A] =
     if (isHash) hashSet.iterator
     else
@@ -110,10 +91,7 @@
           prevElm
         }
       }
-<<<<<<< HEAD
-=======
-
->>>>>>> 0a30fc4d
+
   override def foreach[U](f: (A) => U) {
     if (isHash) hashSet foreach f
     else {
@@ -121,19 +99,13 @@
       while (i < nextFree) { f(arr(i)); i += 1 }
     }
   }
-<<<<<<< HEAD
-=======
-
->>>>>>> 0a30fc4d
+
   final protected def resizeArray(fromCapacity: Int, toCapacity: Int) {
     val newArr: Array[AnyRef] = new Array(toCapacity)
     arraycopy(arr, 0, newArr, 0, math.min(fromCapacity, toCapacity))
     arr = newArr.asInstanceOf[Array[A]]
   }
-<<<<<<< HEAD
-=======
-
->>>>>>> 0a30fc4d
+
   final protected def setToArray(set: Iterable[A], size: Int) {
     arr = new Array[AnyRef](size).asInstanceOf[Array[A]]
     nextFree = 0
@@ -143,10 +115,7 @@
     }
     hashSet = null
   }
-<<<<<<< HEAD
-=======
-
->>>>>>> 0a30fc4d
+
   def compact {
     if (isHash) {
       val _size = size
@@ -159,20 +128,14 @@
                })
       resizeArray(capacity, nextFree)
   }
-<<<<<<< HEAD
-=======
-
->>>>>>> 0a30fc4d
+
   final protected def indexOf[B](elem: B, pred: (A, B) => Boolean): Int = {
     var i = 0
     while (i < nextFree) if (pred(arr(i), elem)) return i
     else i += 1
     -1
   }
-<<<<<<< HEAD
-=======
-
->>>>>>> 0a30fc4d
+
   /* Optimized 'arr contains c'. */
   final protected def indexOf(elem: A): Int = {
     var i = 0
@@ -180,10 +143,7 @@
     else i += 1
     -1
   }
-<<<<<<< HEAD
-=======
-
->>>>>>> 0a30fc4d
+
   override def contains(elem: A): Boolean =
     if (isHash) hashSet contains elem
     else indexOf(elem) >= 0
@@ -194,10 +154,7 @@
       val i = indexOf(elem)
       if (i >= 0) Some(arr(i)) else None
     }
-<<<<<<< HEAD
-=======
-
->>>>>>> 0a30fc4d
+
   override def add(elem: A): Boolean =
     if (isHash) hashSet add elem
     else {
@@ -211,10 +168,7 @@
       nextFree += 1
       true
     }
-<<<<<<< HEAD
-=======
-
->>>>>>> 0a30fc4d
+
   protected def resizedToHash: Boolean = {
     val newCapacity = hints.nextCapacity(capacity)
     if (newCapacity == 0) {
@@ -228,13 +182,8 @@
       false
     }
   }
-<<<<<<< HEAD
-  override def size = if (isHash) hashSet.size
-  else nextFree
-=======
 
   override def size = if (isHash) hashSet.size else nextFree
->>>>>>> 0a30fc4d
 
   protected[collection] def upsert(elem: A with AnyRef): Boolean =
     if (isHash) hashSet upsert elem
@@ -273,10 +222,7 @@
       for (x <- this) (if (p(x)) l else r) += x
       (l.result, r.result)
     }
-<<<<<<< HEAD
-=======
-
->>>>>>> 0a30fc4d
+
   def sorted(implicit ord: Ordering[A]): SortedSet[A] =
     if (isHash)
       hashSet match {
@@ -287,20 +233,14 @@
       arraycopy(arr, 0, newArr, 0, nextFree)
       new SortedArraySet(newArr.asInstanceOf[Array[A]])
     }
-<<<<<<< HEAD
-=======
-
->>>>>>> 0a30fc4d
+
   def findElem[B](other: B, correspond: (A, B) => Boolean): A =
     if (isHash) hashSet findElem (other, correspond)
     else {
       val idx = indexOf(other, (a: A, b: B) => a.hashCode == b.hashCode && correspond(a, b))
       (if (idx < 0) null else arr(idx)).asInstanceOf[A]
     }
-<<<<<<< HEAD
-=======
-
->>>>>>> 0a30fc4d
+
   def draw(random: Random): A =
     if (isHash) hashSet draw random
     else arr(random.nextInt(size))
