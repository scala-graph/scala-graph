--- conflicted
+++ resolved
@@ -1,30 +1,15 @@
 package scalax.collection
 package mutable
 
-<<<<<<< HEAD
-import language.higherKinds
-
 import scalax.collection.GraphEdge.EdgeLike
 import scalax.collection.immutable.AdjacencyListBase
-=======
-import GraphPredef.{EdgeLikeIn, Param}
-import GraphEdge.OrderedEndpoints
-import immutable.AdjacencyListBase
-import scalax.collection.Compat.AddSubtract
->>>>>>> 8f8811e6
 
 /** Implements an incident list based mutable graph representation.
-  *
   * @author Peter Empen
   */
 trait AdjacencyListGraph[
-<<<<<<< HEAD
     N, E <: EdgeLike[N], +This[X, Y <: EdgeLike[X]] <: AdjacencyListGraph[X, Y, This] with Graph[X, Y]]
-=======
-    N, E[+X] <: EdgeLikeIn[X], +This[X, Y[+X] <: EdgeLikeIn[X]] <: AdjacencyListGraph[X, Y, This] with Graph[X, Y]]
->>>>>>> 8f8811e6
     extends GraphLike[N, E, This]
-    with AddSubtract[Param[N, E], This[N, E]]
     with AdjacencyListBase[N, E, This] {
   selfGraph: This[N, E] =>
 
@@ -64,11 +49,7 @@
           def onLooping(): Unit =
             edges.find((e: EdgeT) => e.isLooping).fold(ifEmpty = _aHook = None)((e: EdgeT) => _aHook = Some(this -> e))
 
-<<<<<<< HEAD
           def onNonLooping(): Unit = edge.targets foreach (t =>
-=======
-          def onNonLooping(): Unit = edge withTargets (t =>
->>>>>>> 8f8811e6
             edges
               .find((e: EdgeT) => e.hasTarget((n: NodeT) => n eq t))
               .fold[Unit](ifEmpty = diSucc remove t)((e: EdgeT) => if (e hasSource this) diSucc put (t, e)))
@@ -85,53 +66,26 @@
       } else false
   }
 
-<<<<<<< HEAD
   type NodeSetT = NodeSet
-  class NodeSet extends super[GraphLike].NodeSet with super.NodeSet {
-    override def add(node: NodeT): Boolean       = coll add node
-    @inline final def +=(node: NodeT): this.type = { add(node); this }
-
-    protected[collection] def add(edge: EdgeT): Boolean = {
-      var someNew = false
-      edge.ends foreach { n =>
-        val inColl = coll findElem n getOrElse { coll += n; n }
-        someNew = (inColl add edge) || someNew
-=======
-  type NodeSetT <: NodeSet
   class NodeSet extends super[GraphLike].NodeSet with super.NodeSet with AddSubtract[NodeT, NodeSet] {
     @inline override def add(node: NodeT): Boolean               = collection add node
     final protected[collection] def add(edge: EdgeT): Boolean    = fold(edge, (_: NodeT).add)
     final protected[collection] def upsert(edge: EdgeT): Boolean = fold(edge, (_: NodeT).upsert)
 
     private def fold(edge: EdgeT, op: NodeT => EdgeT => Boolean): Boolean =
-      edge.foldLeft(false) {
+      edge.ends.foldLeft(false) {
         case (cum, n) =>
           op(collection findElem n getOrElse { collection += n; n })(edge) || cum
->>>>>>> 8f8811e6
       }
 
     final protected[collection] def remove(edge: EdgeT): Boolean =
-      edge.nodes.toSet forall (n => (collection findElem n) exists (_ remove edge))
+      edge.ends.toSet forall (n => (collection findElem n) exists (_ remove edge))
 
-<<<<<<< HEAD
-    protected[collection] def upsert(edge: EdgeT): Boolean = {
-      var someNew = false
-      edge.ends foreach { n =>
-        val inColl = coll findElem n getOrElse { coll += n; n }
-        someNew = (inColl upsert edge) || someNew
-      }
-      someNew
-    }
-
-    protected[collection] def remove(edge: EdgeT): Boolean =
-      edge.ends.toSet forall (n => (coll findElem n) exists (_ remove edge))
-=======
     @inline final protected[collection] def +=(edge: EdgeT): this.type = { add(edge); this }
     @inline final protected[collection] def -=(edge: EdgeT): this.type = { remove(edge); this }
 
     @inline final def addOne(node: NodeT)      = { add(node); this }
     @inline final def subtractOne(node: NodeT) = { remove(node); this }
->>>>>>> 8f8811e6
 
     final protected def minus(node: NodeT): Unit = collection -= node
     final protected def minusEdges(node: NodeT): Unit =
@@ -139,37 +93,13 @@
   }
   override def nodes: NodeSetT
 
-<<<<<<< HEAD
   @inline final protected def newEdgeTArray(size: Int): Array[EdgeT] = new Array[EdgeT](size)
-=======
-  type EdgeT = EdgeImpl
 
-  @inline final def newEdgeTArray(size: Int): Array[EdgeT] = new Array[EdgeT](size)
-
-  @SerialVersionUID(7972L)
-  class EdgeImpl(override val edge: E[NodeT]) extends EdgeBase(edge) {
-    def remove: Boolean = edges remove this
-
-    def removeWithNodes(edge: E[N]): Boolean =
-      if (edges remove this) {
-        selfGraph.nodes --= privateNodes; true
-      } else false
-  }
-
-  @inline final override protected def newEdge(innerEdge: E[NodeT]): EdgeT =
-    if (innerEdge.isInstanceOf[OrderedEndpoints]) new EdgeT(innerEdge) with OrderedEndpoints
-    else new EdgeT(innerEdge)
->>>>>>> 8f8811e6
-
-  type EdgeSetT <: EdgeSet
+  type EdgeSetT = EdgeSet
   class EdgeSet extends super[GraphLike].EdgeSet with super.EdgeSet {
     final protected[AdjacencyListGraph] var initialized = false
 
-<<<<<<< HEAD
-    override protected[collection] def initialize(edges: Traversable[E]): Unit = {
-=======
-    final override protected[collection] def initialize(edges: Iterable[E[N]]): Unit = {
->>>>>>> 8f8811e6
+    final override protected[collection] def initialize(edges: Iterable[E]): Unit = {
       if (edges ne null)
         edges foreach (this add InnerEdge(_))
       initialized = true
@@ -189,16 +119,8 @@
   }
   override def edges: EdgeSetT
 
-<<<<<<< HEAD
   @inline final def clear(): Unit            = nodes.clear()
   @inline final def add(node: N): Boolean    = nodes add Node(node)
   @inline final def add(edge: E): Boolean    = edges add InnerEdge(edge)
   @inline final def upsert(edge: E): Boolean = edges upsert InnerEdge(edge)
-=======
-  @inline final def clear(): Unit                        = nodes.clear()
-  @inline final def add(node: N): Boolean                = nodes add Node(node)
-  @inline final def add(edge: E[N]): Boolean             = edges add Edge(edge)
-  @inline final protected def +=#(edge: E[N]): this.type = { add(edge); this }
-  @inline final def upsert(edge: E[N]): Boolean          = edges upsert Edge(edge)
->>>>>>> 8f8811e6
 }