--- conflicted
+++ resolved
@@ -1,32 +1,19 @@
 package scalax.collection
 package mutable
 
-<<<<<<< HEAD
-import language.higherKinds
-
-import GraphPredef.EdgeLikeIn
-import GraphEdge.OrderedEndpoints
-import immutable.AdjacencyListBase
-=======
 import GraphPredef.{EdgeLikeIn, Param}
 import GraphEdge.OrderedEndpoints
 import immutable.AdjacencyListBase
 import scalax.collection.Compat.AddSubtract
->>>>>>> 8f8811e6
 
 /** Implements an incident list based mutable graph representation.
   *
   * @author Peter Empen
   */
 trait AdjacencyListGraph[
-<<<<<<< HEAD
-    N, E[X] <: EdgeLikeIn[X], +This[X, Y[X] <: EdgeLikeIn[X]] <: AdjacencyListGraph[X, Y, This] with Graph[X, Y]]
-    extends GraphLike[N, E, This]
-=======
     N, E[+X] <: EdgeLikeIn[X], +This[X, Y[+X] <: EdgeLikeIn[X]] <: AdjacencyListGraph[X, Y, This] with Graph[X, Y]]
     extends GraphLike[N, E, This]
     with AddSubtract[Param[N, E], This[N, E]]
->>>>>>> 8f8811e6
     with AdjacencyListBase[N, E, This] {
   selfGraph: This[N, E] =>
 
@@ -84,33 +71,14 @@
   }
 
   type NodeSetT <: NodeSet
-<<<<<<< HEAD
-  class NodeSet extends super[GraphLike].NodeSet with super.NodeSet {
-    @inline override def add(node: NodeT): Boolean               = coll add node
-=======
   class NodeSet extends super[GraphLike].NodeSet with super.NodeSet with AddSubtract[NodeT, NodeSet] {
     @inline override def add(node: NodeT): Boolean               = collection add node
->>>>>>> 8f8811e6
     final protected[collection] def add(edge: EdgeT): Boolean    = fold(edge, (_: NodeT).add)
     final protected[collection] def upsert(edge: EdgeT): Boolean = fold(edge, (_: NodeT).upsert)
 
     private def fold(edge: EdgeT, op: NodeT => EdgeT => Boolean): Boolean =
       edge.foldLeft(false) {
         case (cum, n) =>
-<<<<<<< HEAD
-          op(coll findElem n getOrElse { coll += n; n })(edge) || cum
-      }
-
-    final protected[collection] def remove(edge: EdgeT): Boolean =
-      edge.nodes.toSet forall (n => (coll findElem n) exists (_ remove edge))
-
-    @inline final protected[collection] def +=(edge: EdgeT): this.type = { add(edge); this }
-    @inline final def +=(node: NodeT): this.type                       = { add(node); this }
-
-    @inline final protected[collection] def -=(edge: EdgeT): this.type = { remove(edge); this }
-
-    final protected def minus(node: NodeT): Unit = coll -= node
-=======
           op(collection findElem n getOrElse { collection += n; n })(edge) || cum
       }
 
@@ -124,7 +92,6 @@
     @inline final def subtractOne(node: NodeT) = { remove(node); this }
 
     final protected def minus(node: NodeT): Unit = collection -= node
->>>>>>> 8f8811e6
     final protected def minusEdges(node: NodeT): Unit =
       edges --= node.edges.toList // toList is necessary to avoid failure of -=(node) like in TEdit.test_MinusEq_2
   }
@@ -152,11 +119,7 @@
   class EdgeSet extends super[GraphLike].EdgeSet with super.EdgeSet {
     final protected[AdjacencyListGraph] var initialized = false
 
-<<<<<<< HEAD
-    final override protected[collection] def initialize(edges: Traversable[E[N]]): Unit = {
-=======
     final override protected[collection] def initialize(edges: Iterable[E[N]]): Unit = {
->>>>>>> 8f8811e6
       if (edges ne null)
         edges foreach (this add Edge(_))
       initialized = true
@@ -176,11 +139,7 @@
   }
   override def edges: EdgeSetT
 
-<<<<<<< HEAD
-  @inline final def clear: Unit                          = nodes.clear
-=======
   @inline final def clear(): Unit                        = nodes.clear()
->>>>>>> 8f8811e6
   @inline final def add(node: N): Boolean                = nodes add Node(node)
   @inline final def add(edge: E[N]): Boolean             = edges add Edge(edge)
   @inline final protected def +=#(edge: E[N]): this.type = { add(edge); this }
