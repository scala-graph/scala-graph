package scalax.collection
package mutable

import language.higherKinds

import GraphPredef.EdgeLikeIn
import GraphEdge.OrderedEndpoints
import immutable.AdjacencyListBase

/** Implements an incident list based mutable graph representation.
  *
  * @author Peter Empen
  */
trait AdjacencyListGraph[
    N, E[X] <: EdgeLikeIn[X], +This[X, Y[X] <: EdgeLikeIn[X]] <: AdjacencyListGraph[X, Y, This] with Graph[X, Y]]
    extends GraphLike[N, E, This]
<<<<<<< HEAD
    with AdjacencyListBase[N, E, This] { selfGraph: This[N, E] =>
=======
    with AdjacencyListBase[N, E, This] {
  selfGraph: This[N, E] =>

>>>>>>> 0a30fc4d
  type NodeT <: InnerNodeImpl
  abstract class InnerNodeImpl(value: N, hints: ArraySet.Hints)
      extends NodeBase(value)
      with super[GraphLike].InnerNode
      with InnerNode { this: NodeT =>
<<<<<<< HEAD
=======

>>>>>>> 0a30fc4d
    final override val edges: ArraySet[EdgeT] = ArraySet.emptyWithHints[EdgeT](hints)
    import Adj._

    final override protected[collection] def add(edge: EdgeT): Boolean =
      if (super.add(edge)) {
        if (selfGraph.edges.initialized) addDiSuccOrHook(edge)
        true
      } else false

    protected[AdjacencyListGraph] def upsert(edge: EdgeT): Boolean = {
      val inserted = edges upsert edge
      if (selfGraph.edges.initialized) addDiSuccOrHook(edge)
      inserted
    }

    final protected def addDiSuccOrHook(edge: EdgeT) {
      if (edge.matches(nodeEqThis, nodeEqThis) && aHook.isEmpty)
        _aHook = Some(this -> edge)
      addDiSuccessors(edge, (n: NodeT) => diSucc put (n, edge))
    }

    final def diSuccessors: Set[NodeT] = new immutable.EqSet(diSucc)

    protected[AdjacencyListGraph] def remove(edge: EdgeT): Boolean =
      if (edges.remove(edge)) {
        if (selfGraph.edges.initialized) {

          def onLooping: Unit =
            edges.find((e: EdgeT) => e.isLooping).fold(ifEmpty = _aHook = None)((e: EdgeT) => _aHook = Some(this -> e))

          def onNonLooping: Unit = edge withTargets (t =>
            edges
              .find((e: EdgeT) => e.hasTarget((n: NodeT) => n eq t))
              .fold[Unit](ifEmpty = diSucc remove t)((e: EdgeT) => if (e hasSource this) diSucc put (t, e)))

          if (edge.isHyperEdge)
            if (edge.isLooping) {
              onLooping
              onNonLooping
            } else onNonLooping
          else if (edge.isLooping) onLooping
          else onNonLooping
        }
        true
      } else false
  }

  type NodeSetT = NodeSet
  class NodeSet extends super[GraphLike].NodeSet with super.NodeSet {
    override def add(node: NodeT)                = coll add node
    @inline final def +=(node: NodeT): this.type = { add(node); this }
<<<<<<< HEAD
=======

>>>>>>> 0a30fc4d
    protected[collection] def add(edge: EdgeT): Boolean = {
      var someNew = false
      edge foreach { n =>
        val inColl = coll findElem n getOrElse { coll += n; n }
        someNew = (inColl add edge) || someNew
      }
      someNew
    }
<<<<<<< HEAD
    protected[collection] def +=(edge: EdgeT): this.type = { add(edge); this }
=======

    protected[collection] def +=(edge: EdgeT): this.type = { add(edge); this }

>>>>>>> 0a30fc4d
    protected[collection] def upsert(edge: EdgeT): Boolean = {
      var someNew = false
      edge foreach { n =>
        val inColl = coll findElem n getOrElse { coll += n; n }
        someNew = (inColl upsert edge) || someNew
      }
      someNew
    }
<<<<<<< HEAD
    protected[collection] def remove(edge: EdgeT): Boolean =
      edge.nodes.toSet forall (n => (coll findElem n) exists (_ remove edge))
    protected[collection] def -=(edge: EdgeT): this.type = { remove(edge); this }
    override protected def minus(node: NodeT) { coll -= node }
    override protected def minusEdges(node: NodeT) {
      // toList is necessary to avoid failure of -=(node) like in TEdit.test_MinusEq_2
      edges --= node.edges.toList
    }
=======

    protected[collection] def remove(edge: EdgeT): Boolean =
      edge.nodes.toSet forall (n => (coll findElem n) exists (_ remove edge))

    protected[collection] def -=(edge: EdgeT): this.type = { remove(edge); this }
    override protected def minus(node: NodeT): Unit      = coll -= node
    override protected def minusEdges(node: NodeT): Unit =
      // toList is necessary to avoid failure of -=(node) like in TEdit.test_MinusEq_2
      edges --= node.edges.toList
>>>>>>> 0a30fc4d
  }
  override def nodes: NodeSetT

  type EdgeT = EdgeImpl
<<<<<<< HEAD
  @inline final def newEdgeTArray(size: Int): Array[EdgeT] = new Array[EdgeT](size)
  @SerialVersionUID(7972L)
  class EdgeImpl(override val edge: E[NodeT]) extends EdgeBase(edge) {
    def remove: Boolean = edges remove this
    def removeWithNodes(edge: E[N]) = if (edges remove this) {
      selfGraph.nodes --= privateNodes; true
    } else false
  }
=======

  @inline final def newEdgeTArray(size: Int): Array[EdgeT] = new Array[EdgeT](size)

  @SerialVersionUID(7972L)
  class EdgeImpl(override val edge: E[NodeT]) extends EdgeBase(edge) {
    def remove: Boolean = edges remove this

    def removeWithNodes(edge: E[N]) =
      if (edges remove this) {
        selfGraph.nodes --= privateNodes; true
      } else false
  }

>>>>>>> 0a30fc4d
  @inline final override protected def newEdge(innerEdge: E[NodeT]): EdgeT =
    if (innerEdge.isInstanceOf[OrderedEndpoints]) new EdgeT(innerEdge) with OrderedEndpoints
    else new EdgeT(innerEdge)

  type EdgeSetT = EdgeSet
  class EdgeSet extends super[GraphLike].EdgeSet with super.EdgeSet {
    protected[AdjacencyListGraph] var initialized = false

    override protected[collection] def initialize(edges: Traversable[E[N]]): Unit = {
      if (edges ne null)
        edges foreach (this add Edge(_))
      initialized = true
    }

    override def add(edge: EdgeT): Boolean =
      if (nodes add edge) statistics(edge, plus = true) else false

    @inline final protected[collection] def addEdge(edge: EdgeT): Unit = add(edge)

    def upsert(edge: EdgeT): Boolean =
      if (nodes upsert edge) statistics(edge, plus = true) else false

    override def remove(edge: EdgeT): Boolean =
      if (nodes remove edge) statistics(edge, plus = false) else false

    def removeWithNodes(edge: EdgeT) = {
      val privateNodes = edge.privateNodes
      if (remove(edge)) {
        nodes --= privateNodes
        true
      } else false
    }

    @inline final override def maxArity: Int = super.maxArity
  }
  override def edges: EdgeSetT

<<<<<<< HEAD
  @inline final def clear { nodes.clear }
=======
  @inline final def clear: Unit                          = nodes.clear
>>>>>>> 0a30fc4d
  @inline final def add(node: N): Boolean                = nodes add Node(node)
  @inline final def add(edge: E[N]): Boolean             = edges add Edge(edge)
  @inline final protected def +=#(edge: E[N]): this.type = { add(edge); this }
  @inline final def upsert(edge: E[N]): Boolean          = edges upsert Edge(edge)
}<|MERGE_RESOLUTION|>--- conflicted
+++ resolved
@@ -14,22 +14,15 @@
 trait AdjacencyListGraph[
     N, E[X] <: EdgeLikeIn[X], +This[X, Y[X] <: EdgeLikeIn[X]] <: AdjacencyListGraph[X, Y, This] with Graph[X, Y]]
     extends GraphLike[N, E, This]
-<<<<<<< HEAD
-    with AdjacencyListBase[N, E, This] { selfGraph: This[N, E] =>
-=======
     with AdjacencyListBase[N, E, This] {
   selfGraph: This[N, E] =>
 
->>>>>>> 0a30fc4d
   type NodeT <: InnerNodeImpl
   abstract class InnerNodeImpl(value: N, hints: ArraySet.Hints)
       extends NodeBase(value)
       with super[GraphLike].InnerNode
       with InnerNode { this: NodeT =>
-<<<<<<< HEAD
-=======
 
->>>>>>> 0a30fc4d
     final override val edges: ArraySet[EdgeT] = ArraySet.emptyWithHints[EdgeT](hints)
     import Adj._
 
@@ -81,10 +74,7 @@
   class NodeSet extends super[GraphLike].NodeSet with super.NodeSet {
     override def add(node: NodeT)                = coll add node
     @inline final def +=(node: NodeT): this.type = { add(node); this }
-<<<<<<< HEAD
-=======
 
->>>>>>> 0a30fc4d
     protected[collection] def add(edge: EdgeT): Boolean = {
       var someNew = false
       edge foreach { n =>
@@ -93,13 +83,9 @@
       }
       someNew
     }
-<<<<<<< HEAD
-    protected[collection] def +=(edge: EdgeT): this.type = { add(edge); this }
-=======
 
     protected[collection] def +=(edge: EdgeT): this.type = { add(edge); this }
 
->>>>>>> 0a30fc4d
     protected[collection] def upsert(edge: EdgeT): Boolean = {
       var someNew = false
       edge foreach { n =>
@@ -108,16 +94,6 @@
       }
       someNew
     }
-<<<<<<< HEAD
-    protected[collection] def remove(edge: EdgeT): Boolean =
-      edge.nodes.toSet forall (n => (coll findElem n) exists (_ remove edge))
-    protected[collection] def -=(edge: EdgeT): this.type = { remove(edge); this }
-    override protected def minus(node: NodeT) { coll -= node }
-    override protected def minusEdges(node: NodeT) {
-      // toList is necessary to avoid failure of -=(node) like in TEdit.test_MinusEq_2
-      edges --= node.edges.toList
-    }
-=======
 
     protected[collection] def remove(edge: EdgeT): Boolean =
       edge.nodes.toSet forall (n => (coll findElem n) exists (_ remove edge))
@@ -127,21 +103,10 @@
     override protected def minusEdges(node: NodeT): Unit =
       // toList is necessary to avoid failure of -=(node) like in TEdit.test_MinusEq_2
       edges --= node.edges.toList
->>>>>>> 0a30fc4d
   }
   override def nodes: NodeSetT
 
   type EdgeT = EdgeImpl
-<<<<<<< HEAD
-  @inline final def newEdgeTArray(size: Int): Array[EdgeT] = new Array[EdgeT](size)
-  @SerialVersionUID(7972L)
-  class EdgeImpl(override val edge: E[NodeT]) extends EdgeBase(edge) {
-    def remove: Boolean = edges remove this
-    def removeWithNodes(edge: E[N]) = if (edges remove this) {
-      selfGraph.nodes --= privateNodes; true
-    } else false
-  }
-=======
 
   @inline final def newEdgeTArray(size: Int): Array[EdgeT] = new Array[EdgeT](size)
 
@@ -155,7 +120,6 @@
       } else false
   }
 
->>>>>>> 0a30fc4d
   @inline final override protected def newEdge(innerEdge: E[NodeT]): EdgeT =
     if (innerEdge.isInstanceOf[OrderedEndpoints]) new EdgeT(innerEdge) with OrderedEndpoints
     else new EdgeT(innerEdge)
@@ -193,11 +157,7 @@
   }
   override def edges: EdgeSetT
 
-<<<<<<< HEAD
-  @inline final def clear { nodes.clear }
-=======
   @inline final def clear: Unit                          = nodes.clear
->>>>>>> 0a30fc4d
   @inline final def add(node: N): Boolean                = nodes add Node(node)
   @inline final def add(edge: E[N]): Boolean             = edges add Edge(edge)
   @inline final protected def +=#(edge: E[N]): this.type = { add(edge); this }
