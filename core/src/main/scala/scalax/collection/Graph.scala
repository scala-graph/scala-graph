package scalax.collection

<<<<<<< HEAD
import language.higherKinds
import collection.{GenTraversableOnce, SetLike}
import scala.reflect.ClassTag

import GraphPredef.{EdgeLikeIn, InParam, InnerEdgeParam, InnerNodeParam, OutParam, OuterEdge, OuterNode, Param}
import GraphEdge.{DiEdge, DiHyperEdgeLike, Keyed, UnDiEdge}
import generic.{GraphCompanion, GraphCoreCompanion}
=======
import scala.collection.generic.CanBuildFrom
import scala.reflect.ClassTag

import GraphPredef.{EdgeLikeIn, InnerEdgeParam, InnerNodeParam, OuterEdge, OuterNode, Param}
import GraphEdge.{DiEdge, DiHyperEdgeLike, Keyed, UnDiEdge}
import generic.GraphCoreCompanion
>>>>>>> 8f8811e6
import config.GraphConfig

/** A template trait for graphs.
  *
  * This trait provides the common structure and operations of immutable graphs independently
  * of their representation.
  *
<<<<<<< HEAD
  * If `E` inherits `DirectedEdgeLike` the graph is directed, otherwise it is undirected or mixed.
=======
  * If `E` inherits `DiHyperEdgeLike` the graph is directed, otherwise it is undirected or mixed.
>>>>>>> 8f8811e6
  *
  * @tparam N    the user type of the nodes (vertices) in this graph.
  * @tparam E    the higher kinded type of the edges (links) in this graph.
  * @tparam This the higher kinded type of the graph itself.
  *
  * @define REIMPLFACTORY Note that this method must be reimplemented in each module
  *         having its own factory methods such as `constrained` does.
  * @define CONTGRAPH The `Graph` instance that contains `this`
  * @author Peter Empen
  */
<<<<<<< HEAD
trait GraphLike[N,
                E[X] <: EdgeLikeIn[X],
                +This[X, Y[X] <: EdgeLikeIn[X]] <: GraphLike[X, Y, This] with AnySet[Param[X, Y]] with Graph[X, Y]]
    extends SetLike[Param[N, E], This[N, E]]
    with GraphTraversal[N, E]
    with GraphBase[N, E]
    with GraphDegree[N, E] {
  thisGraph: // This[N,E] => see https://youtrack.jetbrains.com/issue/SCL-13199
  This[N, E] with GraphLike[N, E, This] with AnySet[Param[N, E]] with Graph[N, E] =>
=======
trait GraphLike[
    N,
    E[+X] <: EdgeLikeIn[X],
    +This[NN, EE[+XX] <: EdgeLikeIn[XX]] <: GraphLike[NN, EE, This] with AnySet[Param[NN, EE]] with Graph[NN, EE]]
    extends GraphAsSet[N, E, This]
    with GraphTraversal[N, E]
    with GraphBase[N, E]
    with GraphDegree[N, E] {
  //thisGraph: This[N,E] => // see https://youtrack.jetbrains.com/issue/SCL-13199
  thisGraph: This[N, E] with GraphLike[N, E, This] with AnySet[Param[N, E]] with Graph[N, E] =>

>>>>>>> 8f8811e6
  protected type ThisGraph = thisGraph.type
  implicit val edgeT: ClassTag[E[N]]

  def isDirected: Boolean         = isDirectedT || edges.hasOnlyDiEdges
  final protected val isDirectedT = classOf[DiHyperEdgeLike[_]].isAssignableFrom(edgeT.runtimeClass)

  def isHyper: Boolean         = isHyperT && edges.hasAnyHyperEdge
  final protected val isHyperT = !classOf[UnDiEdge[_]].isAssignableFrom(edgeT.runtimeClass)

  def isMixed: Boolean = !isDirectedT && edges.hasMixedEdges

  def isMulti: Boolean         = isMultiT || edges.hasAnyMultiEdge
  final protected val isMultiT = classOf[Keyed].isAssignableFrom(edgeT.runtimeClass)

<<<<<<< HEAD
  /** The companion object of `This`. */
  val graphCompanion: GraphCompanion[This]
=======
>>>>>>> 8f8811e6
  protected type Config <: GraphConfig
  implicit def config: graphCompanion.Config with Config

  override def stringPrefix: String = "Graph"

  /** Ensures sorted nodes/edges unless this `Graph` has more than 100 elements.
    * See also `asSortedString` and `toSortedString`.
    */
  override def toString = if (size <= 100) toSortedString()()
  else super.toString

  /** Sorts all nodes of this graph by `ordNode` followed by all edges sorted by `ordEdge`
    * and concatinates their string representation `nodeSeparator` and `edgeSeparator`
    * respectively.
    *
    * @param nodeSeparator to separate nodes by.
    * @param edgeSeparator to separate edges by.
    * @param nodesEdgesSeparator to separate nodes from edges by.
    * @param withNodesEdgesPrefix whether the node and edge set should be prefixed.
    * @param ordNode the node ordering defaulting to `defaultNodeOrdering`.
    * @param ordEdge the edge ordering defaulting to `defaultEdgeOrdering`.
    */
  def asSortedString(nodeSeparator: String = GraphBase.defaultSeparator,
                     edgeSeparator: String = GraphBase.defaultSeparator,
                     nodesEdgesSeparator: String = GraphBase.defaultSeparator,
                     withNodesEdgesPrefix: Boolean = false)(implicit ordNode: NodeOrdering = defaultNodeOrdering,
                                                            ordEdge: EdgeOrdering = defaultEdgeOrdering) = {
    val ns =
      if (withNodesEdgesPrefix) nodes.toSortedString(nodeSeparator)(ordNode)
      else nodes.asSortedString(nodeSeparator)(ordNode)
    val es =
      if (withNodesEdgesPrefix) edges.toSortedString(edgeSeparator)(ordEdge)
      else edges.asSortedString(edgeSeparator)(ordEdge)
    ns + (if (ns.length > 0 && es.length > 0) nodesEdgesSeparator
          else "") +
    es
  }

  /** Same as `asSortedString` but additionally prefixed and parenthesized by `stringPrefix`.
    */
  def toSortedString(nodeSeparator: String = GraphBase.defaultSeparator,
                     edgeSeparator: String = GraphBase.defaultSeparator,
                     nodesEdgesSeparator: String = GraphBase.defaultSeparator,
                     withNodesEdgesPrefix: Boolean = false)(implicit ordNode: NodeOrdering = defaultNodeOrdering,
                                                            ordEdge: EdgeOrdering = defaultEdgeOrdering) =
    stringPrefix +
      "(" + asSortedString(nodeSeparator, edgeSeparator, nodesEdgesSeparator, withNodesEdgesPrefix)(ordNode, ordEdge) +
      ")"

  /** `Graph` instances are equal if their nodes and edges turned
    * to outer nodes and outer edges are equal. Any `TraversableOnce`
    * instance may also be equal to this graph if its set representation
    * contains equalling outer nodes and outer edges. Thus the following
    * expressions hold:
    * {{{
    * Graph(1~2, 3) == List(1~2, 3)
    * Graph(1~2, 3) == List(1, 2, 2, 3, 2~1)
    * }}}
    * The first test is `false` because of the failing nodes `1` and `2`.
    * The second is true because of duplicate elimination and undirected edge equivalence.
    */
  override def equals(that: Any): Boolean = that match {
    case that: Graph[N, E] =>
      (this eq that) ||
        (this.order == that.order) &&
          (this.graphSize == that.graphSize) && {
          val thatNodes = that.nodes.toOuter
          try this.nodes forall (thisN => thatNodes(thisN.value))
          catch { case _: ClassCastException => false }
        } && {
          val thatEdges = that.edges.toOuter
          try this.edges forall (thisE => thatEdges(thisE.toOuter))
          catch { case _: ClassCastException => false }
        }
    case that: TraversableOnce[_] =>
      val thatSet = that.toSet
      (this.size == thatSet.size) && {
        val thatNodes = thatSet.asInstanceOf[Set[N]]
        try this.nodes forall (thisN => thatNodes(thisN.value))
        catch { case _: ClassCastException => false }
      } && {
        val thatEdges = thatSet.asInstanceOf[Set[E[N]]]
        try this.edges forall (thisE => thatEdges(thisE.toOuter))
        catch { case _: ClassCastException => false }
      }
    case _ =>
      false
  }

  type NodeT <: InnerNode
  trait InnerNode extends super.InnerNode with TraverserInnerNode {
    this: NodeT =>

    /** $CONTGRAPH inner edge. */
    final def containingGraph: ThisGraph = thisGraph
  }
  abstract protected class NodeBase(override val value: N)
      extends super.NodeBase
      with InnerNodeParam[N]
      with InnerNode {
    this: NodeT =>
<<<<<<< HEAD
    final def isContaining[N, E[X] <: EdgeLikeIn[X]](g: GraphBase[N, E]): Boolean =
=======
    final def isContaining[N, E[+X] <: EdgeLikeIn[X]](g: GraphBase[N, E]): Boolean =
>>>>>>> 8f8811e6
      g eq containingGraph
  }

  type NodeSetT <: NodeSet
  trait NodeSet extends super.NodeSet {
    protected def copy: NodeSetT
<<<<<<< HEAD
=======

>>>>>>> 8f8811e6
    final override def -(node: NodeT): NodeSetT =
      if (this contains node) { val c = copy; c minus node; c } else this.asInstanceOf[NodeSetT]

    /** removes `node` from this node set leaving the edge set unchanged.
      *
      * @param node the node to be removed from the node set.
      */
    protected def minus(node: NodeT): Unit

    /** removes `node` either rippling or gently.
      *
      * @param node the node to be subtracted
      * @param rippleDelete if `true`, `node` will be deleted with its incident edges;
      *        otherwise `node` will be only deleted if it has no incident edges or
      *        all its incident edges are hooks.
      * @param minusNode implementation of node removal without considering incident edges.
      * @param minusEdges implementation of removal of all incident edges.
      * @return `true` if `node` has been removed.
      */
    final protected[collection] def subtract(node: NodeT,
                                             rippleDelete: Boolean,
                                             minusNode: (NodeT) => Unit,
                                             minusEdges: (NodeT) => Unit): Boolean = {
      def minusNodeTrue = { minusNode(node); true }
      def minusAllTrue  = { minusEdges(node); minusNodeTrue }
      if (contains(node))
        if (node.edges.isEmpty) minusNodeTrue
        else if (rippleDelete) minusAllTrue
        else if (node.hasOnlyHooks) minusAllTrue
        else handleNotGentlyRemovable
      else false
    }
    protected def handleNotGentlyRemovable = false
  }

  trait InnerEdge extends super.InnerEdge {
    this: EdgeT =>

    /** $CONTGRAPH inner edge. */
    final def containingGraph: ThisGraph = thisGraph
  }
  type EdgeT <: InnerEdgeParam[N, E, NodeT, E] with InnerEdge with Serializable
  class EdgeBase(override val edge: E[NodeT]) extends InnerEdgeParam[N, E, NodeT, E] with InnerEdge {
    this: EdgeT =>
<<<<<<< HEAD
    override def iterator: Iterator[NodeT] = edge.iterator.asInstanceOf[Iterator[NodeT]]
=======
    override def iterator: Iterator[NodeT] = edge.iterator
>>>>>>> 8f8811e6
    override def stringPrefix              = super.stringPrefix
  }
  type EdgeSetT <: EdgeSet
  trait EdgeSet extends super.EdgeSet {
    def hasOnlyDiEdges: Boolean
    def hasOnlyUnDiEdges: Boolean
    def hasMixedEdges: Boolean
    def hasAnyHyperEdge: Boolean
    def hasAnyMultiEdge: Boolean
  }

  /** Checks whether a given node or edge is contained in this graph.
    *
    *  @param elem the node or edge the existence of which is to be checked
    *  @return true if `elem` is contained in this graph
    */
  def contains(elem: Param[N, E]) = elem match {
<<<<<<< HEAD
    case in: InParam[N, E] =>
      in match {
        case n: OuterNode[N]    => nodes contains newNode(n.value)
        case e: OuterEdge[N, E] => edges contains newEdge(e.edge)
      }
    case out: OutParam[_, _] =>
      out match {
        case n: InnerNodeParam[N] =>
          nodes contains
            n.toNodeT[N, E, ThisGraph](thisGraph)(anyNode => newNode(anyNode.value))
        case e: InnerEdgeParam[N, E, _, E] =>
          edges contains
            e.toEdgeT[N, E, ThisGraph](thisGraph)(anyEdge => newEdge(anyEdge.toOuter))
      }
=======
    case n: OuterNode[N]    => nodes contains newNode(n.value)
    case e: OuterEdge[N, E] => edges contains newEdge(e.edge)
    case n: InnerNodeParam[N] =>
      val node = n.toNodeT[N, E, ThisGraph](thisGraph)(anyNode => newNode(anyNode.value))
      nodes contains node
    case e: InnerEdgeParam[N, E, _, E] =>
      val edge = e.toEdgeT[N, E, ThisGraph](thisGraph)(anyEdge => newEdge(anyEdge.toOuter))
      edges contains edge
>>>>>>> 8f8811e6
  }

  /** Iterates over all nodes and all edges.
    *
    *  @return iterator containing all nodes and all edges
    */
<<<<<<< HEAD
  def iterator: Iterator[Param[N, E]] = nodes.toIterator ++ edges.toIterator
=======
  def iterator: Iterator[Param[N, E]] = nodes.iterator ++ edges.iterator
>>>>>>> 8f8811e6

  /** Searches for an inner node equaling to `outerNode` in this graph.
    *
    * @param outerNode the outer node to search for in this graph.
    * @return `Some` of the inner node found or `None`.
    */
  @inline final def find(outerNode: N): Option[NodeT] = nodes find outerNode

  /** Searches for an edge node equaling to `outerEdge` in this graph.
    *
    * @param outerEdge the outer edge to search for in this graph.
    * @return `Some` of the inner edge found or `None`.
    */
  @inline final def find(outerEdge: E[N]): Option[EdgeT] = edges find outerEdge

  /** Searches for an inner node equaling to `outerNode` in this graph
    * which must exist in this graph.
    *
    * @param outerNode the outer node to search for in this graph.
    * @return the inner node if found. Otherwise NoSuchElementException is thrown.
    */
  @inline final def get(outerNode: N): NodeT = nodes get outerNode

  /** Searches for an inner edge equaling to `outerEdge` in this graph
    * which must exist in this graph.
    *
    * @param outerEdge the outer edge to search for in this graph.
    * @return the inner edge if found. Otherwise NoSuchElementException is thrown.
    */
  @inline final def get(outerEdge: E[N]) = find(outerEdge).get

  /** Searches for an inner node equaling to `outerNode` in this graph.
    *
    * @param outerNode the outer node to search for in this graph.
    * @param default the inner node to return if `outerNode` is not contained.
    * @return The inner node looked up or `default` if no inner node
    *         equaling to `outerNode` could be found.
    */
  @inline final def getOrElse(outerNode: N, default: NodeT) = find(outerNode).getOrElse(default)

  /** Searches for an inner edge equaling to `outerEdge` in this graph.
    *
    * @param outerEdge the outer edge to search for in this graph.
    * @param default the inner edge to return if `outerEdge` cannot be found.
    * @return the inner edge looked up or `default` if no inner edge
    *         equaling to `edge` could be found.
    */
  @inline final def getOrElse(outerEdge: E[N], default: EdgeT) =
    find(outerEdge).getOrElse(default)

  /** Creates a new supergraph with an additional node, unless the node passed is
    *  already present.
    *
    *  @param node the node to be added
    *  @return the new supergraph containing all nodes and edges of this graph and `node`
    *  additionally.
    */
  def +(node: N): This[N, E]

  /** Creates a new supergraph with an additional edge, unless the edge passed is
    *  already present.
    *
    *  @param edge the edge to be added
    *  @return the new supergraph containing all nodes and edges of this
    *          graph plus `edge`.
    */
  protected def +#(edge: E[N]): This[N, E]

  /** Creates a new supergraph with an additional node or edge, unless the
    *  node or edge passed is already present.
    *
<<<<<<< HEAD
    *  This method purely wraps `+(node: N)` respectively `+(edge: E[N])`
    *  granting the same behavior.
    *
    *  @param elem the wrapped node or edge to be added; ; if `elem` is of type N,
=======
    *  This method purely wraps `+(node: N)` respectively `+#(edge: E[N])`
    *  granting the same behavior.
    *
    *  @param elem the wrapped node or edge to be added; if `elem` is of type N,
>>>>>>> 8f8811e6
    *         the wrapped object is added to the node set otherwise to the edge set.
    *  @return a new supergraph containing all nodes and edges of this graph
    *          plus `elem`.
    */
<<<<<<< HEAD
  def +(elem: Param[N, E]): This[N, E] = elem match {
    case in: InParam[N, E] =>
      in match {
        case n: OuterNode[N]    => this + n.value
        case e: OuterEdge[N, E] => this +# e.edge
      }
    case out: OutParam[_, _] =>
      out match {
        case n: InnerNodeParam[N] => this + n.value
        case e: InnerEdgeParam[N, E, _, E] =>
          this +#
            e.asEdgeT[N, E, ThisGraph](thisGraph).toOuter
      }
  }
  override def ++(elems: GenTraversableOnce[Param[N, E]]): This[N, E] = bulkOp(elems, isPlusPlus = true)
  override def --(elems: GenTraversableOnce[Param[N, E]]): This[N, E] = bulkOp(elems, isPlusPlus = false)

  /** Prepares and calls `plusPlus` or `minusMinus`. */
  final protected def bulkOp(elems: GenTraversableOnce[Param[N, E]], isPlusPlus: Boolean): This[N, E] = {
=======
  def incl(elem: Param[N, E]): This[N, E] = elem match {
    case n: OuterNode[N]               => this + n.value
    case e: OuterEdge[N, E]            => this +# e.edge
    case n: InnerNodeParam[N]          => this + n.value
    case e: InnerEdgeParam[N, E, _, E] => this +# e.asEdgeT[N, E, ThisGraph](thisGraph).toOuter
  }

  /** Prepares and calls `plusPlus` or `minusMinus`. */
  final protected def bulkOp(elems: IterableOnce[Param[N, E]], isPlusPlus: Boolean): This[N, E] = {
>>>>>>> 8f8811e6
    val p = partition(elems)
    if (isPlusPlus) plusPlus(p.toOuterNodes, p.toOuterEdges)
    else minusMinus(p.toOuterNodes, p.toOuterEdges)
  }

<<<<<<< HEAD
  final protected def partition(elems: GenTraversableOnce[Param[N, E]]) =
    new Param.Partitions[N, E](elems match {
      case t: Traversable[Param[N, E]]        => t
      case g: GenTraversableOnce[Param[N, E]] => g.to[Traversable]
      case _                                  => throw new MatchError("Traversable expected.")
=======
  final protected def partition(elems: IterableOnce[Param[N, E]]) =
    new Param.Partitions[N, E](elems match {
      case t: Iterable[Param[N, E]]     => t
      case g: IterableOnce[Param[N, E]] => g.toIterable
      case _                            => throw new MatchError("Iterable expected.")
>>>>>>> 8f8811e6
    })

  /** Implements the heart of `++` calling the `from` factory method of the companion object.
    *  $REIMPLFACTORY */
<<<<<<< HEAD
  protected def plusPlus(newNodes: Traversable[N], newEdges: Traversable[E[N]]): This[N, E] =
    graphCompanion.from[N, E](nodes.toOuter ++ newNodes, edges.toOuter ++ newEdges).asInstanceOf[This[N, E]]

  /** Implements the heart of `--` calling the `from` factory method of the companion object.
    *  $REIMPLFACTORY */
  protected def minusMinus(delNodes: Traversable[N], delEdges: Traversable[E[N]]): This[N, E] = {
    val delNodesEdges = minusMinusNodesEdges(delNodes, delEdges)
    graphCompanion.from[N, E](delNodesEdges._1, delNodesEdges._2).asInstanceOf[This[N, E]]
=======
  protected def plusPlus(newNodes: Iterable[N], newEdges: Iterable[E[N]]): This[N, E] =
    graphCompanion.from[N, E](nodes.toOuter ++ newNodes, edges.toOuter ++ newEdges)

  /** Implements the heart of `--` calling the `from` factory method of the companion object.
    *  $REIMPLFACTORY */
  protected def minusMinus(delNodes: Iterable[N], delEdges: Iterable[E[N]]): This[N, E] = {
    val delNodesEdges = minusMinusNodesEdges(delNodes, delEdges)
    graphCompanion.from[N, E](delNodesEdges._1, delNodesEdges._2)
>>>>>>> 8f8811e6
  }

  /** Calculates the `nodes` and `edges` arguments to be passed to a factory method
    *  when delNodes and delEdges are to be deleted by `--`.
    */
<<<<<<< HEAD
  protected def minusMinusNodesEdges(delNodes: Traversable[N], delEdges: Traversable[E[N]]): (Set[N], Set[E[N]]) =
=======
  protected def minusMinusNodesEdges(delNodes: Iterable[N], delEdges: Iterable[E[N]]): (Set[N], Set[E[N]]) =
>>>>>>> 8f8811e6
    (nodes.toOuter -- delNodes, {
      val delNodeSet = delNodes.toSet
      val restEdges =
        for (e <- edges.toOuter if e forall (n => !(delNodeSet contains n))) yield e
      restEdges -- delEdges
    })

  /** Creates a new subgraph consisting of all nodes and edges of this graph except `node`
    *  and those edges which `node` is incident with.
    *
    *  @param node the node to be removed.
    *  @return the new subgraph of this graph after the "ripple" deletion of `node`.
    */
  def -(node: N): This[N, E]

<<<<<<< HEAD
  /** Creates a new subgraph consisting of all nodes and edges of this graph but `node`
=======
  /** Creates a new subgraph consisting of all nodes and edges of this graph except `node`
>>>>>>> 8f8811e6
    *  which is conditionally removed from this graph. The removal only succeeds if the node
    *  is not incident with any edges or it is only incident with hooks.
    *
    *  @param node the node to be gently removed.
    *  @return the new subgraph of this graph after the "gentle" deletion of `node`.
    *          If `node` could not be deleted, the new graph is a copy of this graph.
    */
  @deprecated("To remove a node conditionally, check for the prerequisites beforehand.", "1.13")
  def minusIsolated(node: N): This[N, E]

<<<<<<< HEAD
  /** Creates a new subgraph consisting of all nodes and edges of this graph but `edge`.
=======
  /** Creates a new subgraph consisting of all nodes and edges of this graph except `edge`.
>>>>>>> 8f8811e6
    * The node set remains unchanged.
    *
    *  @param edge the edge to be removed.
    *  @return a new subgraph of this graph that contains all nodes and edges of this graph
    *          except of `edge`.
    */
  protected def -#(edge: E[N]): This[N, E]

  /** Creates a new subgraph consisting of all nodes and edges of this graph except `edge`
    *  and those nodes which are incident with `edge` and would become edge-less after deletion.
    *
    *  @param edge the edge to be removed.
    *  @return a new subgraph of this graph after the "ripple" deletion of `edge` from
    *          this graph.
    */
  protected def -!#(edge: E[N]): This[N, E]

  /** Creates a new subgraph consisting of all nodes and edges of this graph except `elem`.
    *  If `elem` is of type N, this method maps to `-(node: N)`. Otherwise the edge is deleted
    *  leaving the node set unchanged.
    *
    *  @param elem node or edge to be removed.
    *  @return the new subgraph of this graph after the "ripple" deletion of the passed node
    *          or the simple deletion of the passed edge.
    */
<<<<<<< HEAD
  def -(elem: Param[N, E]): This[N, E] = elem match {
    case in: InParam[N, E] =>
      in match {
        case n: OuterNode[N]    => this - n.value
        case e: OuterEdge[N, E] => this -# e.edge
      }
    case out: OutParam[_, _] =>
      out match {
        case n: InnerNodeParam[N]          => this - n.value
        case e: InnerEdgeParam[N, E, _, E] => this -# e.asEdgeT[N, E, ThisGraph](thisGraph).toOuter
      }
=======
  def excl(elem: Param[N, E]): This[N, E] = elem match {
    case n: OuterNode[N]               => this - n.value
    case e: OuterEdge[N, E]            => this -# e.edge
    case n: InnerNodeParam[N]          => this - n.value
    case e: InnerEdgeParam[N, E, _, E] => this -# e.asEdgeT[N, E, ThisGraph](thisGraph).toOuter
>>>>>>> 8f8811e6
  }

  /** Creates a new subgraph consisting of all nodes and edges of this graph except `elem`.
    *  If `elem` is of type N, this method maps to `-(node: N)`. Otherwise the edge is deleted
    *  along with those incident nodes which would become isolated after deletion.
    *
    *  @param elem node or edge to be removed.
    *  @return a new subgraph of this graph after the "ripple" deletion of the passed
    *          node or edge.
    */
  @deprecated("When deleting an edge, to get nodes deleted that become isolated, delete them beforehand.", "1.13")
  def -!(elem: Param[N, E]): This[N, E] = elem match {
<<<<<<< HEAD
    case in: InParam[N, E] =>
      in match {
        case n: OuterNode[N]    => this - n.value
        case e: OuterEdge[N, E] => this -!# e.edge
      }
    case out: OutParam[_, _] =>
      out match {
        case n: InnerNodeParam[N]          => this - n.value
        case e: InnerEdgeParam[N, E, _, E] => this -!# e.asEdgeT[N, E, ThisGraph](thisGraph).toOuter
      }
=======
    case n: OuterNode[N]               => this - n.value
    case e: OuterEdge[N, E]            => this -!# e.edge
    case n: InnerNodeParam[N]          => this - n.value
    case e: InnerEdgeParam[N, E, _, E] => this -!# e.asEdgeT[N, E, ThisGraph](thisGraph).toOuter
>>>>>>> 8f8811e6
  }

  /** Creates a new subgraph consisting of all nodes and edges of this graph but the elements
    * of `coll` which will be unconditionally removed. This operation differs from `--`
    * in that edges are deleted along with those incident nodes which would become isolated
    * after deletion.
    *
    * @param elems collection of nodes and/or edges to be removed; if the element type is N,
    *             it is removed from the node set otherwise from the edge set.
    *             See `-!(elem: Param[N,E])`.
    * @return the new subgraph containing all nodes and edges of this graph
    *         after the "ripple" deletion of nodes and the simple deletion of edges in `coll` .
    */
  @deprecated("When deleting edges, to get nodes deleted that become isolated, delete them beforehand.", "1.13")
<<<<<<< HEAD
  def --!(elems: GenTraversableOnce[Param[N, E]]): This[N, E] = {
=======
  def --!(elems: IterableOnce[Param[N, E]]): This[N, E] = {
>>>>>>> 8f8811e6
    val p                    = partition(elems)
    val (delNodes, delEdges) = (p.toOuterNodes, p.toOuterEdges)
    val unconnectedNodeCandidates = {
      val edgeNodes = MSet.empty[N]
      delEdges foreach (_ foreach (n => edgeNodes += n))
      edgeNodes -- delNodes
    }
    val delEdgeSet = {
      val edges = MSet.empty[EdgeT]
      delEdges foreach (this find _ map (edges += _))
      edges
    }
    minusMinus(
      delNodes ++
        (unconnectedNodeCandidates filter (nc => this find nc exists (n => n.edges forall (delEdgeSet contains _)))),
      delEdges)
  }

  /** Provides a shortcut for predicates involving any graph element.
    * In order to compute a subgraph of this graph, the result of this method
    * may be passed to any graph-level method requiring a predicate such as
    * `count`, `exists`, `filter`, `filterNot`, `forall` etc. For instance
    *
    * {{{
    * val g = Graph(2~>3, 3~>1, 5)
    * g filter g.having(nodes = _ >= 2) // yields Graph(2, 3, 5, 2~>3)
    * }}}
    *
    * @param node The predicate that must hold for the nodes.
    * @param edge The predicate that must hold for the edges. If omitted, all edges
    *             between nodes to be included by `nodes` will also be included.
    * @return A partial function combining the passed predicates.
    */
  def having(node: NodeFilter = _ => false, edge: EdgeFilter = null): PartialFunction[Param[N, E], Boolean] = {
    val nodePred: PartialFunction[Param[N, E], Boolean] = {
      case n: InnerNodeParam[N] => node(n.asNodeT[N, E, ThisGraph](thisGraph))
    }
    val edgePred: PartialFunction[Param[N, E], Boolean] =
      if (edge eq null) {
        case e: InnerEdgeParam[N, E, _, E] => e.asEdgeT[N, E, ThisGraph](thisGraph) forall (node(_))
      } else {
        case e: InnerEdgeParam[N, E, _, E] => edge(e.asEdgeT[N, E, ThisGraph](thisGraph))
      }
    nodePred orElse edgePred
  }
}

// ----------------------------------------------------------------------------
<<<<<<< HEAD
import collection.generic.CanBuildFrom
=======
>>>>>>> 8f8811e6

/** The main trait for immutable graphs bundling the functionality of traits concerned with
  * specific aspects.
  *
  * @tparam N the type of the nodes (vertices) in this graph.
  * @tparam E the kind of the edges in this graph.
  *
  * @author Peter Empen
  */
<<<<<<< HEAD
trait Graph[N, E[X] <: EdgeLikeIn[X]] extends AnySet[Param[N, E]] with GraphLike[N, E, Graph] {
  override def empty: Graph[N, E] = Graph.empty[N, E]
=======
trait Graph[N, E[+X] <: EdgeLikeIn[X]] extends AnySet[Param[N, E]] with GraphLike[N, E, Graph] {
  override def empty: Graph[N, E] = Graph.empty[N, E]
  override def knownSize: Int     = nodes.size + edges.size
>>>>>>> 8f8811e6
}

/** The main companion object for immutable graphs.
  *
  * @author Peter Empen
  */
object Graph extends GraphCoreCompanion[Graph] {
<<<<<<< HEAD
  override def newBuilder[N, E[X] <: EdgeLikeIn[X]](implicit edgeT: ClassTag[E[N]], config: Config) =
    immutable.Graph.newBuilder[N, E](edgeT, config)
  def empty[N, E[X] <: EdgeLikeIn[X]](implicit edgeT: ClassTag[E[N]], config: Config = defaultConfig): Graph[N, E] =
    immutable.Graph.empty[N, E](edgeT, config)
  def from[N, E[X] <: EdgeLikeIn[X]](nodes: Traversable[N] = Nil, edges: Traversable[E[N]])(
=======
  override def newBuilder[N, E[+X] <: EdgeLikeIn[X]](implicit edgeT: ClassTag[E[N]], config: Config) =
    immutable.Graph.newBuilder[N, E](edgeT, config)
  def empty[N, E[+X] <: EdgeLikeIn[X]](implicit edgeT: ClassTag[E[N]], config: Config = defaultConfig): Graph[N, E] =
    immutable.Graph.empty[N, E](edgeT, config)
  def from[N, E[+X] <: EdgeLikeIn[X]](nodes: Iterable[N] = Nil, edges: Iterable[E[N]])(
>>>>>>> 8f8811e6
      implicit edgeT: ClassTag[E[N]],
      config: Config = defaultConfig): Graph[N, E] =
    immutable.Graph.from[N, E](nodes, edges)(edgeT, config)

<<<<<<< HEAD
  implicit def cbfUnDi[N, E[X] <: EdgeLikeIn[X]](implicit edgeT: ClassTag[E[N]], config: Config = defaultConfig) =
    new GraphCanBuildFrom[N, E]()(edgeT, config)
      .asInstanceOf[GraphCanBuildFrom[N, E] with CanBuildFrom[Graph[_, UnDiEdge], Param[N, E], Graph[N, E]]]

  implicit def cbfDi[N, E[X] <: EdgeLikeIn[X]](implicit edgeT: ClassTag[E[N]], config: Config = defaultConfig) =
=======
  implicit def cbfUnDi[N, E[+X] <: EdgeLikeIn[X]](implicit edgeT: ClassTag[E[N]], config: Config = defaultConfig) =
    new GraphCanBuildFrom[N, E]()(edgeT, config)
      .asInstanceOf[GraphCanBuildFrom[N, E] with CanBuildFrom[Graph[_, UnDiEdge], Param[N, E], Graph[N, E]]]

  implicit def cbfDi[N, E[+X] <: EdgeLikeIn[X]](implicit edgeT: ClassTag[E[N]], config: Config = defaultConfig) =
>>>>>>> 8f8811e6
    new GraphCanBuildFrom[N, E]()(edgeT, config)
      .asInstanceOf[GraphCanBuildFrom[N, E] with CanBuildFrom[Graph[_, DiEdge], Param[N, E], Graph[N, E]]]
}<|MERGE_RESOLUTION|>--- conflicted
+++ resolved
@@ -1,21 +1,11 @@
 package scalax.collection
 
-<<<<<<< HEAD
-import language.higherKinds
-import collection.{GenTraversableOnce, SetLike}
-import scala.reflect.ClassTag
-
-import GraphPredef.{EdgeLikeIn, InParam, InnerEdgeParam, InnerNodeParam, OutParam, OuterEdge, OuterNode, Param}
-import GraphEdge.{DiEdge, DiHyperEdgeLike, Keyed, UnDiEdge}
-import generic.{GraphCompanion, GraphCoreCompanion}
-=======
 import scala.collection.generic.CanBuildFrom
 import scala.reflect.ClassTag
 
 import GraphPredef.{EdgeLikeIn, InnerEdgeParam, InnerNodeParam, OuterEdge, OuterNode, Param}
 import GraphEdge.{DiEdge, DiHyperEdgeLike, Keyed, UnDiEdge}
 import generic.GraphCoreCompanion
->>>>>>> 8f8811e6
 import config.GraphConfig
 
 /** A template trait for graphs.
@@ -23,11 +13,7 @@
   * This trait provides the common structure and operations of immutable graphs independently
   * of their representation.
   *
-<<<<<<< HEAD
-  * If `E` inherits `DirectedEdgeLike` the graph is directed, otherwise it is undirected or mixed.
-=======
   * If `E` inherits `DiHyperEdgeLike` the graph is directed, otherwise it is undirected or mixed.
->>>>>>> 8f8811e6
   *
   * @tparam N    the user type of the nodes (vertices) in this graph.
   * @tparam E    the higher kinded type of the edges (links) in this graph.
@@ -38,17 +24,6 @@
   * @define CONTGRAPH The `Graph` instance that contains `this`
   * @author Peter Empen
   */
-<<<<<<< HEAD
-trait GraphLike[N,
-                E[X] <: EdgeLikeIn[X],
-                +This[X, Y[X] <: EdgeLikeIn[X]] <: GraphLike[X, Y, This] with AnySet[Param[X, Y]] with Graph[X, Y]]
-    extends SetLike[Param[N, E], This[N, E]]
-    with GraphTraversal[N, E]
-    with GraphBase[N, E]
-    with GraphDegree[N, E] {
-  thisGraph: // This[N,E] => see https://youtrack.jetbrains.com/issue/SCL-13199
-  This[N, E] with GraphLike[N, E, This] with AnySet[Param[N, E]] with Graph[N, E] =>
-=======
 trait GraphLike[
     N,
     E[+X] <: EdgeLikeIn[X],
@@ -60,7 +35,6 @@
   //thisGraph: This[N,E] => // see https://youtrack.jetbrains.com/issue/SCL-13199
   thisGraph: This[N, E] with GraphLike[N, E, This] with AnySet[Param[N, E]] with Graph[N, E] =>
 
->>>>>>> 8f8811e6
   protected type ThisGraph = thisGraph.type
   implicit val edgeT: ClassTag[E[N]]
 
@@ -75,11 +49,6 @@
   def isMulti: Boolean         = isMultiT || edges.hasAnyMultiEdge
   final protected val isMultiT = classOf[Keyed].isAssignableFrom(edgeT.runtimeClass)
 
-<<<<<<< HEAD
-  /** The companion object of `This`. */
-  val graphCompanion: GraphCompanion[This]
-=======
->>>>>>> 8f8811e6
   protected type Config <: GraphConfig
   implicit def config: graphCompanion.Config with Config
 
@@ -181,21 +150,14 @@
       with InnerNodeParam[N]
       with InnerNode {
     this: NodeT =>
-<<<<<<< HEAD
-    final def isContaining[N, E[X] <: EdgeLikeIn[X]](g: GraphBase[N, E]): Boolean =
-=======
     final def isContaining[N, E[+X] <: EdgeLikeIn[X]](g: GraphBase[N, E]): Boolean =
->>>>>>> 8f8811e6
       g eq containingGraph
   }
 
   type NodeSetT <: NodeSet
   trait NodeSet extends super.NodeSet {
     protected def copy: NodeSetT
-<<<<<<< HEAD
-=======
-
->>>>>>> 8f8811e6
+
     final override def -(node: NodeT): NodeSetT =
       if (this contains node) { val c = copy; c minus node; c } else this.asInstanceOf[NodeSetT]
 
@@ -240,11 +202,7 @@
   type EdgeT <: InnerEdgeParam[N, E, NodeT, E] with InnerEdge with Serializable
   class EdgeBase(override val edge: E[NodeT]) extends InnerEdgeParam[N, E, NodeT, E] with InnerEdge {
     this: EdgeT =>
-<<<<<<< HEAD
-    override def iterator: Iterator[NodeT] = edge.iterator.asInstanceOf[Iterator[NodeT]]
-=======
     override def iterator: Iterator[NodeT] = edge.iterator
->>>>>>> 8f8811e6
     override def stringPrefix              = super.stringPrefix
   }
   type EdgeSetT <: EdgeSet
@@ -262,22 +220,6 @@
     *  @return true if `elem` is contained in this graph
     */
   def contains(elem: Param[N, E]) = elem match {
-<<<<<<< HEAD
-    case in: InParam[N, E] =>
-      in match {
-        case n: OuterNode[N]    => nodes contains newNode(n.value)
-        case e: OuterEdge[N, E] => edges contains newEdge(e.edge)
-      }
-    case out: OutParam[_, _] =>
-      out match {
-        case n: InnerNodeParam[N] =>
-          nodes contains
-            n.toNodeT[N, E, ThisGraph](thisGraph)(anyNode => newNode(anyNode.value))
-        case e: InnerEdgeParam[N, E, _, E] =>
-          edges contains
-            e.toEdgeT[N, E, ThisGraph](thisGraph)(anyEdge => newEdge(anyEdge.toOuter))
-      }
-=======
     case n: OuterNode[N]    => nodes contains newNode(n.value)
     case e: OuterEdge[N, E] => edges contains newEdge(e.edge)
     case n: InnerNodeParam[N] =>
@@ -286,18 +228,13 @@
     case e: InnerEdgeParam[N, E, _, E] =>
       val edge = e.toEdgeT[N, E, ThisGraph](thisGraph)(anyEdge => newEdge(anyEdge.toOuter))
       edges contains edge
->>>>>>> 8f8811e6
   }
 
   /** Iterates over all nodes and all edges.
     *
     *  @return iterator containing all nodes and all edges
     */
-<<<<<<< HEAD
-  def iterator: Iterator[Param[N, E]] = nodes.toIterator ++ edges.toIterator
-=======
   def iterator: Iterator[Param[N, E]] = nodes.iterator ++ edges.iterator
->>>>>>> 8f8811e6
 
   /** Searches for an inner node equaling to `outerNode` in this graph.
     *
@@ -369,42 +306,14 @@
   /** Creates a new supergraph with an additional node or edge, unless the
     *  node or edge passed is already present.
     *
-<<<<<<< HEAD
-    *  This method purely wraps `+(node: N)` respectively `+(edge: E[N])`
-    *  granting the same behavior.
-    *
-    *  @param elem the wrapped node or edge to be added; ; if `elem` is of type N,
-=======
     *  This method purely wraps `+(node: N)` respectively `+#(edge: E[N])`
     *  granting the same behavior.
     *
     *  @param elem the wrapped node or edge to be added; if `elem` is of type N,
->>>>>>> 8f8811e6
     *         the wrapped object is added to the node set otherwise to the edge set.
     *  @return a new supergraph containing all nodes and edges of this graph
     *          plus `elem`.
     */
-<<<<<<< HEAD
-  def +(elem: Param[N, E]): This[N, E] = elem match {
-    case in: InParam[N, E] =>
-      in match {
-        case n: OuterNode[N]    => this + n.value
-        case e: OuterEdge[N, E] => this +# e.edge
-      }
-    case out: OutParam[_, _] =>
-      out match {
-        case n: InnerNodeParam[N] => this + n.value
-        case e: InnerEdgeParam[N, E, _, E] =>
-          this +#
-            e.asEdgeT[N, E, ThisGraph](thisGraph).toOuter
-      }
-  }
-  override def ++(elems: GenTraversableOnce[Param[N, E]]): This[N, E] = bulkOp(elems, isPlusPlus = true)
-  override def --(elems: GenTraversableOnce[Param[N, E]]): This[N, E] = bulkOp(elems, isPlusPlus = false)
-
-  /** Prepares and calls `plusPlus` or `minusMinus`. */
-  final protected def bulkOp(elems: GenTraversableOnce[Param[N, E]], isPlusPlus: Boolean): This[N, E] = {
-=======
   def incl(elem: Param[N, E]): This[N, E] = elem match {
     case n: OuterNode[N]               => this + n.value
     case e: OuterEdge[N, E]            => this +# e.edge
@@ -414,39 +323,20 @@
 
   /** Prepares and calls `plusPlus` or `minusMinus`. */
   final protected def bulkOp(elems: IterableOnce[Param[N, E]], isPlusPlus: Boolean): This[N, E] = {
->>>>>>> 8f8811e6
     val p = partition(elems)
     if (isPlusPlus) plusPlus(p.toOuterNodes, p.toOuterEdges)
     else minusMinus(p.toOuterNodes, p.toOuterEdges)
   }
 
-<<<<<<< HEAD
-  final protected def partition(elems: GenTraversableOnce[Param[N, E]]) =
-    new Param.Partitions[N, E](elems match {
-      case t: Traversable[Param[N, E]]        => t
-      case g: GenTraversableOnce[Param[N, E]] => g.to[Traversable]
-      case _                                  => throw new MatchError("Traversable expected.")
-=======
   final protected def partition(elems: IterableOnce[Param[N, E]]) =
     new Param.Partitions[N, E](elems match {
       case t: Iterable[Param[N, E]]     => t
       case g: IterableOnce[Param[N, E]] => g.toIterable
       case _                            => throw new MatchError("Iterable expected.")
->>>>>>> 8f8811e6
     })
 
   /** Implements the heart of `++` calling the `from` factory method of the companion object.
     *  $REIMPLFACTORY */
-<<<<<<< HEAD
-  protected def plusPlus(newNodes: Traversable[N], newEdges: Traversable[E[N]]): This[N, E] =
-    graphCompanion.from[N, E](nodes.toOuter ++ newNodes, edges.toOuter ++ newEdges).asInstanceOf[This[N, E]]
-
-  /** Implements the heart of `--` calling the `from` factory method of the companion object.
-    *  $REIMPLFACTORY */
-  protected def minusMinus(delNodes: Traversable[N], delEdges: Traversable[E[N]]): This[N, E] = {
-    val delNodesEdges = minusMinusNodesEdges(delNodes, delEdges)
-    graphCompanion.from[N, E](delNodesEdges._1, delNodesEdges._2).asInstanceOf[This[N, E]]
-=======
   protected def plusPlus(newNodes: Iterable[N], newEdges: Iterable[E[N]]): This[N, E] =
     graphCompanion.from[N, E](nodes.toOuter ++ newNodes, edges.toOuter ++ newEdges)
 
@@ -455,17 +345,12 @@
   protected def minusMinus(delNodes: Iterable[N], delEdges: Iterable[E[N]]): This[N, E] = {
     val delNodesEdges = minusMinusNodesEdges(delNodes, delEdges)
     graphCompanion.from[N, E](delNodesEdges._1, delNodesEdges._2)
->>>>>>> 8f8811e6
   }
 
   /** Calculates the `nodes` and `edges` arguments to be passed to a factory method
     *  when delNodes and delEdges are to be deleted by `--`.
     */
-<<<<<<< HEAD
-  protected def minusMinusNodesEdges(delNodes: Traversable[N], delEdges: Traversable[E[N]]): (Set[N], Set[E[N]]) =
-=======
   protected def minusMinusNodesEdges(delNodes: Iterable[N], delEdges: Iterable[E[N]]): (Set[N], Set[E[N]]) =
->>>>>>> 8f8811e6
     (nodes.toOuter -- delNodes, {
       val delNodeSet = delNodes.toSet
       val restEdges =
@@ -481,11 +366,7 @@
     */
   def -(node: N): This[N, E]
 
-<<<<<<< HEAD
-  /** Creates a new subgraph consisting of all nodes and edges of this graph but `node`
-=======
   /** Creates a new subgraph consisting of all nodes and edges of this graph except `node`
->>>>>>> 8f8811e6
     *  which is conditionally removed from this graph. The removal only succeeds if the node
     *  is not incident with any edges or it is only incident with hooks.
     *
@@ -496,11 +377,7 @@
   @deprecated("To remove a node conditionally, check for the prerequisites beforehand.", "1.13")
   def minusIsolated(node: N): This[N, E]
 
-<<<<<<< HEAD
-  /** Creates a new subgraph consisting of all nodes and edges of this graph but `edge`.
-=======
   /** Creates a new subgraph consisting of all nodes and edges of this graph except `edge`.
->>>>>>> 8f8811e6
     * The node set remains unchanged.
     *
     *  @param edge the edge to be removed.
@@ -526,25 +403,11 @@
     *  @return the new subgraph of this graph after the "ripple" deletion of the passed node
     *          or the simple deletion of the passed edge.
     */
-<<<<<<< HEAD
-  def -(elem: Param[N, E]): This[N, E] = elem match {
-    case in: InParam[N, E] =>
-      in match {
-        case n: OuterNode[N]    => this - n.value
-        case e: OuterEdge[N, E] => this -# e.edge
-      }
-    case out: OutParam[_, _] =>
-      out match {
-        case n: InnerNodeParam[N]          => this - n.value
-        case e: InnerEdgeParam[N, E, _, E] => this -# e.asEdgeT[N, E, ThisGraph](thisGraph).toOuter
-      }
-=======
   def excl(elem: Param[N, E]): This[N, E] = elem match {
     case n: OuterNode[N]               => this - n.value
     case e: OuterEdge[N, E]            => this -# e.edge
     case n: InnerNodeParam[N]          => this - n.value
     case e: InnerEdgeParam[N, E, _, E] => this -# e.asEdgeT[N, E, ThisGraph](thisGraph).toOuter
->>>>>>> 8f8811e6
   }
 
   /** Creates a new subgraph consisting of all nodes and edges of this graph except `elem`.
@@ -557,23 +420,10 @@
     */
   @deprecated("When deleting an edge, to get nodes deleted that become isolated, delete them beforehand.", "1.13")
   def -!(elem: Param[N, E]): This[N, E] = elem match {
-<<<<<<< HEAD
-    case in: InParam[N, E] =>
-      in match {
-        case n: OuterNode[N]    => this - n.value
-        case e: OuterEdge[N, E] => this -!# e.edge
-      }
-    case out: OutParam[_, _] =>
-      out match {
-        case n: InnerNodeParam[N]          => this - n.value
-        case e: InnerEdgeParam[N, E, _, E] => this -!# e.asEdgeT[N, E, ThisGraph](thisGraph).toOuter
-      }
-=======
     case n: OuterNode[N]               => this - n.value
     case e: OuterEdge[N, E]            => this -!# e.edge
     case n: InnerNodeParam[N]          => this - n.value
     case e: InnerEdgeParam[N, E, _, E] => this -!# e.asEdgeT[N, E, ThisGraph](thisGraph).toOuter
->>>>>>> 8f8811e6
   }
 
   /** Creates a new subgraph consisting of all nodes and edges of this graph but the elements
@@ -588,11 +438,7 @@
     *         after the "ripple" deletion of nodes and the simple deletion of edges in `coll` .
     */
   @deprecated("When deleting edges, to get nodes deleted that become isolated, delete them beforehand.", "1.13")
-<<<<<<< HEAD
-  def --!(elems: GenTraversableOnce[Param[N, E]]): This[N, E] = {
-=======
   def --!(elems: IterableOnce[Param[N, E]]): This[N, E] = {
->>>>>>> 8f8811e6
     val p                    = partition(elems)
     val (delNodes, delEdges) = (p.toOuterNodes, p.toOuterEdges)
     val unconnectedNodeCandidates = {
@@ -641,10 +487,6 @@
 }
 
 // ----------------------------------------------------------------------------
-<<<<<<< HEAD
-import collection.generic.CanBuildFrom
-=======
->>>>>>> 8f8811e6
 
 /** The main trait for immutable graphs bundling the functionality of traits concerned with
   * specific aspects.
@@ -654,14 +496,9 @@
   *
   * @author Peter Empen
   */
-<<<<<<< HEAD
-trait Graph[N, E[X] <: EdgeLikeIn[X]] extends AnySet[Param[N, E]] with GraphLike[N, E, Graph] {
-  override def empty: Graph[N, E] = Graph.empty[N, E]
-=======
 trait Graph[N, E[+X] <: EdgeLikeIn[X]] extends AnySet[Param[N, E]] with GraphLike[N, E, Graph] {
   override def empty: Graph[N, E] = Graph.empty[N, E]
   override def knownSize: Int     = nodes.size + edges.size
->>>>>>> 8f8811e6
 }
 
 /** The main companion object for immutable graphs.
@@ -669,36 +506,20 @@
   * @author Peter Empen
   */
 object Graph extends GraphCoreCompanion[Graph] {
-<<<<<<< HEAD
-  override def newBuilder[N, E[X] <: EdgeLikeIn[X]](implicit edgeT: ClassTag[E[N]], config: Config) =
-    immutable.Graph.newBuilder[N, E](edgeT, config)
-  def empty[N, E[X] <: EdgeLikeIn[X]](implicit edgeT: ClassTag[E[N]], config: Config = defaultConfig): Graph[N, E] =
-    immutable.Graph.empty[N, E](edgeT, config)
-  def from[N, E[X] <: EdgeLikeIn[X]](nodes: Traversable[N] = Nil, edges: Traversable[E[N]])(
-=======
   override def newBuilder[N, E[+X] <: EdgeLikeIn[X]](implicit edgeT: ClassTag[E[N]], config: Config) =
     immutable.Graph.newBuilder[N, E](edgeT, config)
   def empty[N, E[+X] <: EdgeLikeIn[X]](implicit edgeT: ClassTag[E[N]], config: Config = defaultConfig): Graph[N, E] =
     immutable.Graph.empty[N, E](edgeT, config)
   def from[N, E[+X] <: EdgeLikeIn[X]](nodes: Iterable[N] = Nil, edges: Iterable[E[N]])(
->>>>>>> 8f8811e6
       implicit edgeT: ClassTag[E[N]],
       config: Config = defaultConfig): Graph[N, E] =
     immutable.Graph.from[N, E](nodes, edges)(edgeT, config)
 
-<<<<<<< HEAD
-  implicit def cbfUnDi[N, E[X] <: EdgeLikeIn[X]](implicit edgeT: ClassTag[E[N]], config: Config = defaultConfig) =
-    new GraphCanBuildFrom[N, E]()(edgeT, config)
-      .asInstanceOf[GraphCanBuildFrom[N, E] with CanBuildFrom[Graph[_, UnDiEdge], Param[N, E], Graph[N, E]]]
-
-  implicit def cbfDi[N, E[X] <: EdgeLikeIn[X]](implicit edgeT: ClassTag[E[N]], config: Config = defaultConfig) =
-=======
   implicit def cbfUnDi[N, E[+X] <: EdgeLikeIn[X]](implicit edgeT: ClassTag[E[N]], config: Config = defaultConfig) =
     new GraphCanBuildFrom[N, E]()(edgeT, config)
       .asInstanceOf[GraphCanBuildFrom[N, E] with CanBuildFrom[Graph[_, UnDiEdge], Param[N, E], Graph[N, E]]]
 
   implicit def cbfDi[N, E[+X] <: EdgeLikeIn[X]](implicit edgeT: ClassTag[E[N]], config: Config = defaultConfig) =
->>>>>>> 8f8811e6
     new GraphCanBuildFrom[N, E]()(edgeT, config)
       .asInstanceOf[GraphCanBuildFrom[N, E] with CanBuildFrom[Graph[_, DiEdge], Param[N, E], Graph[N, E]]]
 }