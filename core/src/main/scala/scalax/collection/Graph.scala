package scalax.collection

import language.higherKinds
import collection.{GenTraversable, GenTraversableOnce, SetLike}
import collection.generic.GenericCompanion
import scala.reflect.ClassTag

import GraphPredef.{EdgeLikeIn, InParam, InnerEdgeParam, InnerNodeParam, OutParam, OuterEdge, OuterNode, Param}
<<<<<<< HEAD
import GraphEdge.{AbstractDiHyperEdge, DiEdge, EdgeCompanionBase, EdgeLike, Keyed, UnDiEdge}
=======
import GraphEdge.{DiEdge, DiHyperEdgeLike, EdgeCompanionBase, EdgeLike, Keyed, UnDiEdge}
>>>>>>> 0a30fc4d
import generic.{GraphCompanion, GraphCoreCompanion}
import config.GraphConfig
import io._

/** A template trait for graphs.
  *
  * This trait provides the common structure and operations of immutable graphs independently
  * of their representation.
  *
  * If `E` inherits `DirectedEdgeLike` the graph is directed, otherwise it is undirected or mixed.
  *
  * @tparam N    the user type of the nodes (vertices) in this graph.
  * @tparam E    the higher kinded type of the edges (links) in this graph.
  * @tparam This the higher kinded type of the graph itself.
  *
  * @define REIMPLFACTORY Note that this method must be reimplemented in each module
  *         having its own factory methods such as `constrained` does.
  * @define CONTGRAPH The `Graph` instance that contains `this`
  * @author Peter Empen
  */
trait GraphLike[N,
                E[X] <: EdgeLikeIn[X],
                +This[X, Y[X] <: EdgeLikeIn[X]] <: GraphLike[X, Y, This] with AnySet[Param[X, Y]] with Graph[X, Y]]
    extends SetLike[Param[N, E], This[N, E]]
<<<<<<< HEAD
// TODO  with    GraphTraversal[N,E]
    with GraphBase[N, E]
// TODO  with    GraphDegree   [N,E]
    {
=======
    with GraphTraversal[N, E]
    with GraphBase[N, E]
    with GraphDegree[N, E] {
>>>>>>> 0a30fc4d
  thisGraph: // This[N,E] => see https://youtrack.jetbrains.com/issue/SCL-13199
  This[N, E] with GraphLike[N, E, This] with AnySet[Param[N, E]] with Graph[N, E] =>
  protected type ThisGraph = thisGraph.type
  implicit val edgeT: ClassTag[E[N]]

<<<<<<< HEAD
  def isDirected                  = isDirectedT || edges.hasOnlyDiEdges
  final protected val isDirectedT = classOf[AbstractDiHyperEdge[_]].isAssignableFrom(edgeT.runtimeClass)
=======
  def isDirected: Boolean         = isDirectedT || edges.hasOnlyDiEdges
  final protected val isDirectedT = classOf[DiHyperEdgeLike[_]].isAssignableFrom(edgeT.runtimeClass)
>>>>>>> 0a30fc4d

  def isHyper: Boolean         = isHyperT && edges.hasAnyHyperEdge
  final protected val isHyperT = !classOf[UnDiEdge[_]].isAssignableFrom(edgeT.runtimeClass)

  def isMixed: Boolean = !isDirectedT && edges.hasMixedEdges

  def isMulti: Boolean         = isMultiT || edges.hasAnyMultiEdge
  final protected val isMultiT = classOf[Keyed].isAssignableFrom(edgeT.runtimeClass)

  /** The companion object of `This`. */
  val graphCompanion: GraphCompanion[This]
  protected type Config <: GraphConfig
  implicit def config: graphCompanion.Config with Config

  override def stringPrefix: String = "Graph"

  /** Ensures sorted nodes/edges unless this `Graph` has more than 100 elements.
    * See also `asSortedString` and `toSortedString`.
    */
  override def toString = if (size <= 100) toSortedString()()
  else super.toString

  /** Sorts all nodes of this graph by `ordNode` followed by all edges sorted by `ordEdge`
    * and concatinates their string representation `nodeSeparator` and `edgeSeparator`
    * respectively.
    *
    * @param nodeSeparator to separate nodes by.
    * @param edgeSeparator to separate edges by.
    * @param nodesEdgesSeparator to separate nodes from edges by.
    * @param withNodesEdgesPrefix whether the node and edge set should be prefixed.
    * @param ordNode the node ordering defaulting to `defaultNodeOrdering`.
    * @param ordEdge the edge ordering defaulting to `defaultEdgeOrdering`.
    */
  def asSortedString(nodeSeparator: String = GraphBase.defaultSeparator,
                     edgeSeparator: String = GraphBase.defaultSeparator,
                     nodesEdgesSeparator: String = GraphBase.defaultSeparator,
                     withNodesEdgesPrefix: Boolean = false)(implicit ordNode: NodeOrdering = defaultNodeOrdering,
                                                            ordEdge: EdgeOrdering = defaultEdgeOrdering) = {
    val ns =
      if (withNodesEdgesPrefix) nodes.toSortedString(nodeSeparator)(ordNode)
      else nodes.asSortedString(nodeSeparator)(ordNode)
    val es =
      if (withNodesEdgesPrefix) edges.toSortedString(edgeSeparator)(ordEdge)
      else edges.asSortedString(edgeSeparator)(ordEdge)
    ns + (if (ns.length > 0 && es.length > 0) nodesEdgesSeparator
          else "") +
    es
  }

  /** Same as `asSortedString` but additionally prefixed and parenthesized by `stringPrefix`.
    */
  def toSortedString(nodeSeparator: String = GraphBase.defaultSeparator,
                     edgeSeparator: String = GraphBase.defaultSeparator,
                     nodesEdgesSeparator: String = GraphBase.defaultSeparator,
                     withNodesEdgesPrefix: Boolean = false)(implicit ordNode: NodeOrdering = defaultNodeOrdering,
                                                            ordEdge: EdgeOrdering = defaultEdgeOrdering) =
    stringPrefix +
      "(" + asSortedString(nodeSeparator, edgeSeparator, nodesEdgesSeparator, withNodesEdgesPrefix)(ordNode, ordEdge) +
      ")"

  /** `Graph` instances are equal if their nodes and edges turned
    * to outer nodes and outer edges are equal. Any `TraversableOnce`
    * instance may also be equal to this graph if its set representation
    * contains equalling outer nodes and outer edges. Thus the following
    * expressions hold:
    * {{{
    * Graph(1~2, 3) == List(1~2, 3)
    * Graph(1~2, 3) == List(1, 2, 2, 3, 2~1)
    * }}}
    * The first test is `false` because of the failing nodes `1` and `2`.
    * The second is true because of duplicate elimination and undirected edge equivalence.
    */
  override def equals(that: Any): Boolean = that match {
    case that: Graph[N, E] =>
      (this eq that) ||
        (this.order == that.order) &&
          (this.graphSize == that.graphSize) && {
          val thatNodes = that.nodes.toOuter
          try this.nodes forall (thisN => thatNodes(thisN.value))
          catch { case _: ClassCastException => false }
        } && {
          val thatEdges = that.edges.toOuter
          try this.edges forall (thisE => thatEdges(thisE.toOuter))
          catch { case _: ClassCastException => false }
        }
    case that: TraversableOnce[_] =>
      val thatSet = that.toSet
      (this.size == thatSet.size) && {
        val thatNodes = thatSet.asInstanceOf[Set[N]]
        try this.nodes forall (thisN => thatNodes(thisN.value))
        catch { case _: ClassCastException => false }
      } && {
        val thatEdges = thatSet.asInstanceOf[Set[E[N]]]
        try this.edges forall (thisE => thatEdges(thisE.toOuter))
        catch { case _: ClassCastException => false }
      }
    case _ =>
      false
  }

  type NodeT <: InnerNode
<<<<<<< HEAD
  trait InnerNode extends super.InnerNode { // TODO with TraverserInnerNode {
=======
  trait InnerNode extends super.InnerNode with TraverserInnerNode {
>>>>>>> 0a30fc4d
    this: NodeT =>

    /** $CONTGRAPH inner edge. */
    final def containingGraph: ThisGraph = thisGraph
  }
  abstract protected class NodeBase(override val value: N)
      extends super.NodeBase
      with InnerNodeParam[N]
      with InnerNode {
    this: NodeT =>
    final def isContaining[N, E[X] <: EdgeLikeIn[X]](g: GraphBase[N, E]): Boolean =
      g eq containingGraph
  }

  type NodeSetT <: NodeSet
  trait NodeSet extends super.NodeSet {
    protected def copy: NodeSetT
    final override def -(node: NodeT): NodeSetT =
      if (this contains node) { val c = copy; c minus node; c } else this.asInstanceOf[NodeSetT]

    /** removes `node` from this node set leaving the edge set unchanged.
      *
      * @param node the node to be removed from the node set.
      */
    protected def minus(node: NodeT): Unit

    /** removes `node` either rippling or gently.
      *
      * @param node the node to be subtracted
      * @param rippleDelete if `true`, `node` will be deleted with its incident edges;
      *        otherwise `node` will be only deleted if it has no incident edges or
      *        all its incident edges are hooks.
      * @param minusNode implementation of node removal without considering incident edges.
      * @param minusEdges implementation of removal of all incident edges.
      * @return `true` if `node` has been removed.
      */
    final protected[collection] def subtract(node: NodeT,
                                             rippleDelete: Boolean,
                                             minusNode: (NodeT) => Unit,
                                             minusEdges: (NodeT) => Unit): Boolean = {
      def minusNodeTrue = { minusNode(node); true }
      def minusAllTrue  = { minusEdges(node); minusNodeTrue }
      if (contains(node))
        if (node.edges.isEmpty) minusNodeTrue
        else if (rippleDelete) minusAllTrue
        else if (node.hasOnlyHooks) minusAllTrue
        else handleNotGentlyRemovable
      else false
    }
    protected def handleNotGentlyRemovable = false
  }

  trait InnerEdge extends super.InnerEdge {
    this: EdgeT =>

    /** $CONTGRAPH inner edge. */
    final def containingGraph: ThisGraph = thisGraph
  }
  type EdgeT <: InnerEdgeParam[N, E, NodeT, E] with InnerEdge with Serializable
  class EdgeBase(override val edge: E[NodeT]) extends InnerEdgeParam[N, E, NodeT, E] with InnerEdge {
    this: EdgeT =>
    override def iterator: Iterator[NodeT] = edge.iterator.asInstanceOf[Iterator[NodeT]]
    override def stringPrefix              = super.stringPrefix
  }
  type EdgeSetT <: EdgeSet
  trait EdgeSet extends super.EdgeSet {
    def hasOnlyDiEdges: Boolean
    def hasOnlyUnDiEdges: Boolean
    def hasMixedEdges: Boolean
    def hasAnyHyperEdge: Boolean
    def hasAnyMultiEdge: Boolean
  }

  /** Checks whether a given node or edge is contained in this graph.
    *
    *  @param elem the node or edge the existence of which is to be checked
    *  @return true if `elem` is contained in this graph
    */
  def contains(elem: Param[N, E]) = elem match {
    case in: InParam[N, E] =>
      in match {
        case n: OuterNode[N]    => nodes contains newNode(n.value)
        case e: OuterEdge[N, E] => edges contains newEdge(e.edge)
      }
    case out: OutParam[_, _] =>
      out match {
        case n: InnerNodeParam[N] =>
          nodes contains
            n.toNodeT[N, E, ThisGraph](thisGraph)(anyNode => newNode(anyNode.value))
        case e: InnerEdgeParam[N, E, _, E] =>
          edges contains
            e.toEdgeT[N, E, ThisGraph](thisGraph)(anyEdge => newEdge(anyEdge.toOuter))
      }
  }

  /** Iterates over all nodes and all edges.
    *
    *  @return iterator containing all nodes and all edges
    */
  def iterator: Iterator[Param[N, E]] = nodes.toIterator ++ edges.toIterator

  /** Searches for an inner node equaling to `outerNode` in this graph.
    *
    * @param outerNode the outer node to search for in this graph.
    * @return `Some` of the inner node found or `None`.
    */
  @inline final def find(outerNode: N): Option[NodeT] = nodes find outerNode

  /** Searches for an edge node equaling to `outerEdge` in this graph.
    *
    * @param outerEdge the outer edge to search for in this graph.
    * @return `Some` of the inner edge found or `None`.
    */
  @inline final def find(outerEdge: E[N]): Option[EdgeT] = edges find outerEdge

  /** Searches for an inner node equaling to `outerNode` in this graph
    * which must exist in this graph.
    *
    * @param outerNode the outer node to search for in this graph.
    * @return the inner node if found. Otherwise NoSuchElementException is thrown.
    */
  @inline final def get(outerNode: N): NodeT = nodes get outerNode

  /** Searches for an inner edge equaling to `outerEdge` in this graph
    * which must exist in this graph.
    *
    * @param outerEdge the outer edge to search for in this graph.
    * @return the inner edge if found. Otherwise NoSuchElementException is thrown.
    */
  @inline final def get(outerEdge: E[N]) = find(outerEdge).get

  /** Searches for an inner node equaling to `outerNode` in this graph.
    *
    * @param outerNode the outer node to search for in this graph.
    * @param default the inner node to return if `outerNode` is not contained.
    * @return The inner node looked up or `default` if no inner node
    *         equaling to `outerNode` could be found.
    */
  @inline final def getOrElse(outerNode: N, default: NodeT) = find(outerNode).getOrElse(default)

  /** Searches for an inner edge equaling to `outerEdge` in this graph.
    *
    * @param outerEdge the outer edge to search for in this graph.
    * @param default the inner edge to return if `outerEdge` cannot be found.
    * @return the inner edge looked up or `default` if no inner edge
    *         equaling to `edge` could be found.
    */
  @inline final def getOrElse(outerEdge: E[N], default: EdgeT) =
    find(outerEdge).getOrElse(default)

  /** Creates a new supergraph with an additional node, unless the node passed is
    *  already present.
    *
    *  @param node the node to be added
    *  @return the new supergraph containing all nodes and edges of this graph and `node`
    *  additionally.
    */
  def +(node: N): This[N, E]

  /** Creates a new supergraph with an additional edge, unless the edge passed is
    *  already present.
    *
    *  @param edge the edge to be added
    *  @return the new supergraph containing all nodes and edges of this
    *          graph plus `edge`.
    */
  protected def +#(edge: E[N]): This[N, E]

  /** Creates a new supergraph with an additional node or edge, unless the
    *  node or edge passed is already present.
    *
    *  This method purely wraps `+(node: N)` respectively `+(edge: E[N])`
    *  granting the same behavior.
    *
    *  @param elem the wrapped node or edge to be added; ; if `elem` is of type N,
    *         the wrapped object is added to the node set otherwise to the edge set.
    *  @return a new supergraph containing all nodes and edges of this graph
    *          plus `elem`.
    */
  def +(elem: Param[N, E]): This[N, E] = elem match {
    case in: InParam[N, E] =>
      in match {
        case n: OuterNode[N]    => this + n.value
        case e: OuterEdge[N, E] => this +# e.edge
      }
    case out: OutParam[_, _] =>
      out match {
        case n: InnerNodeParam[N] => this + n.value
        case e: InnerEdgeParam[N, E, _, E] =>
          this +#
            e.asEdgeT[N, E, ThisGraph](thisGraph).toOuter
      }
  }
  override def ++(elems: GenTraversableOnce[Param[N, E]]) = bulkOp(elems, true)
  override def --(elems: GenTraversableOnce[Param[N, E]]) = bulkOp(elems, false)

  /** Prepares and calls `plusPlus` or `minusMinus`. */
  final protected def bulkOp(elems: GenTraversableOnce[Param[N, E]], isPlusPlus: Boolean): This[N, E] = {
    val p = partition(elems)
    if (isPlusPlus) plusPlus(p.toOuterNodes, p.toOuterEdges)
    else minusMinus(p.toOuterNodes, p.toOuterEdges)
  }
<<<<<<< HEAD
=======

>>>>>>> 0a30fc4d
  final protected def partition(elems: GenTraversableOnce[Param[N, E]]) =
    new Param.Partitions[N, E](elems match {
      case t: Traversable[Param[N, E]]        => t
      case g: GenTraversableOnce[Param[N, E]] => g.to[Traversable]
      case _                                  => throw new MatchError("Traversable expected.")
    })

  /** Implements the heart of `++` calling the `from` factory method of the companion object.
    *  $REIMPLFACTORY */
  protected def plusPlus(newNodes: Traversable[N], newEdges: Traversable[E[N]]): This[N, E] =
    graphCompanion.from[N, E](nodes.toOuter ++ newNodes, edges.toOuter ++ newEdges).asInstanceOf[This[N, E]]

  /** Implements the heart of `--` calling the `from` factory method of the companion object.
    *  $REIMPLFACTORY */
  protected def minusMinus(delNodes: Traversable[N], delEdges: Traversable[E[N]]): This[N, E] = {
    val delNodesEdges = minusMinusNodesEdges(delNodes, delEdges)
    graphCompanion.from[N, E](delNodesEdges._1, delNodesEdges._2).asInstanceOf[This[N, E]]
  }

  /** Calculates the `nodes` and `edges` arguments to be passed to a factory method
    *  when delNodes and delEdges are to be deleted by `--`.
    */
  protected def minusMinusNodesEdges(delNodes: Traversable[N], delEdges: Traversable[E[N]]) =
    (nodes.toOuter -- delNodes, {
      val delNodeSet = delNodes.toSet
      val restEdges =
        for (e <- edges.toOuter if e forall (n => !(delNodeSet contains n))) yield e
      restEdges -- delEdges
    })

  /** Creates a new subgraph consisting of all nodes and edges of this graph except `node`
    *  and those edges which `node` is incident with.
    *
    *  @param node the node to be removed.
    *  @return the new subgraph of this graph after the "ripple" deletion of `node`.
    */
  def -(node: N): This[N, E]

  /** Creates a new subgraph consisting of all nodes and edges of this graph but `node`
    *  which is conditionally removed from this graph. The removal only succeeds if the node
    *  is not incident with any edges or it is only incident with hooks.
    *
    *  @param node the node to be gently removed.
    *  @return the new subgraph of this graph after the "gentle" deletion of `node`.
    *          If `node` could not be deleted, the new graph is a copy of this graph.
    */
  def -?(node: N): This[N, E]

  /** Creates a new subgraph consisting of all nodes and edges of this graph but `edge`.
    * The node set remains unchanged.
    *
    *  @param edge the edge to be removed.
    *  @return a new subgraph of this graph that contains all nodes and edges of this graph
    *          except of `edge`.
    */
  protected def -#(edge: E[N]): This[N, E]

  /** Creates a new subgraph consisting of all nodes and edges of this graph except `edge`
    *  and those nodes which are incident with `edge` and would become edge-less after deletion.
    *
    *  @param edge the edge to be removed.
    *  @return a new subgraph of this graph after the "ripple" deletion of `edge` from
    *          this graph.
    */
  protected def -!#(edge: E[N]): This[N, E]

  /** Creates a new subgraph consisting of all nodes and edges of this graph except `elem`.
    *  If `elem` is of type N, this method maps to `-(node: N)`. Otherwise the edge is deleted
    *  leaving the node set unchanged.
    *
    *  @param elem node or edge to be removed.
    *  @return the new subgraph of this graph after the "ripple" deletion of the passed node
    *          or the simple deletion of the passed edge.
    */
  def -(elem: Param[N, E]): This[N, E] = elem match {
    case in: InParam[N, E] =>
      in match {
        case n: OuterNode[N]    => this - n.value
        case e: OuterEdge[N, E] => this -# e.edge
      }
    case out: OutParam[_, _] =>
      out match {
        case n: InnerNodeParam[N]          => this - n.value
        case e: InnerEdgeParam[N, E, _, E] => this -# e.asEdgeT[N, E, ThisGraph](thisGraph).toOuter
      }
  }

  /** Creates a new subgraph consisting of all nodes and edges of this graph except `elem`.
    *  If `elem` is of type N, this method maps to `-(node: N)`. Otherwise the edge is deleted
    *  along with those incident nodes which would become edge-less after deletion.
    *
    *  @param elem node or edge to be removed.
    *  @return a new subgraph of this graph after the "ripple" deletion of the passed
    *          node or edge.
    */
  def -!(elem: Param[N, E]): This[N, E] = elem match {
    case in: InParam[N, E] =>
      in match {
        case n: OuterNode[N]    => this - n.value
        case e: OuterEdge[N, E] => this -!# e.edge
      }
    case out: OutParam[_, _] =>
      out match {
        case n: InnerNodeParam[N]          => this - n.value
        case e: InnerEdgeParam[N, E, _, E] => this -!# e.asEdgeT[N, E, ThisGraph](thisGraph).toOuter
      }
  }

  /** Creates a new subgraph consisting of all nodes and edges of this graph but the elements
    * of `coll` which will be unconditionally removed. This operation differs from `--`
    * in that edges are deleted along with those incident nodes which would become isolated
    * after deletion.
    *
    * @param elems collection of nodes and/or edges to be removed; if the element type is N,
    *             it is removed from the node set otherwise from the edge set.
    *             See `-!(elem: Param[N,E])`.
    * @return the new subgraph containing all nodes and edges of this graph
    *         after the "ripple" deletion of nodes and the simple deletion of edges in `coll` .
    */
  def --!(elems: GenTraversableOnce[Param[N, E]]): This[N, E] = {
    val p                    = partition(elems)
    val (delNodes, delEdges) = (p.toOuterNodes, p.toOuterEdges)
    val unconnectedNodeCandidates = {
      val edgeNodes = MSet.empty[N]
      delEdges foreach (_ foreach (n => edgeNodes += n))
      edgeNodes -- delNodes
    }
    val delEdgeSet = {
      val edges = MSet.empty[EdgeT]
      delEdges foreach (this find _ map (edges += _))
      edges
    }
    minusMinus(
      delNodes ++
        (unconnectedNodeCandidates filter (nc =>
          this find nc map (n => n.edges forall (delEdgeSet contains _)) getOrElse false)),
      delEdges)
  }

  /** Provides a shortcut for predicates involving any graph element.
    * In order to compute a subgraph of this graph, the result of this method
    * may be passed to any graph-level method requiring a predicate such as
    * `count`, `exists`, `filter`, `filterNot`, `forall` etc. For instance
    *
    * {{{
    * val g = Graph(2~>3, 3~>1, 5)
    * g filter g.having(nodes = _ >= 2) // yields Graph(2, 3, 5, 2~>3)
    * }}}
    *
    * @param node The predicate that must hold for the nodes.
    * @param edge The predicate that must hold for the edges. If omitted, all edges
    *             between nodes to be included by `nodes` will also be included.
    * @return A partial function combining the passed predicates.
    */
  def having(node: NodeFilter = _ => false, edge: EdgeFilter = null): PartialFunction[Param[N, E], Boolean] = {
    val nodePred: PartialFunction[Param[N, E], Boolean] = {
      case n: InnerNodeParam[N] => node(n.asNodeT[N, E, ThisGraph](thisGraph))
    }
    val edgePred: PartialFunction[Param[N, E], Boolean] =
      if (edge eq null) {
        case e: InnerEdgeParam[N, E, _, E] => e.asEdgeT[N, E, ThisGraph](thisGraph) forall (node(_))
      } else {
        case e: InnerEdgeParam[N, E, _, E] => edge(e.asEdgeT[N, E, ThisGraph](thisGraph))
      }
    nodePred orElse edgePred
  }
}

// ----------------------------------------------------------------------------
import collection.generic.CanBuildFrom

/** The main trait for immutable graphs bundling the functionality of traits concerned with
  * specific aspects.
  *
  * @tparam N the type of the nodes (vertices) in this graph.
  * @tparam E the kind of the edges in this graph.
  *
  * @author Peter Empen
  */
trait Graph[N, E[X] <: EdgeLikeIn[X]] extends AnySet[Param[N, E]] with GraphLike[N, E, Graph] {
  override def empty: Graph[N, E] = Graph.empty[N, E]
}

/** The main companion object for immutable graphs.
  *
  * @author Peter Empen
  */
object Graph extends GraphCoreCompanion[Graph] {
  override def newBuilder[N, E[X] <: EdgeLikeIn[X]](implicit edgeT: ClassTag[E[N]], config: Config) =
    immutable.Graph.newBuilder[N, E](edgeT, config)
  def empty[N, E[X] <: EdgeLikeIn[X]](implicit edgeT: ClassTag[E[N]], config: Config = defaultConfig): Graph[N, E] =
    immutable.Graph.empty[N, E](edgeT, config)
  def from[N, E[X] <: EdgeLikeIn[X]](nodes: Traversable[N] = Nil, edges: Traversable[E[N]])(
      implicit edgeT: ClassTag[E[N]],
      config: Config = defaultConfig): Graph[N, E] =
    immutable.Graph.from[N, E](nodes, edges)(edgeT, config)

  implicit def cbfUnDi[N, E[X] <: EdgeLikeIn[X]](implicit edgeT: ClassTag[E[N]], config: Config = defaultConfig) =
    new GraphCanBuildFrom[N, E]()(edgeT, config)
      .asInstanceOf[GraphCanBuildFrom[N, E] with CanBuildFrom[Graph[_, UnDiEdge], Param[N, E], Graph[N, E]]]

  implicit def cbfDi[N, E[X] <: EdgeLikeIn[X]](implicit edgeT: ClassTag[E[N]], config: Config = defaultConfig) =
    new GraphCanBuildFrom[N, E]()(edgeT, config)
      .asInstanceOf[GraphCanBuildFrom[N, E] with CanBuildFrom[Graph[_, DiEdge], Param[N, E], Graph[N, E]]]
}<|MERGE_RESOLUTION|>--- conflicted
+++ resolved
@@ -6,11 +6,7 @@
 import scala.reflect.ClassTag
 
 import GraphPredef.{EdgeLikeIn, InParam, InnerEdgeParam, InnerNodeParam, OutParam, OuterEdge, OuterNode, Param}
-<<<<<<< HEAD
 import GraphEdge.{AbstractDiHyperEdge, DiEdge, EdgeCompanionBase, EdgeLike, Keyed, UnDiEdge}
-=======
-import GraphEdge.{DiEdge, DiHyperEdgeLike, EdgeCompanionBase, EdgeLike, Keyed, UnDiEdge}
->>>>>>> 0a30fc4d
 import generic.{GraphCompanion, GraphCoreCompanion}
 import config.GraphConfig
 import io._
@@ -35,28 +31,17 @@
                 E[X] <: EdgeLikeIn[X],
                 +This[X, Y[X] <: EdgeLikeIn[X]] <: GraphLike[X, Y, This] with AnySet[Param[X, Y]] with Graph[X, Y]]
     extends SetLike[Param[N, E], This[N, E]]
-<<<<<<< HEAD
 // TODO  with    GraphTraversal[N,E]
     with GraphBase[N, E]
 // TODO  with    GraphDegree   [N,E]
     {
-=======
-    with GraphTraversal[N, E]
-    with GraphBase[N, E]
-    with GraphDegree[N, E] {
->>>>>>> 0a30fc4d
   thisGraph: // This[N,E] => see https://youtrack.jetbrains.com/issue/SCL-13199
   This[N, E] with GraphLike[N, E, This] with AnySet[Param[N, E]] with Graph[N, E] =>
   protected type ThisGraph = thisGraph.type
   implicit val edgeT: ClassTag[E[N]]
 
-<<<<<<< HEAD
   def isDirected                  = isDirectedT || edges.hasOnlyDiEdges
   final protected val isDirectedT = classOf[AbstractDiHyperEdge[_]].isAssignableFrom(edgeT.runtimeClass)
-=======
-  def isDirected: Boolean         = isDirectedT || edges.hasOnlyDiEdges
-  final protected val isDirectedT = classOf[DiHyperEdgeLike[_]].isAssignableFrom(edgeT.runtimeClass)
->>>>>>> 0a30fc4d
 
   def isHyper: Boolean         = isHyperT && edges.hasAnyHyperEdge
   final protected val isHyperT = !classOf[UnDiEdge[_]].isAssignableFrom(edgeT.runtimeClass)
@@ -158,11 +143,7 @@
   }
 
   type NodeT <: InnerNode
-<<<<<<< HEAD
   trait InnerNode extends super.InnerNode { // TODO with TraverserInnerNode {
-=======
-  trait InnerNode extends super.InnerNode with TraverserInnerNode {
->>>>>>> 0a30fc4d
     this: NodeT =>
 
     /** $CONTGRAPH inner edge. */
@@ -365,10 +346,7 @@
     if (isPlusPlus) plusPlus(p.toOuterNodes, p.toOuterEdges)
     else minusMinus(p.toOuterNodes, p.toOuterEdges)
   }
-<<<<<<< HEAD
-=======
-
->>>>>>> 0a30fc4d
+
   final protected def partition(elems: GenTraversableOnce[Param[N, E]]) =
     new Param.Partitions[N, E](elems match {
       case t: Traversable[Param[N, E]]        => t
