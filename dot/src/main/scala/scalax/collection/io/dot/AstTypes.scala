package scalax.collection.io.dot

import language.{postfixOps}
import scala.collection.mutable.{Set => MutableSet}
import scala.util.matching.Regex

/** Represents ''ID'' of the DOT language abstract grammar. */
sealed trait DotId

/** Verified DOT ID. */
class Id private[dot](val id: String, val numeric: Boolean) extends DotId {
  def apply() = id
  override def hashCode = id.hashCode
  override def equals(other: Any): Boolean = other match {
    case that: Id => that.id == this.id
    case _ => false
  }
  override def toString = id 
}
object Id {
  def apply(id: Long  ): Id = new Id(id.toString, true)
  def apply(id: Double): Id = new Id(id.toString, true)
  
  /** Verifies 'id' and quotes it if necessary. */
  def apply(id: String): Id = {
    require(id ne null, s"'$id' was null.")
    require(id.nonEmpty, "Id was empty.")
    
    val len = id.length
    if (len > 1 && { val ends = (id.head, id.last); quotes exists (_ == ends) })
      new Id(id, false)
    else {
      def exactMatch(r: Regex) = r findPrefixMatchOf id exists (_.end == len)
      
      if (exactMatch(rNonWhitespaceString)) new Id(id, false)
      else if (exactMatch(rNumeral))        new Id(id.toString, true)
      else                                  new Id(s""""$id"""", false)
    }
  }
  private val quotes = List(('"', '"'), ('<', '>'))
  private val rNonWhitespaceString: Regex = {
    val firstChar = "a-zA-Z\200-\377_"
    s"[${firstChar}][${firstChar}0-9]*".r 
  }
  private val rNumeral = "[-]?(.[0-9]+|[0-9]+(.[0-9]*)?)".r
  
  def unapply(id: Id): Option[(String, Boolean)] =
    if (id eq null) None else Some((id.id, id.numeric))
}

/** Verified DOT node_id.
    
    @param id The string representation of this `NodeId`.
    @param parts The individual parts of this `NodeId` such as ID and port.
  */
case class NodeId private[dot](id: String, parts: Id*) extends DotId {
  /** The `id` of this `NodeId`. */
  def apply() = id
}
object NodeId {
  private def single(id: Id) = NodeId(id.id, id)
  
  def apply(id: Long  ): NodeId = single(Id(id))
  def apply(id: Double): NodeId = single(Id(id))
  def apply(id: String): NodeId = single(Id(id))
  
  /** Builds the DOT `node_id` by concatinating all parts using colon separators. */
  def apply(part_1: Id, optional_parts: Id*): NodeId = {
    if (optional_parts.isEmpty) single(part_1)
    else {
      val all = part_1 +: optional_parts
      NodeId(all map (_.id) mkString ":", all: _*)
    }
  }
  def unapply(nodeId: NodeId): Option[(String, Seq[Id])] =
    if (nodeId eq null) None else Some((nodeId.id, nodeId.parts))
}

/** Represents constants of ''attr_stmt'' of the DOT language. */
object Elem extends Enumeration {
  type Type = Value
  val graph, node, edge = Value
}
<<<<<<< HEAD
/** Represents ''ID'' '=' ''ID'' of the DOT language grammar. */
case class DotAttrStmt(`type`: Elem.Type, attrList: Seq[DotAttr])

/** Represents ''ID'' '=' ''ID'' of the DOT language grammar. */
=======
/** Represents ''ID'' '=' ''ID'' of the DOT language syntax. */
case class DotAttrStmt(`type`: Elem.Type, attrList: Seq[DotAttr])

/** Represents ''ID'' '=' ''ID'' of the DOT language syntax. */
>>>>>>> fcda4f0b
case class DotAttr(name: Id, value: Id)

sealed trait DotGraph  {
  def id: Option[Id]
  def attrStmts: Seq[DotAttrStmt]
  def attrList: Seq[DotAttr]
  override def hashCode = id.##
  override def equals(that: Any) = that match {
    case that: DotRootGraph => this.id == that.id
    case _ => false
  }
  def headToString: String
}
<<<<<<< HEAD
/** Represents ''graph'' of the DOT language grammar without embedded
=======
/** Represents ''graph'' of the DOT language syntax without embedded
>>>>>>> fcda4f0b
    ''node_stmt'', ''edge_stmt'' and ''subgraph''. */
case class DotRootGraph(directed:              Boolean,
                        override val id:       Option[Id],
                        strict:                Boolean = false,
                        override val attrStmts:Seq[DotAttrStmt] = Nil,                        
                        override val attrList: Seq[DotAttr] = Nil) extends DotGraph {
  def headToString = {
    val res = new StringBuilder(32)
    if (strict)   res append "strict "
    if (directed) res append "di"
    res append s"graph ${id map (_ + " ") getOrElse ""}{"
    res.toString
  }
  override def toString = headToString + attrList.mkString + " }"
}
<<<<<<< HEAD
/** Represents ''subgraph'' of the DOT language grammar without embedded
=======
/** Represents ''subgraph'' of the DOT language syntax without embedded
>>>>>>> fcda4f0b
    ''node_stmt'', ''edge_stmt'' and ''subgraph''. */
case class DotSubGraph(ancestor:              DotGraph,
                       subgraphId:            Id,
                       override val attrStmts:Seq[DotAttrStmt] = Nil,                        
                       override val attrList: Seq[DotAttr] = Nil) extends DotGraph {
  val id = Some(subgraphId)
  def headToString = "subgraph %s {".format(id get)
}

<<<<<<< HEAD
/** Represents ''stmt'' of the DOT language grammar.
=======
/** Represents ''stmt'' of the DOT language syntax $EXCLSUB.
>>>>>>> fcda4f0b
 *
 *  @define EXCLSUB with the exception of ''subgraph'' which is covered by the return
 *          value of the user-supplied `*Transformer` functions passed to `toDot`. 
 */
sealed trait DotStmt

<<<<<<< HEAD
/** Represents ''node_stmt'' of the DOT language grammar $EXCLSUB. */
case class DotNodeStmt(nodeId:   NodeId,
                       attrList: Seq[DotAttr] = Seq()) extends DotStmt
                       
/** Represents ''edge_stmt'' of the DOT language grammar $EXCLSUB. */
=======
/** Represents ''node_stmt'' of the DOT language syntax $EXCLSUB. */
case class DotNodeStmt(nodeId:   NodeId,
                       attrList: Seq[DotAttr] = Seq()) extends DotStmt
                       
/** Represents ''edge_stmt'' of the DOT language syntax. */
>>>>>>> fcda4f0b
case class DotEdgeStmt(node_1Id: NodeId,
                       node_2Id: NodeId,
                       attrList: Seq[DotAttr] = Seq()) extends DotStmt
                       
protected[dot] case class DotCluster(dotGraph: DotGraph,
                                     dotStmts: MutableSet[DotStmt] = MutableSet()) {
  override def hashCode = dotGraph.id.##
  override def equals(that: Any) = that match {
    case that: DotCluster => this.dotGraph.id == that.dotGraph.id
    case _ => false
  }
}<|MERGE_RESOLUTION|>--- conflicted
+++ resolved
@@ -81,17 +81,10 @@
   type Type = Value
   val graph, node, edge = Value
 }
-<<<<<<< HEAD
-/** Represents ''ID'' '=' ''ID'' of the DOT language grammar. */
-case class DotAttrStmt(`type`: Elem.Type, attrList: Seq[DotAttr])
-
-/** Represents ''ID'' '=' ''ID'' of the DOT language grammar. */
-=======
 /** Represents ''ID'' '=' ''ID'' of the DOT language syntax. */
 case class DotAttrStmt(`type`: Elem.Type, attrList: Seq[DotAttr])
 
 /** Represents ''ID'' '=' ''ID'' of the DOT language syntax. */
->>>>>>> fcda4f0b
 case class DotAttr(name: Id, value: Id)
 
 sealed trait DotGraph  {
@@ -105,11 +98,7 @@
   }
   def headToString: String
 }
-<<<<<<< HEAD
-/** Represents ''graph'' of the DOT language grammar without embedded
-=======
 /** Represents ''graph'' of the DOT language syntax without embedded
->>>>>>> fcda4f0b
     ''node_stmt'', ''edge_stmt'' and ''subgraph''. */
 case class DotRootGraph(directed:              Boolean,
                         override val id:       Option[Id],
@@ -125,11 +114,7 @@
   }
   override def toString = headToString + attrList.mkString + " }"
 }
-<<<<<<< HEAD
-/** Represents ''subgraph'' of the DOT language grammar without embedded
-=======
 /** Represents ''subgraph'' of the DOT language syntax without embedded
->>>>>>> fcda4f0b
     ''node_stmt'', ''edge_stmt'' and ''subgraph''. */
 case class DotSubGraph(ancestor:              DotGraph,
                        subgraphId:            Id,
@@ -139,30 +124,18 @@
   def headToString = "subgraph %s {".format(id get)
 }
 
-<<<<<<< HEAD
-/** Represents ''stmt'' of the DOT language grammar.
-=======
 /** Represents ''stmt'' of the DOT language syntax $EXCLSUB.
->>>>>>> fcda4f0b
  *
  *  @define EXCLSUB with the exception of ''subgraph'' which is covered by the return
  *          value of the user-supplied `*Transformer` functions passed to `toDot`. 
  */
 sealed trait DotStmt
 
-<<<<<<< HEAD
-/** Represents ''node_stmt'' of the DOT language grammar $EXCLSUB. */
-case class DotNodeStmt(nodeId:   NodeId,
-                       attrList: Seq[DotAttr] = Seq()) extends DotStmt
-                       
-/** Represents ''edge_stmt'' of the DOT language grammar $EXCLSUB. */
-=======
 /** Represents ''node_stmt'' of the DOT language syntax $EXCLSUB. */
 case class DotNodeStmt(nodeId:   NodeId,
                        attrList: Seq[DotAttr] = Seq()) extends DotStmt
                        
 /** Represents ''edge_stmt'' of the DOT language syntax. */
->>>>>>> fcda4f0b
 case class DotEdgeStmt(node_1Id: NodeId,
                        node_2Id: NodeId,
                        attrList: Seq[DotAttr] = Seq()) extends DotStmt
