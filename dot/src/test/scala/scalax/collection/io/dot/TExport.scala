package scalax.collection
package io.dot

import language.{existentials, implicitConversions}
import scala.collection.SortedMap

import org.scalatest.Spec
import org.scalatest.Informer
import org.scalatest.Matchers

import GraphPredef._, GraphEdge._, edge.LDiEdge, edge.Implicits._
import Indent._

import org.scalatest.junit.JUnitRunner
import org.junit.runner.RunWith

/** Tests [[Export]]. */
@RunWith(classOf[JUnitRunner])
class TExportTest extends Spec with Matchers {
  
  def `Example at http://en.wikipedia.org/wiki/DOT_language will be produced` {
    
    implicit def toLDiEdge[N](diEdge: DiEdge[N]) = LDiEdge(diEdge._1, diEdge._2)("")
    val g = Graph[String,LDiEdge](
        ("A1"~+>"A2")("f"), ("A2"~+>"A3")("g"),        "A1"~>"B1",
         "A1"~>"B1",        ("A2"~+>"B2")("(g o f)'"), "A3"~>"B3",
         "B1"~>"B3",        ("B2"~+>"B3")("g'"))
    val root = DotRootGraph(directed = true,
                            id       = Some(Id("Wikipedia_Example")))
    val subA = DotSubGraph(ancestor   = root,
                           subgraphId = Id("A"),
                           attrList   = List(DotAttr(Id("rank"), Id("same"))))
    val subB = DotSubGraph(ancestor   = root,
                           subgraphId = Id("B"),
                           attrList   = List(DotAttr(Id("rank"), Id("same"))))
    def edgeTransformer(innerEdge: Graph[String,LDiEdge]#EdgeT): Option[(DotGraph,DotEdgeStmt)] = {
      val edge = innerEdge.edge
      val label = edge.label.asInstanceOf[String]
      Some(root,
           DotEdgeStmt(NodeId(edge.from.toString),
                       NodeId(edge.to.toString),
                       if (label.nonEmpty) List(DotAttr(Id("label"), Id(label)))
                       else                Nil))
    }
    def nodeTransformer(innerNode: Graph[String,LDiEdge]#NodeT): Option[(DotGraph,DotNodeStmt)] =
      Some((if (innerNode.value.head == 'A') subA else subB,
            DotNodeStmt(NodeId(innerNode.toString), Seq.empty[DotAttr])))
    val dot = g.toDot(dotRoot          = root,
                      edgeTransformer  = edgeTransformer,
                      cNodeTransformer = Some(nodeTransformer),
                      spacing          = Spacing(TwoSpaces))

    val (expected_1, expected_2) = {
      val expected_header_sorted =
        """digraph Wikipedia_Example {
          |  A1 -> A2 [label = f]
          |  A1 -> B1
          |  A2 -> A3 [label = g]
          |  A2 -> B2 [label = "(g o f)'"]
          |  A3 -> B3
          |  B1 -> B3
          |  B2 -> B3 [label = "g'"]""".stripMargin
      val expected_footer = """
          |}""".stripMargin
      val expected_sub_A_sorted = """
          |  subgraph A {
          |    A1
          |    A2
          |    A3
          |    rank = same
          |  }""".stripMargin
      val expected_sub_B_sorted = """
          |  subgraph B {
          |    B1
          |    B2
          |    B3
          |    rank = same
          |  }""".stripMargin
      (expected_header_sorted + expected_sub_A_sorted + expected_sub_B_sorted + expected_footer,
       expected_header_sorted + expected_sub_B_sorted + expected_sub_A_sorted + expected_footer)
    }
    val dot_sorted = {
      var group = 1
      val groups = {
          val unsortedMap = dot.linesWithSeparators.toList.groupBy { line => group match {
              case 1 | 2 => if (line.contains("subgraph")) group += 1
              case 3     => if (line.head == '}')          group += 1
              case 4     => line should have length 0
            }
            group
          }
          SortedMap(unsortedMap.toList: _*)
      }
      import scala.math.Ordering.fromLessThan
      val groups_sorted = for (group <- groups.valuesIterator)
        yield group.sorted(
          fromLessThan((a: String, b: String) => {
              val (iA, iB) = (a.indexWhere(_ != ' '), b.indexWhere(_ != ' '))
              if (iA == iB)
                if (a.contains("rank")) true
                else a < b
              else if (a(iA) == '}') false
              else iA < iB
            }
          )
        )
      groups_sorted.flatten
    }.toList.foldLeft("")((result: String, elem: String) => result + elem)
    dot_sorted should (be (expected_1) or
                       be (expected_2))
  }
  
  def `DOT headers are covered even in edge cases` {
    val g = Graph.empty[String, UnDiEdge]
    val dot = g.toDot(
        dotRoot = DotRootGraph (directed = false,
                                id       = None,
                                attrList = List(DotAttr(Id("attr_1"), Id(""""one"""")),
                                                DotAttr(Id("attr_2"), Id("<two>")))),
        edgeTransformer = _ => None,
        spacing = Spacing(TwoSpaces))
    val expected = """graph {
      |  attr_1 = "one"
      |  attr_2 = <two>
      |}""".stripMargin
    dot should be (expected)
  }

  def `Directed hyperedges may be mapped to multiple directed DOT edges` {
    val hg = Graph(1~>2~>3)
    val root = DotRootGraph (directed = true, id = None)
    val dot = hg.toDot(
        dotRoot = root,
        edgeTransformer = e => None,
        hEdgeTransformer = Some( h => {
            val source = h.edge.source.toString
            h.edge.targets.toTraversable map (target =>
              (root, DotEdgeStmt(NodeId(source), NodeId(target.toString)))
            )
          }
        ), 
        spacing = Spacing(TwoSpaces))
    val expected = """digraph {
      |  1 -> 2
      |  1 -> 3
      |}""".stripMargin
    val dotSorted = {
      val lines = dot.linesWithSeparators.toList
      val mid = lines.tail.init 
      s"${lines.head}${mid.sorted.mkString}${lines.last}"
    }
    dotSorted should be (expected)
  }
    
  def `Colons (':') in node_id's are handeled correctly` {
    def struct(i: Int) = s"struct$i"
    import implicits._, Record._
    val (f0, f1, f2, here) = ("f0", "f1", "f2", "here")
    val (n1, n2, n3): (Node, Node, Node) = (
        Node( struct(1),
<<<<<<< HEAD
              Horizontal(Field("left", Some(f0)),
                         Horizontal(Field("mid",  Some(f1)),
                                    Field("right",Some(f2))))),
        Node( struct(2),
              Horizontal(Field("one", Some(f0)),
                         Field("two", Some(f1)))),
=======
              Horizontal(Field("left", f0),
                         Horizontal(Field("mid",  f1),
                                    Field("right",f2)))),
        Node( struct(2),
              Horizontal(Field("one",  f0),
                         Field("two",  f1))),
>>>>>>> fcda4f0b
        Node( struct(3),
              Horizontal(Field("hello&#92;nworld"),
                         Horizontal(Vertical(Horizontal(Field("b"),
                                                        Vertical(Field("c"),
<<<<<<< HEAD
                                                                 Horizontal(Field("d", Some(here)),
=======
                                                                 Horizontal(Field("d", here),
>>>>>>> fcda4f0b
                                                                            Field("e")))),
                                             Field("f")),
                                    Horizontal(Field("g"),
                                               Field("h")))))
    )
    val g = Graph((n1 ~+> n2)(Ports(f1, f0)), (n1 ~+> n3)(Ports(f2, here)))
    val root = DotRootGraph(
        directed = true,
        id = Some("structs"),
        attrStmts = List(DotAttrStmt(Elem.node, List(DotAttr("shape", "record"))))
    )
    val dot = g.toDot(
        dotRoot = root,
        edgeTransformer = _.edge match {
          case LDiEdge(source, target, label) =>
            def withPort(n: Node, port: String): NodeId = n match {
              case Node(id, _) => NodeId(id, port) 
            }
            label match {
              case Ports(sourcePort, targetPort) =>              
                Some((root, DotEdgeStmt(withPort(source.value, sourcePort),
                                        withPort(target.value, targetPort)))): Option[(DotGraph,DotEdgeStmt)]
            }
        },
        cNodeTransformer = Some( _.value match {
          case Node(id, label) =>
            Some((root, DotNodeStmt(id, List(DotAttr("label", label.toString)))))
        }),
        spacing = Spacing(TwoSpaces))
        
    val expected = """digraph structs {
      |  node [shape = record]
      |  struct1 [label = "<f0> left | <f1> mid | <f2> right"]
      |  struct1:f1 -> struct2:f0
      |  struct1:f2 -> struct3:here
      |  struct2 [label = "<f0> one | <f1> two"]
      |  struct3 [label = "hello&#92;nworld | {b | {c | <here> d | e} | f} | g | h"]
      |}""".stripMargin
    val dotSorted = {
      val lines = dot.linesWithSeparators.toList
      val mid = lines.tail.init 
      s"${lines.head}${mid.sorted.mkString}${lines.last}"
    }
    dotSorted should be (expected)
  }
}

case class Node(id: Id, label: Record.RLabel)
  <|MERGE_RESOLUTION|>--- conflicted
+++ resolved
@@ -158,30 +158,17 @@
     val (f0, f1, f2, here) = ("f0", "f1", "f2", "here")
     val (n1, n2, n3): (Node, Node, Node) = (
         Node( struct(1),
-<<<<<<< HEAD
-              Horizontal(Field("left", Some(f0)),
-                         Horizontal(Field("mid",  Some(f1)),
-                                    Field("right",Some(f2))))),
-        Node( struct(2),
-              Horizontal(Field("one", Some(f0)),
-                         Field("two", Some(f1)))),
-=======
               Horizontal(Field("left", f0),
                          Horizontal(Field("mid",  f1),
                                     Field("right",f2)))),
         Node( struct(2),
               Horizontal(Field("one",  f0),
                          Field("two",  f1))),
->>>>>>> fcda4f0b
         Node( struct(3),
               Horizontal(Field("hello&#92;nworld"),
                          Horizontal(Vertical(Horizontal(Field("b"),
                                                         Vertical(Field("c"),
-<<<<<<< HEAD
-                                                                 Horizontal(Field("d", Some(here)),
-=======
                                                                  Horizontal(Field("d", here),
->>>>>>> fcda4f0b
                                                                             Field("e")))),
                                              Field("f")),
                                     Horizontal(Field("g"),
