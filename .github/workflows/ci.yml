name: CI
on: [ push, pull_request ]

jobs:
  build:
    strategy:
      fail-fast: false
      matrix:
<<<<<<< HEAD
        scala: [ "2.13.14", "3.3.0" ]
=======
        scala: [ "2.13.15" ]
>>>>>>> 8121df07
    runs-on: ubuntu-latest
    steps:
      - uses: actions/checkout@v4
      - name: JDK with SBT caching
        uses: actions/setup-java@v4
        with:
          java-version: '17'
          distribution: 'temurin'
          cache: 'sbt'
      - name: Test
        run: |
          sbt ++${{ matrix.scala }} test scalafmtCheckAll<|MERGE_RESOLUTION|>--- conflicted
+++ resolved
@@ -6,11 +6,7 @@
     strategy:
       fail-fast: false
       matrix:
-<<<<<<< HEAD
-        scala: [ "2.13.14", "3.3.0" ]
-=======
-        scala: [ "2.13.15" ]
->>>>>>> 8121df07
+        scala: [ "2.13.15", "3.3.0" ]
     runs-on: ubuntu-latest
     steps:
       - uses: actions/checkout@v4
