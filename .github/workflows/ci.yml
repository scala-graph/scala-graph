name: CI
on: [push, pull_request]

jobs:
  build:
    strategy:
      fail-fast: false
      matrix:
<<<<<<< HEAD
        scala: ["2.13.7", "2.12.15"]
=======
        scala: ["2.13.6"]
>>>>>>> b54a614f
    runs-on: ubuntu-latest
    steps:
      - uses: actions/checkout@v2.4.0
      - name: Cache SBT
        uses: actions/cache@v2.1.6
        with:
            path: |
                ~/.ivy2/cache
                ~/.sbt
            key: ${{ runner.os }}-sbt-${{ hashFiles('**/build.sbt') }}
      - uses: olafurpg/setup-scala@v13
      - name: Test
        run: sbt ++${{ matrix.scala }} test scalafmtCheckAll<|MERGE_RESOLUTION|>--- conflicted
+++ resolved
@@ -6,11 +6,7 @@
     strategy:
       fail-fast: false
       matrix:
-<<<<<<< HEAD
-        scala: ["2.13.7", "2.12.15"]
-=======
-        scala: ["2.13.6"]
->>>>>>> b54a614f
+        scala: ["2.13.7"]
     runs-on: ubuntu-latest
     steps:
       - uses: actions/checkout@v2.4.0
