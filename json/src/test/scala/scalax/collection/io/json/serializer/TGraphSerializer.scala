--- conflicted
+++ resolved
@@ -12,18 +12,14 @@
 
 import org.scalatest._
 import org.scalatest.refspec.RefSpec
+
 class TGraphSerializerRootTest
     extends Suites(
       new TGraphSerializer[immutable.Graph](immutable.Graph),
       new TGraphSerializer[mutable.Graph](mutable.Graph))
 
-<<<<<<< HEAD
 class TGraphSerializer[CC[N, E <: EdgeLike[N]] <: Graph[N, E] with GraphLike[N, E, CC]](
-    val factory: GraphCoreCompanion[CC] with GraphCoreCompanion[CC])
-=======
-class TGraphSerializer[CC[N, E[+X] <: EdgeLikeIn[X]] <: Graph[N, E] with GraphLike[N, E, CC]](
     val factory: GraphCoreCompanion[CC])
->>>>>>> 8f8811e6
     extends RefSpec
     with Matchers {
 
