package scalax.collection.io.json

import net.liftweb.json._

import scalax.collection._
import scalax.collection.GraphPredef._, scalax.collection.GraphEdge._
import scalax.collection.generic.GraphCoreCompanion
import scalax.collection.edge._, scalax.collection.edge.Implicits._

import serializer._, imp._, imp.Parser.{parse => graphParse}, descriptor._, descriptor.predefined._,
descriptor.Defaults._, exp.Export

import org.scalatest._
import org.scalatest.refspec.RefSpec

class TJsonRootTest
    extends Suites(new TJsonTest[immutable.Graph](immutable.Graph), new TJsonTest[mutable.Graph](mutable.Graph))

<<<<<<< HEAD
class TJsonTest[CC[N, E <: EdgeLike[N]] <: Graph[N, E] with GraphLike[N, E, CC]](
=======
class TJsonTest[CC[N, E[+X] <: EdgeLikeIn[X]] <: Graph[N, E] with GraphLike[N, E, CC]](
>>>>>>> 8f8811e6
    val factory: GraphCoreCompanion[CC] with GraphCoreCompanion[CC])
    extends RefSpec
    with Matchers {

  object `JSON import/export works fine with` {
    object `mixed graphs` {
      private object FixtureMixed {
        val jsonText = """
          { "nodes" : [["A"], ["B"], ["C"], ["X"], ["Y"]],
            "edges": [
              ["A", "B"],
              ["B", "C"]
            ],
            "edges": { "WkDiEdge": [
              ["A", "B", 3.0],
              ["B", "C", 4.0]]
            },
            "X": 1,
            "edges": { "UnDiEdge": [
              {"n1":"X", "n2":"Y"},
              {"n1":"Y", "n2":"A"}]
            }
          }""".filterNot(_.isWhitespace)
        val descriptor =
          new Descriptor[String](
            StringNodeDescriptor,
            UnDi.descriptor[String](Some(new EdgeSerializer)),
            namedEdgeDescriptors = Seq[GenEdgeDescriptor[String]](
              UnDi.descriptor[String](),
              WkDi.descriptor[String](Some(new WEdgeSerializer)))
          )
        val graph = factory("A" ~ "B", "B" ~ "C", ("A" ~%#> "B")(3), ("B" ~%#> "C")(4), "X" ~ "Y", "Y" ~ "A")
      }
      def `on parsing` {
        import FixtureMixed._
        val lists = graphParse(jsonText, descriptor).toList

        lists should have size (4)
        lists(0) match {
          case NodeList(nodeTypeId, _nodes) =>
            nodeTypeId should be(defaultId)
            _nodes should have size (5)
            val nodes = _nodes.toList
            nodes(0) match {
              case JArray(fields) =>
                fields.toString should be("List(JString(A))")
              case _ => fail
            }
            nodes(4) match {
              case JArray(fields) =>
                fields.toString should be("List(JString(Y))")
              case _ => fail
            }
          case _ => fail
        }
        lists(1) match {
          case EdgeList(edgeTypeId, _edges) =>
            edgeTypeId should be(defaultId)
            _edges should have size (2)
            val edges = _edges.toList
            edges(0) match {
              case JArray(fields) =>
                fields.toString should be("List(JString(A), JString(B))")
              case _ => fail
            }
            edges(1) match {
              case JArray(fields) =>
                fields.toString should be("List(JString(B), JString(C))")
              case _ => fail
            }
          case _ => fail
        }
        lists(2) match {
          case EdgeList(edgeTypeId, _edges) =>
            edgeTypeId should be("WkDiEdge")
            _edges should have size (2)
            val edges = _edges.toList
            edges(0) match {
              case JArray(fields) =>
                fields.toString should be("List(JString(A), JString(B), JDouble(3.0))")
              case _ => fail
            }
            edges(1) match {
              case JArray(fields) =>
                fields.toString should be("List(JString(B), JString(C), JDouble(4.0))")
              case _ => fail
            }
          case _ => fail
        }
        lists(3) match {
          case EdgeList(edgeTypeId, _edges) =>
            edgeTypeId should be("UnDiEdge")
            _edges should have size (2)
            val edges = _edges.toList
            edges(0) match {
              case JObject(fields) =>
                fields.toString should be("List(JField(n1,JString(X)), JField(n2,JString(Y)))")
              case _ => fail
            }
            edges(1) match {
              case JObject(fields) =>
                fields.toString should be("List(JField(n1,JString(Y)), JField(n2,JString(A)))")
              case _ => fail
            }
            ()
          case _ => fail
        }
      }
      def `on importing` {
        import FixtureMixed._
        val g = factory.fromJson[String, UnDiEdge](jsonText, descriptor)
        g should equal(graph)
      }
      def `on reimporting` {
        import FixtureMixed._
        val g = factory.fromJson[String, UnDiEdge](jsonText, descriptor)
        factory.fromJson[String, UnDiEdge](g.toJson(descriptor), descriptor) should equal(g)
      }
    }

    object `graphs with labeled edges` {
      private val graph = factory(("A" ~+> "B")("L1"), ("B" ~+> "A")("L2"))

      object `using default edge desriptors` {
        private object FixtureLEdge {
          val jsonText   = """
            { "nodes" : [["A"], ["B"]],
              "edges": [
                {"n1":"A", "n2":"B", "label":"L1"},
                {"n1":"B", "n2":"A", "label":"L2"}
              ]
            }""".filterNot(_.isWhitespace)
          val descriptor = new Descriptor[String](StringNodeDescriptor, LDi.descriptor[String, String](aLabel = ""))
        }
        def `on importing` {
          import FixtureLEdge._
          val g = factory.fromJson[String, LDiEdge](jsonText, descriptor)
          g should equal(graph)
        }
        def `on reimporting` {
          import FixtureLEdge._
          val g = factory.fromJson[String, LDiEdge](jsonText, descriptor)
          factory.fromJson[String, LDiEdge](g.toJson(descriptor), descriptor) should equal(g)
        }
      }
      object `using custom edge desriptors` {
        private object FixtureLEdgeCustom {
          val jsonText = """
            { "nodes" : [["A"], ["B"]],
              "edges": [
                ["A", "B", "L1"],
                ["B", "A", "L2"]
              ]
            }""".filterNot(_.isWhitespace)
          val descriptor = new Descriptor[String](
            StringNodeDescriptor,
            LDi.descriptor[String, String]("", Some(new LEdgeSerializer[String](new StringSerializer))))
        }
        def `on importing` {
          import FixtureLEdgeCustom._
          val g = factory.fromJson[String, LDiEdge](jsonText, descriptor)
          g should equal(graph)
        }
        def `on reimporting` {
          import FixtureLEdgeCustom._
          val g = factory.fromJson[String, LDiEdge](jsonText, descriptor)
          factory.fromJson[String, LDiEdge](g.toJson(descriptor), descriptor) should equal(g)
        }
      }
    }

    object `graphs with weighted labeled edges` {
      private object FixtureWLEdgeCustom {
        val jsonText = """
          { "nodes" : [["A"], ["B"]],
            "edges": [
              ["A", "B", 100.0, "CLabel-1"],
              ["B", "A", 200.0, "CLabel-2"],
            ]
          }""".filterNot(_.isWhitespace)
        val descriptor = new Descriptor[String](
          StringNodeDescriptor,
          new WLEdgeDescriptor[String, WLDiEdge, WLDiEdge.type, String](
            WLDiEdge,
            "",
            Some(new WLEdgeSerializer[String](new StringSerializer)))
        )
        val graph = factory(("A" ~%+> "B")(100, "CLabel-1"), ("B" ~%+> "A")(200, "CLabel-2"))
      }
      def `on importing` {
        import FixtureWLEdgeCustom._
        val g = factory.fromJson[String, WLDiEdge](jsonText, descriptor)
        g should equal(graph)
      }
      def `on reimporting` {
        import FixtureWLEdgeCustom._
        val g = factory.fromJson[String, WLDiEdge](jsonText, descriptor)
        factory.fromJson[String, WLDiEdge](g.toJson(descriptor), descriptor) should equal(g)
      }
    }

    private val quotedBag = s""""${Bag.toString}""""

    object `hypergraphs ` {
      object `with weighted labeled edges using custom edge desriptors` {
        def `on importing` {
          val jsonText = s"""
            { "nodes" : [["A"], ["B"], ["C"]],
              "edges": [
                [["A", "B"],      $quotedBag, 100.0, "Label-1"],
                [["B", "A", "C"], $quotedBag, 200.0, "Label-2"],
              ]
            }""".filterNot(_.isWhitespace)
          val g: CC[String, WLHyperEdge] = factory.fromJson[String, WLHyperEdge](
            jsonText,
            new Descriptor[String](
              StringNodeDescriptor,
              new WLHyperEdgeDescriptor[String, WLHyperEdge, WLHyperEdge.type, String](
                WLHyperEdge,
                "",
                Some(new WLHyperEdgeSerializer[String](new StringSerializer)))
            )
          )
          g.nodes.toSortedString() should be("NodeSet(A, B, C)")
          g.edges.toSortedString() should be("EdgeSet(A~B %100.0 'Label-1, B~A~C %200.0 'Label-2)")
        }
      }
    }
    object `directed hypergraphs` {
      object `using default edge desriptors` {
        def `on exporting` {
          val g = factory("B" ~> "A" ~> "C")
          val descr =
            new Descriptor[String](StringNodeDescriptor, DiHyper.descriptor[String](Some(new HyperEdgeSerializer)))
          val exp = new Export[String, DiHyperEdge](g, descr)
          val n   = exp.jsonASTNodes
          val e   = exp.jsonASTEdges
          val p   = exp.jsonAST(List(n, e))
          val t   = exp.jsonText(p)
          factory.fromJson[String, DiHyperEdge](t, descr) should be(g)
        }
      }
      object `using custom edge desriptors` {
        private object FixtureDiHyperEdgeCustom {
          val jsonText = s"""
            { "nodes" : [["A"], ["B"], ["C"]],
              "edges": [
                [["A", "B"],      $quotedBag],
                [["B", "A", "C"], $quotedBag],
              ]
            }""".filterNot(_.isWhitespace)
          val descriptor = new Descriptor[String](
            StringNodeDescriptor,
            new HyperEdgeDescriptor[String, DiHyperEdge, DiHyperEdge.type](DiHyperEdge, Some(new HyperEdgeSerializer))
          )
          val graph = factory[String, DiHyperEdge](DiHyperEdge("A", "B"), "B" ~> "A" ~> "C")
        }
        def `on importing` {
          import FixtureDiHyperEdgeCustom._
          val g = factory.fromJson[String, DiHyperEdge](
            jsonText,
            new Descriptor[String](
              StringNodeDescriptor,
              new HyperEdgeDescriptor[String, DiHyperEdge, DiHyperEdge.type](DiHyperEdge, Some(new HyperEdgeSerializer))
            )
          )
          g should equal(graph)
        }
        def `on reimporting` {
          import FixtureDiHyperEdgeCustom._
          val g = factory.fromJson[String, DiHyperEdge](jsonText, descriptor)
          factory.fromJson[String, DiHyperEdge](g.toJson(descriptor), descriptor) should equal(g)
        }
      }
    }
  }
}

/** Turns a JString into a String thus allowing to omit parameter names.
  *  The standard lift.json serializer expects a JField;
  *  Serializers must be defined at top level. */
final private class StringSerializer
    extends CustomSerializer[String](formats => ({ case JString(label) => label }, { case s: String => JString(s) }))<|MERGE_RESOLUTION|>--- conflicted
+++ resolved
@@ -16,11 +16,7 @@
 class TJsonRootTest
     extends Suites(new TJsonTest[immutable.Graph](immutable.Graph), new TJsonTest[mutable.Graph](mutable.Graph))
 
-<<<<<<< HEAD
 class TJsonTest[CC[N, E <: EdgeLike[N]] <: Graph[N, E] with GraphLike[N, E, CC]](
-=======
-class TJsonTest[CC[N, E[+X] <: EdgeLikeIn[X]] <: Graph[N, E] with GraphLike[N, E, CC]](
->>>>>>> 8f8811e6
     val factory: GraphCoreCompanion[CC] with GraphCoreCompanion[CC])
     extends RefSpec
     with Matchers {
