package scalax.collection.io.json

import scalax.collection._
import scalax.collection.GraphPredef._, scalax.collection.GraphEdge._
import scalax.collection.generic.GraphCoreCompanion

import descriptor.predefined._

import org.scalatest._
import org.scalatest.refspec.RefSpec

class TDefaultSerializationRootTest
    extends Suites(
      new TDefaultSerialization[immutable.Graph](immutable.Graph),
      new TDefaultSerialization[mutable.Graph](mutable.Graph))

<<<<<<< HEAD
class TDefaultSerialization[CC[N, E <: EdgeLike[N]] <: Graph[N, E] with GraphLike[N, E, CC]](
    val factory: GraphCoreCompanion[CC] with GraphCoreCompanion[CC])
=======
class TDefaultSerialization[CC[N, E[+X] <: EdgeLikeIn[X]] <: Graph[N, E] with GraphLike[N, E, CC]](
    val factory: GraphCoreCompanion[CC])
>>>>>>> 8f8811e6
    extends RefSpec
    with Matchers {

  object Fixture {
    val jsonText = """
      { "nodes" : [
          {"i":1, "e":{"jsonClass":"CExt","i":2}}
        ]
      }""".filterNot(_.isWhitespace)
    def descriptor(extClasses: List[Class[_]]) =
      new Descriptor[Node](
        new NodeDescriptor[Node](extraClasses = extClasses) {
          def id(node: Any) = node.toString
        },
        Di.descriptor[Node]()
      )
    val extClasses = List(classOf[CExt])
    val graph      = factory[Node, DiEdge](Node(1, CExt(2)))
  }

  object `JSON import/export of node classes not known at compilation time works fine` {
    def `when exporting` {
      import Fixture._
      graph.toJson(descriptor(extClasses)) should be(jsonText)
    }
    def `when importing` {
      import Fixture._
      factory.fromJson[Node, DiEdge](jsonText, descriptor(extClasses)) should be(graph)
    }
    def `when reimporting` {
      import Fixture._
      factory.fromJson[Node, DiEdge](graph.toJson(descriptor(extClasses)), descriptor(extClasses)) should be(graph)
    }
  }
}

trait Ext
case class Node(val i: Int, val e: Ext)
// library user extension
case class CExt(i: Int) extends Ext<|MERGE_RESOLUTION|>--- conflicted
+++ resolved
@@ -14,13 +14,7 @@
       new TDefaultSerialization[immutable.Graph](immutable.Graph),
       new TDefaultSerialization[mutable.Graph](mutable.Graph))
 
-<<<<<<< HEAD
-class TDefaultSerialization[CC[N, E <: EdgeLike[N]] <: Graph[N, E] with GraphLike[N, E, CC]](
-    val factory: GraphCoreCompanion[CC] with GraphCoreCompanion[CC])
-=======
-class TDefaultSerialization[CC[N, E[+X] <: EdgeLikeIn[X]] <: Graph[N, E] with GraphLike[N, E, CC]](
-    val factory: GraphCoreCompanion[CC])
->>>>>>> 8f8811e6
+class TDefaultSerialization[CC[N, E <: EdgeLike[N]] <: Graph[N, E] with GraphLike[N, E, CC]](val factory: GraphCoreCompanion[CC])
     extends RefSpec
     with Matchers {
 
