--- conflicted
+++ resolved
@@ -1,10 +1,5 @@
 package scalax.collection.io.json
 
-<<<<<<< HEAD
-import language.higherKinds
-
-=======
->>>>>>> 8f8811e6
 import net.liftweb.json._
 
 import scalax.collection._
@@ -22,11 +17,7 @@
 class TCustomEdgeRootTest
     extends Suites(new TCustomEdge[immutable.Graph](immutable.Graph), new TCustomEdge[mutable.Graph](mutable.Graph))
 
-<<<<<<< HEAD
-class TCustomEdge[CC[N, E[X] <: EdgeLikeIn[X]] <: Graph[N, E] with GraphLike[N, E, CC]](
-=======
 class TCustomEdge[CC[N, E[+X] <: EdgeLikeIn[X]] <: Graph[N, E] with GraphLike[N, E, CC]](
->>>>>>> 8f8811e6
     val factory: GraphCoreCompanion[CC] with GraphCoreCompanion[CC])
     extends RefSpec
     with Matchers {
