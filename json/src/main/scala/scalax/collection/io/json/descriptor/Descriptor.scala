package scalax.collection.io.json
package descriptor

import language.existentials
import reflect.ClassTag

import scalax.collection.GraphEdge._
import scalax.collection.edge._, scalax.collection.edge.WBase._, scalax.collection.edge.LBase._,
scalax.collection.edge.WLBase._

import error.JsonGraphError._

/** Contains string constants to denote node/edge sections in a JSON text.
  *
  * An individual instance of this class may be passed to `Descriptor` if
  * non-default section id's are to be used.
  */
class SectionId(val nodesId: String, val edgesId: String) {

  /** Returns whether `id` is one of `nodesId` or `edgesId` of this `SectionId`. */
  def contains(id: String) = isNodes(id) || isEdges(id)

  /** Returns whether `id` equals to `nodesId` of this `SectionId`. */
  def isNodes(id: String) = id == nodesId

  /** Returns whether `id` equals to `edgesId` of this `SectionId`. */
  def isEdges(id: String) = id == edgesId
}

/** The default section id's `"nodes"` and `"edges"`. */
object DefaultSectionId extends SectionId("nodes", "edges")

object Defaults {
  val defaultId = "(default)"
}
import Defaults._

abstract class TypeId(val typeId: String)

/** Top level descriptor to be passed to Graph/JSON conversion methods, in particular to
  * `fromJson` and `toJson`.
  *
  * @param defaultNodeDescriptor the only or default node descriptor accepting/producing a
  *        flat node list, that is a node list without a node typeId.
  * @param defaultEdgeDescriptor the only or default edge descriptor accepting/producing a
  *        flat edge list, that is an edge list without an edge typeId.
  * @param namedNodeDescriptors further optional node descriptors accepting/producing named
  *        node lists, that is node lists with an explicit node typeId.
  * @param namedEdgeDescriptors further optional edge descriptors accepting/producing named
  *        edge lists, that is edge lists with an explicit edge typeId.
  * @param sectionIds denotes node/edge sections in a JSON text defaulting to `"nodes"`
  *        and `"edges"`.
  */
class Descriptor[N](val defaultNodeDescriptor: NodeDescriptor[N],
                    val defaultEdgeDescriptor: GenEdgeDescriptor[N],
                    namedNodeDescriptors: Iterable[NodeDescriptor[N]] = Seq.empty[NodeDescriptor[N]],
                    namedEdgeDescriptors: Iterable[GenEdgeDescriptor[N]] = Seq.empty[GenEdgeDescriptor[N]],
                    val sectionIds: SectionId = DefaultSectionId) {
  def requireUniqueTypeIds(descriptors: Iterable[TypeId]) {
    def duplicateTypeId =
      (namedNodeDescriptors.map(_.typeId).toList).sorted sliding 2 find
        (strings => if (strings.size == 2) strings.head == strings.tail else false)
    val duplNodeTypeId = duplicateTypeId
    require(duplNodeTypeId.isEmpty, "Duplicate typeId found: " + duplNodeTypeId.get.head)
  }
  requireUniqueTypeIds(namedNodeDescriptors)
  requireUniqueTypeIds(namedEdgeDescriptors)

  protected val nodeDescriptors = Seq(defaultNodeDescriptor) ++ namedNodeDescriptors
  protected val edgeDescriptors = Seq(defaultEdgeDescriptor) ++ namedEdgeDescriptors

  def nodeDescriptor(typeId: String): Option[NodeDescriptor[N]] =
    if (typeId == defaultId ||
        typeId == defaultNodeDescriptor.typeId)
      Some(defaultNodeDescriptor)
    else
      namedNodeDescriptors find (_.typeId == typeId)

  def edgeDescriptor(typeId: String): Option[GenEdgeDescriptor[N]] =
    if (typeId == defaultId ||
        typeId == defaultEdgeDescriptor.typeId)
      Some(defaultEdgeDescriptor)
    else
      namedEdgeDescriptors find (_.typeId == typeId)

  protected lazy val nodeDescriptorsByManifest: Map[ClassTag[_], NodeDescriptor[N]] = {
    val ret = collection.mutable.Map.empty[ClassTag[_], NodeDescriptor[N]]
    for {
      descr <- nodeDescriptors
      manifests = descr.manifests
      m <- manifests
    } ret += (m -> descr)
    ret.toMap
  }
<<<<<<< HEAD
=======

>>>>>>> 0a30fc4d
  final protected def classManifest(any: Any): ClassTag[_] =
    ClassTag(any match {
      case r: AnyRef => r.getClass
      case v         => v.asInstanceOf[AnyRef].getClass
    })
<<<<<<< HEAD
  protected var lastNodeDescriptor: (Class[_], NodeDescriptor[N]) = (classOf[Null], null)
=======

  protected var lastNodeDescriptor: (Class[_], NodeDescriptor[N]) = (classOf[Null], null)

>>>>>>> 0a30fc4d
  def nodeDescriptor(node: N): NodeDescriptor[N] = {
    val clazz = node match {
      case r: AnyRef => Some(r.getClass)
      case _         => None
    }
    if (clazz.filter(_ == lastNodeDescriptor._1).isDefined)
      lastNodeDescriptor._2
    else {
      val descr =
        nodeDescriptorsByManifest
          .find(_._1.runtimeClass == classManifest(node).runtimeClass)
          .flatMap(kv => Some(kv._2)) getOrElse ((nodeDescriptorsByManifest find (classTag =>
          manifest.runtimeClass.isAssignableFrom(classTag._1.runtimeClass)))
          .flatMap(kv => Some(kv._2)) getOrElse (throw err(
          NoNodeDescr,
          clazz flatMap (c => Some(c.getName)) getOrElse ("AnyVal"))))
      if (clazz.isDefined)
        lastNodeDescriptor = (clazz.get, descr)
      descr
    }
  }
<<<<<<< HEAD
=======

>>>>>>> 0a30fc4d
  def edgeDescriptor(clazz: Class[_]): GenEdgeDescriptor[N] = {
    val className       = clazz.getName
    val classNameLength = className.length
    edgeDescriptors find { d =>
      val dClassName       = d.edgeManifest.runtimeClass.getName
      val dClassNameLength = dClassName.length
      dClassName == (if (dClassNameLength < classNameLength)
                       className substring (0, dClassNameLength)
                     else
                       className)
    } getOrElse (throw err(NoEdgeDescr, clazz.getName))
  }
}<|MERGE_RESOLUTION|>--- conflicted
+++ resolved
@@ -92,22 +92,15 @@
     } ret += (m -> descr)
     ret.toMap
   }
-<<<<<<< HEAD
-=======
 
->>>>>>> 0a30fc4d
   final protected def classManifest(any: Any): ClassTag[_] =
     ClassTag(any match {
       case r: AnyRef => r.getClass
       case v         => v.asInstanceOf[AnyRef].getClass
     })
-<<<<<<< HEAD
-  protected var lastNodeDescriptor: (Class[_], NodeDescriptor[N]) = (classOf[Null], null)
-=======
 
   protected var lastNodeDescriptor: (Class[_], NodeDescriptor[N]) = (classOf[Null], null)
 
->>>>>>> 0a30fc4d
   def nodeDescriptor(node: N): NodeDescriptor[N] = {
     val clazz = node match {
       case r: AnyRef => Some(r.getClass)
@@ -129,10 +122,7 @@
       descr
     }
   }
-<<<<<<< HEAD
-=======
 
->>>>>>> 0a30fc4d
   def edgeDescriptor(clazz: Class[_]): GenEdgeDescriptor[N] = {
     val className       = clazz.getName
     val classNameLength = className.length
