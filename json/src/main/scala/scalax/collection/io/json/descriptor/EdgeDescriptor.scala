--- conflicted
+++ resolved
@@ -266,13 +266,9 @@
     extraClasses: List[Class[_]] = Nil,
     typeId: String = Defaults.defaultId)(implicit edgeManifest: ClassTag[E[N]], implicit val labelManifest: Manifest[L])
     extends EdgeDescriptorBase[N, E, C](edgeCompanion, customSerializer, extraClasses, typeId)(edgeManifest) {
-<<<<<<< HEAD
+
   override def extract(jsonEdge: JValue) = jsonEdge.extract[WLHyperEdgeParameters[L]]
-=======
-
-  override def extract(jsonEdge: JValue) = jsonEdge.extract[WLHyperEdgeParameters[L]]
-
->>>>>>> 0a30fc4d
+
   override protected def toParameters(edge: E[N])(implicit descriptor: Descriptor[N]): WLHyperEdgeParameters[L] =
     new WLHyperEdgeParameters(nodeIds(edge, descriptor), CollectionKind.from(edge).toString, edge.weight, edge.label)
       .asInstanceOf[WLHyperEdgeParameters[L]]
@@ -296,13 +292,9 @@
     typeId: String = Defaults.defaultId)(implicit edgeManifest: ClassTag[E[N]],
                                          implicit val attributeManifest: Manifest[P])
     extends EdgeDescriptorBase[N, E, C](edgeCompanion, customSerializer, extraClasses, typeId)(edgeManifest) {
-<<<<<<< HEAD
+
   override def extract(jsonEdge: JValue) = jsonEdge.extract[CEdgeParameters[P]]
-=======
-
-  override def extract(jsonEdge: JValue) = jsonEdge.extract[CEdgeParameters[P]]
-
->>>>>>> 0a30fc4d
+
   override protected def toParameters(edge: E[N])(implicit descriptor: Descriptor[N]) =
     new CHyperEdgeParameters[edge.P](nodeIds(edge, descriptor), CollectionKind.from(edge).toString, edge.attributes)
       .asInstanceOf[CHyperEdgeParameters[P]]
