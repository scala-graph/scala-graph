--- conflicted
+++ resolved
@@ -1,10 +1,6 @@
 package scalax.collection.io.json
 package exp
 
-<<<<<<< HEAD
-import scala.language.higherKinds
-=======
->>>>>>> 8f8811e6
 import scala.collection.Set
 import scala.collection.immutable.Iterable
 
@@ -14,11 +10,7 @@
 
 import descriptor._
 
-<<<<<<< HEAD
-class Export[N, E[X] <: EdgeLikeIn[X]](graph: Graph[N, E], descriptor: Descriptor[N])(
-=======
 class Export[N, E[+X] <: EdgeLikeIn[X]](graph: Graph[N, E], descriptor: Descriptor[N])(
->>>>>>> 8f8811e6
     implicit simpleClassNames: Boolean = true) {
   def jsonASTNodes: JField = {
     def className(a: Any) = {
