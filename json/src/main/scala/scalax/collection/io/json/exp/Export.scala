package scalax.collection.io.json
package exp

import scala.collection.Set
import scala.collection.immutable.Iterable

import net.liftweb.json._

import scalax.collection.GraphPredef._, scalax.collection.Graph

import descriptor._

<<<<<<< HEAD
class Export[N, E <: EdgeLike[N]](graph: Graph[N, E], descriptor: Descriptor[N])(
=======
class Export[N, E[+X] <: EdgeLikeIn[X]](graph: Graph[N, E], descriptor: Descriptor[N])(
>>>>>>> 8f8811e6
    implicit simpleClassNames: Boolean = true) {
  def jsonASTNodes: JField = {
    def className(a: Any) = {
      val clazz = a.asInstanceOf[AnyRef].getClass
      if (simpleClassNames) clazz.getSimpleName
      else clazz.getName
    }
    val classNodesMap = (for (n <- graph.nodes) yield n.value) groupBy className
    case class NodeValues(classNodes: (String, Set[N])) {
      val descr = descriptor.nodeDescriptor(classNodes._2.head)
      val jNodes: List[JValue] =
        (for (node <- classNodes._2) yield descr.decompose(node)).toList

      def jField: JField = JField(descr.typeId, JArray(jNodes))

      def jValue: JValue =
        if (descr eq descriptor.defaultNodeDescriptor)
          JArray(jNodes)
        else
          JObject(List(jField))
    }
    JField(
      descriptor.sectionIds.nodesId,
      classNodesMap.size match {
        case 0 => JNothing
        case 1 => NodeValues(classNodesMap.head).jValue
        case _ =>
          JObject(
            (for (classNodes <- classNodesMap)
              yield NodeValues(classNodes).jField).toList)
      }
    )
  }
  def jsonASTEdges: JField = {
    implicit val descriptor = this.descriptor
    val classEdgesMap       = (for (e <- graph.edges) yield e.toOuter) groupBy (_.getClass)
    case class EdgeValues(classEdges: (Class[_ <: E], Set[E])) {
      val (descr, jEdges: List[JValue]) = descriptor.edgeDescriptor(classEdges._1) match {
        case d: EdgeDescriptorBase[N, E, _] =>
          (d, (for (edge <- classEdges._2) yield d.decompose(edge)).toList)
      }

      def jArray: JArray = JArray(jEdges)

      def jField: JField = JField(descr.typeId, jArray)

      def jValue: JValue =
        if (descr eq descriptor.defaultEdgeDescriptor) jArray
        else JObject(List(jField))
    }
    JField(
      descriptor.sectionIds.edgesId,
      classEdgesMap.size match {
        case 0 => JNothing
        case 1 => EdgeValues(classEdgesMap.head).jValue
        case _ =>
          JObject(
            (for (classEdges <- classEdgesMap)
              yield EdgeValues(classEdges).jField).toList)
      }
    )
  }
  def jsonAST(parts: Iterable[JField]): JObject = JObject(parts.toList)
  def jsonText(obj: JObject): String            = compactRender(obj)
}<|MERGE_RESOLUTION|>--- conflicted
+++ resolved
@@ -10,11 +10,7 @@
 
 import descriptor._
 
-<<<<<<< HEAD
 class Export[N, E <: EdgeLike[N]](graph: Graph[N, E], descriptor: Descriptor[N])(
-=======
-class Export[N, E[+X] <: EdgeLikeIn[X]](graph: Graph[N, E], descriptor: Descriptor[N])(
->>>>>>> 8f8811e6
     implicit simpleClassNames: Boolean = true) {
   def jsonASTNodes: JField = {
     def className(a: Any) = {
