object Version {
<<<<<<< HEAD
  val compiler_2_13 = "2.13.14"
  val compiler_3    = "3.3.0"
=======
  val compiler_2_13 = "2.13.15"
  val compiler_3    = "3.3.3"
>>>>>>> 8121df07

  private val isSnapshot = false
  private def snapshot   = if (isSnapshot) "-SNAPSHOT" else ""

  private val major               = 2
  private val minor               = 0
  private def version(patch: Int) = s"$major.$minor.$patch$snapshot"

  val highest     = version(1)
  val core        = version(1)
  val gen         = version(1)
  val constrained = version(0)
  val dot         = version(0)
  val json        = version(0)
}<|MERGE_RESOLUTION|>--- conflicted
+++ resolved
@@ -1,11 +1,6 @@
 object Version {
-<<<<<<< HEAD
-  val compiler_2_13 = "2.13.14"
+  val compiler_2_13 = "2.13.15"
   val compiler_3    = "3.3.0"
-=======
-  val compiler_2_13 = "2.13.15"
-  val compiler_3    = "3.3.3"
->>>>>>> 8121df07
 
   private val isSnapshot = false
   private def snapshot   = if (isSnapshot) "-SNAPSHOT" else ""
