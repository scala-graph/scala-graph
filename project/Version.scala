--- conflicted
+++ resolved
@@ -1,27 +1,13 @@
 object Version {
-<<<<<<< HEAD
-  val compiler_2_11 = "2.11.12"
-  val compiler_2_12 = "2.12.8"
-=======
   val compiler_2_12 = "2.12.10"
   val compiler_2_13 = "2.13.1"
->>>>>>> 8f8811e6
 
   private val isSnapshot = false
   private def snapshot   = if (isSnapshot) "-SNAPSHOT" else ""
   private val major      = "1.13"
-<<<<<<< HEAD
-  val highest            = s"$major.0$snapshot"
-  val core               = s"$major.0$snapshot"
-  val constrained        = s"$major.0$snapshot"
-  val dot                = s"$major.0$snapshot"
-  val json               = s"$major.0$snapshot"
-  val misc               = s"$major.0$snapshot"
-=======
   val highest            = s"$major.1$snapshot"
   val core               = s"$major.2$snapshot"
   val constrained        = s"$major.2$snapshot"
   val dot                = s"$major.0$snapshot"
   val json               = s"$major.0$snapshot"
->>>>>>> 8f8811e6
 }