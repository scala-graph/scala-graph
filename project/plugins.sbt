--- conflicted
+++ resolved
@@ -1,10 +1,4 @@
 addSbtPlugin("com.github.sbt" % "sbt-eclipse"  % "6.0.0")
-<<<<<<< HEAD
-addSbtPlugin("org.scalameta"  % "sbt-scalafmt" % "2.5.0")
+addSbtPlugin("org.scalameta"  % "sbt-scalafmt" % "2.5.2")
 addSbtPlugin("ch.epfl.scala"  % "sbt-scalafix" % "0.11.1")
-addSbtPlugin("com.jsuereth"   % "sbt-pgp"      % "2.1.1")
-=======
-addSbtPlugin("org.scalameta"  % "sbt-scalafmt" % "2.5.2")
-addSbtPlugin("ch.epfl.scala"  % "sbt-scalafix" % "0.11.0")
-addSbtPlugin("com.github.sbt" % "sbt-pgp"      % "2.1.2")
->>>>>>> 91a46bae
+addSbtPlugin("com.jsuereth"   % "sbt-pgp"      % "2.1.2")