--- conflicted
+++ resolved
@@ -1,9 +1,6 @@
-addSbtPlugin("com.typesafe.sbteclipse" % "sbteclipse-plugin" % "5.2.4")
-addSbtPlugin("com.geirsson"            % "sbt-scalafmt"      % "1.5.1")
-<<<<<<< HEAD
-addSbtPlugin("ch.epfl.scala"           % "sbt-scalafix"      % "0.9.5")
-addSbtPlugin("org.portable-scala" % "sbt-scalajs-crossproject"      % "0.6.1")
-addSbtPlugin("org.scala-js"       % "sbt-scalajs"                   % "0.6.28")
-=======
-addSbtPlugin("ch.epfl.scala"           % "sbt-scalafix"      % "0.9.11")
->>>>>>> 8f8811e6
+addSbtPlugin("com.typesafe.sbteclipse" % "sbteclipse-plugin"        % "5.2.4")
+addSbtPlugin("com.geirsson"            % "sbt-scalafmt"             % "1.5.1")
+addSbtPlugin("ch.epfl.scala"           % "sbt-scalafix"             % "0.9.11")
+addSbtPlugin("org.portable-scala"      % "sbt-scalajs-crossproject" % "1.0.0")
+addSbtPlugin("org.scala-js"            % "sbt-scalajs"              % "1.1.0")
+addSbtPlugin("com.jsuereth"            % "sbt-pgp"                  % "2.0.1")