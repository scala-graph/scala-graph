--- conflicted
+++ resolved
@@ -1,8 +1,3 @@
 addSbtPlugin("com.typesafe.sbteclipse" % "sbteclipse-plugin" % "5.2.4")
-<<<<<<< HEAD
-addSbtPlugin("org.scalameta"           % "sbt-scalafmt"      % "2.4.4")
-addSbtPlugin("ch.epfl.scala"           % "sbt-scalafix"      % "0.9.34")
-=======
 addSbtPlugin("org.scalameta"           % "sbt-scalafmt"      % "2.4.6")
-addSbtPlugin("ch.epfl.scala"           % "sbt-scalafix"      % "0.9.32")
->>>>>>> 785ef514
+addSbtPlugin("ch.epfl.scala"           % "sbt-scalafix"      % "0.9.34")