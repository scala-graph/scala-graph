<<<<<<< HEAD
addSbtPlugin("com.typesafe.sbteclipse" % "sbteclipse-plugin"        % "5.2.4")
addSbtPlugin("com.geirsson"            % "sbt-scalafmt"             % "1.5.1")
addSbtPlugin("ch.epfl.scala"           % "sbt-scalafix"             % "0.9.11")
addSbtPlugin("org.portable-scala"      % "sbt-scalajs-crossproject" % "1.0.0")
addSbtPlugin("org.scala-js"            % "sbt-scalajs"              % "1.1.0")
addSbtPlugin("com.jsuereth"            % "sbt-pgp"                  % "2.0.1")
=======
addSbtPlugin("com.github.sbt"          % "sbt-pgp"           % "2.1.2")
addSbtPlugin("com.typesafe.sbteclipse" % "sbteclipse-plugin" % "5.2.4")
addSbtPlugin("org.scalameta"           % "sbt-scalafmt"      % "2.4.4")
addSbtPlugin("ch.epfl.scala"           % "sbt-scalafix"      % "0.9.32")
>>>>>>> c517e4fb
<|MERGE_RESOLUTION|>--- conflicted
+++ resolved
@@ -1,13 +1,7 @@
-<<<<<<< HEAD
+addSbtPlugin("com.github.sbt"          % "sbt-pgp"           % "2.1.2")
 addSbtPlugin("com.typesafe.sbteclipse" % "sbteclipse-plugin"        % "5.2.4")
-addSbtPlugin("com.geirsson"            % "sbt-scalafmt"             % "1.5.1")
-addSbtPlugin("ch.epfl.scala"           % "sbt-scalafix"             % "0.9.11")
+addSbtPlugin("org.scalameta"           % "sbt-scalafmt"             % "2.4.4")
+addSbtPlugin("ch.epfl.scala"           % "sbt-scalafix"             % "0.9.32")
 addSbtPlugin("org.portable-scala"      % "sbt-scalajs-crossproject" % "1.0.0")
 addSbtPlugin("org.scala-js"            % "sbt-scalajs"              % "1.1.0")
-addSbtPlugin("com.jsuereth"            % "sbt-pgp"                  % "2.0.1")
-=======
-addSbtPlugin("com.github.sbt"          % "sbt-pgp"           % "2.1.2")
-addSbtPlugin("com.typesafe.sbteclipse" % "sbteclipse-plugin" % "5.2.4")
-addSbtPlugin("org.scalameta"           % "sbt-scalafmt"      % "2.4.4")
-addSbtPlugin("ch.epfl.scala"           % "sbt-scalafix"      % "0.9.32")
->>>>>>> c517e4fb
+addSbtPlugin("com.jsuereth"            % "sbt-pgp"                  % "2.0.1")