--- conflicted
+++ resolved
@@ -1,11 +1,4 @@
-<<<<<<< HEAD
-addSbtPlugin("com.typesafe.sbteclipse" % "sbteclipse-plugin" % "5.2.4")
-addSbtPlugin("org.scalameta"           % "sbt-scalafmt"      % "2.5.0")
-addSbtPlugin("ch.epfl.scala"           % "sbt-scalafix"      % "0.10.4")
-addSbtPlugin("com.jsuereth"            % "sbt-pgp"           % "2.1.1")
-=======
 addSbtPlugin("com.github.sbt" % "sbt-eclipse"  % "6.0.0")
 addSbtPlugin("org.scalameta"  % "sbt-scalafmt" % "2.5.0")
 addSbtPlugin("ch.epfl.scala"  % "sbt-scalafix" % "0.10.4")
-addSbtPlugin("com.jsuereth"   % "sbt-pgp"      % "2.0.2")
->>>>>>> ea666e4c
+addSbtPlugin("com.jsuereth"   % "sbt-pgp"      % "2.1.1")