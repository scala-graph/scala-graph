package scalax.collection.constrained

import scala.collection.Set
<<<<<<< HEAD
import scala.language.higherKinds
=======
>>>>>>> 8f8811e6
import scala.util.Try

import scalax.collection.GraphPredef._
import scalax.collection.GraphEdge._
import generic.GraphConstrainedCompanion
import org.scalatest._
import org.scalatest.refspec.RefSpec
class TConstrainedRootTest
    extends Suites(
      new TConstrained[immutable.Graph](immutable.Graph),
      new TConstrained[mutable.Graph](mutable.Graph),
      new TConstrainedMutable)

class TConstrainedMutable extends RefSpec with Matchers with Testing[mutable.Graph] {
  val factory = mutable.Graph

  object `constrains work as expected using mutable operations` {

    def `when constraining Int nodes to even numbers` {
      implicit val config: Config = UserConstraints.EvenNode

      val g = factory[Int, Nothing](1)

      g should be('isEmpty)
      (g += 2) should have size 1
      (g += 3) should have size 1
      (g ++= List(1, 4)) should have size 1
      (g ++= List(2, 4, 6)) should have size 3
    }

    def `when constraining nodes to have a minimum degree` {
      import UserConstraints.MinDegree_2

      implicit val config: Config = MinDegree_2

      val g = factory.empty[Int, UnDiEdge]

      given(g, List(2, 3, 4)) both (_ ++= _, _ ++=? _) should beRejected[Int, UnDiEdge]
      given(g, List(1 ~ 2, 1 ~ 3, 2 ~ 4)) both (_ ++= _, _ ++=? _) should beRejected[Int, UnDiEdge]

      val validEdges = Set(1 ~ 2, 1 ~ 3, 2 ~ 3)
      given(g, validEdges) both (_ ++= _, _ ++=? _) should meet((_: Graph[Int, UnDiEdge]).edges == validEdges)
      g ++= validEdges

      given(g, 3 ~ 4) both (_ += _, _ +=? _) should beRejected[Int, UnDiEdge]
      given(g, 3) both (_ -= _, _ -=? _) should beRejected[Int, UnDiEdge]
      given(g, List(3)) both (_ --= _, _ --=? _) should beRejected[Int, UnDiEdge]
    }

    def `when postSubtract fails` {
      implicit val config: Config = UserConstraints.AlwaysFailingPostSubtract

      val g = factory[Int, UnDiEdge](1 ~ 2, 2 ~ 3, 3 ~ 4, 4 ~ 1)

      given(g, 1) both (_ -= _, _ -=? _) should beRejected[Int, UnDiEdge]
      given(g, 1 ~ 2) both (_ -= _, _ -=? _) should beRejected[Int, UnDiEdge]
      given(g, List(1)) both (_ --= _, _ --=? _) should beRejected[Int, UnDiEdge]
      given(g, List(1 ~ 2)) both (_ --= _, _ --=? _) should beRejected[Int, UnDiEdge]
      given(g, List(1 ~ 2, 2 ~ 3)) both (_ --= _, _ --=? _) should beRejected[Int, UnDiEdge]
    }

    def `when postAdd fails` {
      import UserConstraints.FailingPostAdd
      implicit val config: Config = FailingPostAdd

      val g = factory[Int, UnDiEdge](1 ~ 2, 2 ~ 3, 3 ~ 4, 4 ~ 1)

      given(g, 5) both (_ += _, _ +=? _) should beRejected[Int, UnDiEdge]
      (g +=? 5) should be(Left(PostCheckFailure(FailingPostAdd.leftWarning)))
      given(g, 1 ~ 5) both (_ += _, _ +=? _) should beRejected[Int, UnDiEdge]
      given(g, List(5)) both (_ ++= _, _ ++=? _) should beRejected[Int, UnDiEdge]
      given(g, List(1 ~ 5)) both (_ ++= _, _ ++=? _) should beRejected[Int, UnDiEdge]
      given(g, List(1 ~ 5, 5 ~ 6, 6 ~ 2)) both (_ ++= _, _ ++=? _) should beRejected[Int, UnDiEdge]
    }

    def `when cloning a graph` {
      implicit val config: Config = UserConstraints.ThrowingExceptionPreAdd

      val g = factory[Int, UnDiEdge](1 ~ 2, 2 ~ 3)
      Try(g.clone).isSuccess should be(true)
    }
  }
}

<<<<<<< HEAD
class TConstrained[CC[N, E[X] <: EdgeLikeIn[X]] <: Graph[N, E] with GraphLike[N, E, CC]](
=======
class TConstrained[CC[N, E[+X] <: EdgeLikeIn[X]] <: Graph[N, E] with GraphLike[N, E, CC]](
>>>>>>> 8f8811e6
    val factory: GraphConstrainedCompanion[CC])
    extends RefSpec
    with Matchers
    with Testing[CC] {

  info("factory = " + factory.getClass)

  type UnDi = Graph[Int, UnDiEdge]

  object `constrains take effect` {

    def `when constraining Int nodes to even numbers` {
      implicit val config: Config = UserConstraints.EvenNode

      val g = factory[Int, Nothing](1, 2, 3, 4)
      g should be('isEmpty)
      g + 5 contains 5 should be(false)
      g + 6 contains 6 should be(true)
      (g ++ List[OuterNode[Int]](1, 2, 3)) should be('isEmpty)
      (g ++ List[OuterNode[Int]](2, 4, 6)) should have size 3
    }

    def `when constraining nodes to have a minimum degree` {
      import UserConstraints.MinDegree_2
      implicit val config: Config = MinDegree_2

      factory(1, 2, 3 ~ 4) should be('isEmpty)

      val g = factory.empty[Int, UnDiEdge]
      given(g, 1 ~ 2) both (_ + _, _ +? _) should beRejected[Int, UnDiEdge]

      val g6 = g ++ List(1 ~ 2, 1 ~ 3, 2 ~ 3)
      g6 should have size 6
      val g7 = g6 + 3 ~> 1
      g7 should have size 7
      given(g6, 4) both (_ + _, _ +? _) should beRejected[Int, UnDiEdge]
      given(g6, 3 ~ 4) both (_ + _, _ +? _) should beRejected[Int, UnDiEdge]
      given(g6, 1 ~> 2) both (_ + _, _ +? _) should meet((_: UnDi).graphSize == 4)

      given(g6, 3) both (_ - _, _ -? _) should beRejected[Int, UnDiEdge]
      given(g6, 2 ~ 3) both (_ - _, _ -? _) should beRejected[Int, UnDiEdge]
      given(g7, 3 ~> 1) both (_ - _, _ -? _) should meet((_: UnDi).graphSize == 3)

      given(g6, List(2 ~ 3)) both (_ -- _, _ --? _) should beRejected[Int, UnDiEdge]
      given(g6, List(1, 2, 3)) both (_ -- _, _ --? _) should meet((_: UnDi).isEmpty)
      given(g7, List(3 ~> 1)) both (_ -- _, _ --? _) should meet((_: UnDi).graphSize == 3)
    }
  }

  object `constraints may` {

    def `be defined to return Left on constraint violations` {
      implicit val config: Config = UserConstraints.EvenNode

      factory[Int, Nothing](1, 2, 3, 4) should be('isEmpty)

      val g = factory[Int, Nothing](2, 4)
      g should have size 2
      shouldLeaveGraphUnchanged[Int, Nothing](g)(_ +? 5)

      g + 6 contains 6 should be(true)
      shouldLeaveGraphUnchanged[Int, Nothing](g)(_ ++? List[OuterNode[Int]](1, 2, 3))

      (g ++ List[OuterNode[Int]](2, 4, 6)) should have size 3
    }

    def `be combined` {
      import UserConstraints._
      {
        implicit val config: Config = EvenNode

        val g1 = factory[Int, Nothing](2, 4)
        g1 should have('order (2), 'graphSize (0))
      }
      {
        implicit val config: Config = EvenNode && MinDegree_2

        val g2 = factory.empty[Int, UnDiEdge]
        given(g2, 2) both (_ + _, _ +? _) should beRejected[Int, UnDiEdge]
        given(g2, List(0 ~ 2, 0 ~> 2)) both (_ ++ _, _ ++? _) should meet((_: UnDi).size == 4)
      }
    }
  }
}

private object UserConstraints {
  import PreCheckFollowUp._

  val checkAbort    = PreCheckResult(Abort)
  val postCheck     = PreCheckResult(PostCheck)
  val checkComplete = PreCheckResult(Complete)

  /* Constrains nodes to even numbers of type Int relying solely on pre-checks. */
<<<<<<< HEAD
  class EvenNode[N, E[X] <: EdgeLikeIn[X], G <: Graph[N, E]](override val self: G) extends Constraint[N, E, G](self) {
=======
  class EvenNode[N, E[+X] <: EdgeLikeIn[X], G <: Graph[N, E]](override val self: G) extends Constraint[N, E, G](self) {
>>>>>>> 8f8811e6
    def preAdd(node: N) = PreCheckResult.complete(node match {
      case i: Int => i % 2 == 0
      case _      => false
    })
    def preAdd(edge: E[N]) = PreCheckResult.complete(
      edge forall { !preAdd(_).abort }
    )
    def preSubtract(node: self.NodeT, forced: Boolean) = checkComplete
    def preSubtract(edge: self.EdgeT, simple: Boolean) = checkComplete
  }

  object EvenNode extends ConstraintCompanion[EvenNode] {
<<<<<<< HEAD
    def apply[N, E[X] <: EdgeLikeIn[X], G <: Graph[N, E]](self: G) = new EvenNode[N, E, G](self)
  }

  abstract class NoPreCheck[N, E[X] <: EdgeLikeIn[X], G <: Graph[N, E]](override val self: G)
=======
    def apply[N, E[+X] <: EdgeLikeIn[X], G <: Graph[N, E]](self: G) = new EvenNode[N, E, G](self)
  }

  abstract class NoPreCheck[N, E[+X] <: EdgeLikeIn[X], G <: Graph[N, E]](override val self: G)
>>>>>>> 8f8811e6
      extends Constraint[N, E, G](self) {
    def preAdd(node: N)                                = postCheck
    def preAdd(edge: E[N])                             = postCheck
    def preSubtract(node: self.NodeT, forced: Boolean) = postCheck
    def preSubtract(edge: self.EdgeT, simple: Boolean) = postCheck
  }

<<<<<<< HEAD
  class AlwaysFailingPostSubtract[N, E[X] <: EdgeLikeIn[X], G <: Graph[N, E]](override val self: G)
      extends NoPreCheck[N, E, G](self) {

    override def postSubtract(newGraph: G,
                              passedNodes: Traversable[N],
                              passedEdges: Traversable[E[N]],
=======
  class AlwaysFailingPostSubtract[N, E[+X] <: EdgeLikeIn[X], G <: Graph[N, E]](override val self: G)
      extends NoPreCheck[N, E, G](self) {

    override def postSubtract(newGraph: G,
                              passedNodes: Iterable[N],
                              passedEdges: Iterable[E[N]],
>>>>>>> 8f8811e6
                              preCheck: PreCheckResult) = Left(PostCheckFailure(()))

  }

  object AlwaysFailingPostSubtract extends ConstraintCompanion[AlwaysFailingPostSubtract] {
<<<<<<< HEAD
    def apply[N, E[X] <: EdgeLikeIn[X], G <: Graph[N, E]](self: G) = new AlwaysFailingPostSubtract[N, E, G](self)
  }

  class ThrowingExceptionPreAdd[N, E[X] <: EdgeLikeIn[X], G <: Graph[N, E]](override val self: G)
=======
    def apply[N, E[+X] <: EdgeLikeIn[X], G <: Graph[N, E]](self: G) = new AlwaysFailingPostSubtract[N, E, G](self)
  }

  class ThrowingExceptionPreAdd[N, E[+X] <: EdgeLikeIn[X], G <: Graph[N, E]](override val self: G)
>>>>>>> 8f8811e6
      extends AlwaysFailingPostSubtract[N, E, G](self: G) {
    override def preAdd(node: N): PreCheckResult = throw new NoSuchElementException
  }

  object ThrowingExceptionPreAdd extends ConstraintCompanion[ThrowingExceptionPreAdd] {
<<<<<<< HEAD
    def apply[N, E[X] <: EdgeLikeIn[X], G <: Graph[N, E]](self: G) = new ThrowingExceptionPreAdd[N, E, G](self)
  }

  class FailingPostAdd[N, E[X] <: EdgeLikeIn[X], G <: Graph[N, E]](override val self: G)
      extends NoPreCheck[N, E, G](self) {

    override def postAdd(newGraph: G,
                         passedNodes: Traversable[N],
                         passedEdges: Traversable[E[N]],
                         preCheck: PreCheckResult) =
=======
    def apply[N, E[+X] <: EdgeLikeIn[X], G <: Graph[N, E]](self: G) = new ThrowingExceptionPreAdd[N, E, G](self)
  }

  class FailingPostAdd[N, E[+X] <: EdgeLikeIn[X], G <: Graph[N, E]](override val self: G)
      extends NoPreCheck[N, E, G](self) {

    override def postAdd(newGraph: G, passedNodes: Iterable[N], passedEdges: Iterable[E[N]], preCheck: PreCheckResult) =
>>>>>>> 8f8811e6
      if (passedEdges.size == 4) Right(newGraph) else Left(PostCheckFailure(FailingPostAdd.leftWarning))

  }

  object FailingPostAdd extends ConstraintCompanion[FailingPostAdd] {
<<<<<<< HEAD
    def apply[N, E[X] <: EdgeLikeIn[X], G <: Graph[N, E]](self: G) = new FailingPostAdd[N, E, G](self)
    val leftWarning                                                = "warning"
=======
    def apply[N, E[+X] <: EdgeLikeIn[X], G <: Graph[N, E]](self: G) = new FailingPostAdd[N, E, G](self)
    val leftWarning                                                 = "warning"
>>>>>>> 8f8811e6
  }

  /* Constrains the graph to nodes having a minimal degree of `min` by utilizing pre- and post-checks.
   */
<<<<<<< HEAD
  abstract class MinDegree[N, E[X] <: EdgeLikeIn[X], G <: Graph[N, E]](override val self: G)
=======
  abstract class MinDegree[N, E[+X] <: EdgeLikeIn[X], G <: Graph[N, E]](override val self: G)
>>>>>>> 8f8811e6
      extends Constraint[N, E, G](self) {
    // the required minimal degree
    val min: Int

    // difficult to say so postpone it until post-check
<<<<<<< HEAD
    override def preCreate(nodes: collection.Traversable[N], edges: collection.Traversable[E[N]]) = postCheck
=======
    override def preCreate(nodes: collection.Iterable[N], edges: collection.Iterable[E[N]]) = postCheck
>>>>>>> 8f8811e6
    // this would become an unconnected node with a degree of 0
    def preAdd(node: N) = checkAbort
    // edge ends not yet contained in the graph would have a degree of 1
    def preAdd(edge: E[N]) = PreCheckResult.postCheck(
      edge forall (self contains _)
    )
    // difficult to say so postpone it until post-check
    override def preAdd(elems: InParam[N, E]*) = postCheck

    // inspecting the would-be graph is much easier
<<<<<<< HEAD
    override def postAdd(newGraph: G,
                         passedNodes: Traversable[N],
                         passedEdges: Traversable[E[N]],
                         preCheck: PreCheckResult) =
=======
    override def postAdd(newGraph: G, passedNodes: Iterable[N], passedEdges: Iterable[E[N]], preCheck: PreCheckResult) =
>>>>>>> 8f8811e6
      if (allNodes(passedNodes, passedEdges) forall (n => (newGraph get n).degree >= min)) Right(newGraph)
      else Left(PostCheckFailure(()))

    def preSubtract(node: self.NodeT, forced: Boolean) = PreCheckResult.complete(
      if (forced) node.neighbors forall (_.degree > min)
      else true
    )

    def preSubtract(edge: self.EdgeT, simple: Boolean) = PreCheckResult.complete(
      if (simple)
        edge.nodes forall (_.degree > min)
      else
        ((for (n <- edge) yield n.neighbors).flatten filterNot (edge contains _)) forall (_.degree > min)
    )

    /** Sub-classed `PreCheckResult` to store `neighbors` which is calculated
      * in the bulk-subtraction pre-check and to be forwarded to `postSubtract`. */
    protected class Result(followUp: PreCheckFollowUp, val nodesToCheck: Set[self.NodeT])
        extends PreCheckResult(followUp)

    object Result extends PreCheckResultCompanion {
      def apply(followUp: PreCheckFollowUp)                                = new Result(followUp, Set.empty[self.NodeT])
      def apply(followUp: PreCheckFollowUp, nodesToCheck: Set[self.NodeT]) = new Result(followUp, nodesToCheck)
      def unapply(result: Result): Option[Set[self.NodeT]]                 = Some(result.nodesToCheck)
    }

    override def preSubtract(nodes: => Set[self.NodeT], edges: => Set[self.EdgeT], simple: Boolean): PreCheckResult =
      Result(
        PostCheck, {
          val nodesToSubtract =
            if (simple) nodes
            else nodes ++ edges.flatMap(_.privateNodes)
          nodes.flatMap(_.neighbors) ++
            edges.flatMap(_.nodes) -- nodesToSubtract
        }
      )

    override def postSubtract(newGraph: G,
<<<<<<< HEAD
                              passedNodes: Traversable[N],
                              passedEdges: Traversable[E[N]],
=======
                              passedNodes: Iterable[N],
                              passedEdges: Iterable[E[N]],
>>>>>>> 8f8811e6
                              preCheck: PreCheckResult) = preCheck match {
      case Result(nodesToCheck) =>
        if (nodesToCheck forall { n =>
              newGraph.get(n).degree >= min
            }) Right(newGraph)
        else Left(PostCheckFailure(()))
    }

  }

  object MinDegree_2 extends ConstraintCompanion[MinDegree] {
<<<<<<< HEAD
    def apply[N, E[X] <: EdgeLikeIn[X], G <: Graph[N, E]](self: G) =
=======
    def apply[N, E[+X] <: EdgeLikeIn[X], G <: Graph[N, E]](self: G) =
>>>>>>> 8f8811e6
      new MinDegree[N, E, G](self) {
        val min = 2
      }
  }

}<|MERGE_RESOLUTION|>--- conflicted
+++ resolved
@@ -1,10 +1,6 @@
 package scalax.collection.constrained
 
 import scala.collection.Set
-<<<<<<< HEAD
-import scala.language.higherKinds
-=======
->>>>>>> 8f8811e6
 import scala.util.Try
 
 import scalax.collection.GraphPredef._
@@ -89,11 +85,7 @@
   }
 }
 
-<<<<<<< HEAD
-class TConstrained[CC[N, E[X] <: EdgeLikeIn[X]] <: Graph[N, E] with GraphLike[N, E, CC]](
-=======
 class TConstrained[CC[N, E[+X] <: EdgeLikeIn[X]] <: Graph[N, E] with GraphLike[N, E, CC]](
->>>>>>> 8f8811e6
     val factory: GraphConstrainedCompanion[CC])
     extends RefSpec
     with Matchers
@@ -187,11 +179,7 @@
   val checkComplete = PreCheckResult(Complete)
 
   /* Constrains nodes to even numbers of type Int relying solely on pre-checks. */
-<<<<<<< HEAD
-  class EvenNode[N, E[X] <: EdgeLikeIn[X], G <: Graph[N, E]](override val self: G) extends Constraint[N, E, G](self) {
-=======
   class EvenNode[N, E[+X] <: EdgeLikeIn[X], G <: Graph[N, E]](override val self: G) extends Constraint[N, E, G](self) {
->>>>>>> 8f8811e6
     def preAdd(node: N) = PreCheckResult.complete(node match {
       case i: Int => i % 2 == 0
       case _      => false
@@ -204,17 +192,10 @@
   }
 
   object EvenNode extends ConstraintCompanion[EvenNode] {
-<<<<<<< HEAD
-    def apply[N, E[X] <: EdgeLikeIn[X], G <: Graph[N, E]](self: G) = new EvenNode[N, E, G](self)
-  }
-
-  abstract class NoPreCheck[N, E[X] <: EdgeLikeIn[X], G <: Graph[N, E]](override val self: G)
-=======
     def apply[N, E[+X] <: EdgeLikeIn[X], G <: Graph[N, E]](self: G) = new EvenNode[N, E, G](self)
   }
 
   abstract class NoPreCheck[N, E[+X] <: EdgeLikeIn[X], G <: Graph[N, E]](override val self: G)
->>>>>>> 8f8811e6
       extends Constraint[N, E, G](self) {
     def preAdd(node: N)                                = postCheck
     def preAdd(edge: E[N])                             = postCheck
@@ -222,54 +203,26 @@
     def preSubtract(edge: self.EdgeT, simple: Boolean) = postCheck
   }
 
-<<<<<<< HEAD
-  class AlwaysFailingPostSubtract[N, E[X] <: EdgeLikeIn[X], G <: Graph[N, E]](override val self: G)
-      extends NoPreCheck[N, E, G](self) {
-
-    override def postSubtract(newGraph: G,
-                              passedNodes: Traversable[N],
-                              passedEdges: Traversable[E[N]],
-=======
   class AlwaysFailingPostSubtract[N, E[+X] <: EdgeLikeIn[X], G <: Graph[N, E]](override val self: G)
       extends NoPreCheck[N, E, G](self) {
 
     override def postSubtract(newGraph: G,
                               passedNodes: Iterable[N],
                               passedEdges: Iterable[E[N]],
->>>>>>> 8f8811e6
                               preCheck: PreCheckResult) = Left(PostCheckFailure(()))
 
   }
 
   object AlwaysFailingPostSubtract extends ConstraintCompanion[AlwaysFailingPostSubtract] {
-<<<<<<< HEAD
-    def apply[N, E[X] <: EdgeLikeIn[X], G <: Graph[N, E]](self: G) = new AlwaysFailingPostSubtract[N, E, G](self)
-  }
-
-  class ThrowingExceptionPreAdd[N, E[X] <: EdgeLikeIn[X], G <: Graph[N, E]](override val self: G)
-=======
     def apply[N, E[+X] <: EdgeLikeIn[X], G <: Graph[N, E]](self: G) = new AlwaysFailingPostSubtract[N, E, G](self)
   }
 
   class ThrowingExceptionPreAdd[N, E[+X] <: EdgeLikeIn[X], G <: Graph[N, E]](override val self: G)
->>>>>>> 8f8811e6
       extends AlwaysFailingPostSubtract[N, E, G](self: G) {
     override def preAdd(node: N): PreCheckResult = throw new NoSuchElementException
   }
 
   object ThrowingExceptionPreAdd extends ConstraintCompanion[ThrowingExceptionPreAdd] {
-<<<<<<< HEAD
-    def apply[N, E[X] <: EdgeLikeIn[X], G <: Graph[N, E]](self: G) = new ThrowingExceptionPreAdd[N, E, G](self)
-  }
-
-  class FailingPostAdd[N, E[X] <: EdgeLikeIn[X], G <: Graph[N, E]](override val self: G)
-      extends NoPreCheck[N, E, G](self) {
-
-    override def postAdd(newGraph: G,
-                         passedNodes: Traversable[N],
-                         passedEdges: Traversable[E[N]],
-                         preCheck: PreCheckResult) =
-=======
     def apply[N, E[+X] <: EdgeLikeIn[X], G <: Graph[N, E]](self: G) = new ThrowingExceptionPreAdd[N, E, G](self)
   }
 
@@ -277,38 +230,24 @@
       extends NoPreCheck[N, E, G](self) {
 
     override def postAdd(newGraph: G, passedNodes: Iterable[N], passedEdges: Iterable[E[N]], preCheck: PreCheckResult) =
->>>>>>> 8f8811e6
       if (passedEdges.size == 4) Right(newGraph) else Left(PostCheckFailure(FailingPostAdd.leftWarning))
 
   }
 
   object FailingPostAdd extends ConstraintCompanion[FailingPostAdd] {
-<<<<<<< HEAD
-    def apply[N, E[X] <: EdgeLikeIn[X], G <: Graph[N, E]](self: G) = new FailingPostAdd[N, E, G](self)
-    val leftWarning                                                = "warning"
-=======
     def apply[N, E[+X] <: EdgeLikeIn[X], G <: Graph[N, E]](self: G) = new FailingPostAdd[N, E, G](self)
     val leftWarning                                                 = "warning"
->>>>>>> 8f8811e6
   }
 
   /* Constrains the graph to nodes having a minimal degree of `min` by utilizing pre- and post-checks.
    */
-<<<<<<< HEAD
-  abstract class MinDegree[N, E[X] <: EdgeLikeIn[X], G <: Graph[N, E]](override val self: G)
-=======
   abstract class MinDegree[N, E[+X] <: EdgeLikeIn[X], G <: Graph[N, E]](override val self: G)
->>>>>>> 8f8811e6
       extends Constraint[N, E, G](self) {
     // the required minimal degree
     val min: Int
 
     // difficult to say so postpone it until post-check
-<<<<<<< HEAD
-    override def preCreate(nodes: collection.Traversable[N], edges: collection.Traversable[E[N]]) = postCheck
-=======
     override def preCreate(nodes: collection.Iterable[N], edges: collection.Iterable[E[N]]) = postCheck
->>>>>>> 8f8811e6
     // this would become an unconnected node with a degree of 0
     def preAdd(node: N) = checkAbort
     // edge ends not yet contained in the graph would have a degree of 1
@@ -319,14 +258,7 @@
     override def preAdd(elems: InParam[N, E]*) = postCheck
 
     // inspecting the would-be graph is much easier
-<<<<<<< HEAD
-    override def postAdd(newGraph: G,
-                         passedNodes: Traversable[N],
-                         passedEdges: Traversable[E[N]],
-                         preCheck: PreCheckResult) =
-=======
     override def postAdd(newGraph: G, passedNodes: Iterable[N], passedEdges: Iterable[E[N]], preCheck: PreCheckResult) =
->>>>>>> 8f8811e6
       if (allNodes(passedNodes, passedEdges) forall (n => (newGraph get n).degree >= min)) Right(newGraph)
       else Left(PostCheckFailure(()))
 
@@ -365,13 +297,8 @@
       )
 
     override def postSubtract(newGraph: G,
-<<<<<<< HEAD
-                              passedNodes: Traversable[N],
-                              passedEdges: Traversable[E[N]],
-=======
                               passedNodes: Iterable[N],
                               passedEdges: Iterable[E[N]],
->>>>>>> 8f8811e6
                               preCheck: PreCheckResult) = preCheck match {
       case Result(nodesToCheck) =>
         if (nodesToCheck forall { n =>
@@ -383,11 +310,7 @@
   }
 
   object MinDegree_2 extends ConstraintCompanion[MinDegree] {
-<<<<<<< HEAD
-    def apply[N, E[X] <: EdgeLikeIn[X], G <: Graph[N, E]](self: G) =
-=======
     def apply[N, E[+X] <: EdgeLikeIn[X], G <: Graph[N, E]](self: G) =
->>>>>>> 8f8811e6
       new MinDegree[N, E, G](self) {
         val min = 2
       }
