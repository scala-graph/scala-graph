--- conflicted
+++ resolved
@@ -1,8 +1,7 @@
 package scalax.collection.constrained
 
+import scala.language.{higherKinds, postfixOps}
 import scala.collection.Set
-import scala.language.{higherKinds, postfixOps}
-import scala.reflect.ClassTag
 
 import scalax.collection.GraphPredef._
 import scalax.collection.GraphEdge._
@@ -199,11 +198,6 @@
       new EvenNodeByException[N, E](self)
   }
 
-<<<<<<< HEAD
-  /* Constrains the graph to nodes having a minimal degree of `min`
-   * utilizing pre- and post-checks. */
-  abstract class MinDegree[N, E <: EdgeLike[N]](override val self: Graph[N, E])
-=======
   class AlwaysFailingPostSubtract[N, E[X] <: EdgeLikeIn[X]](override val self: Graph[N, E])
       extends Constraint[N, E](self)
       with ConstraintHandlerMethods[N, E] {
@@ -238,8 +232,7 @@
 
   /* Constrains the graph to nodes having a minimal degree of `min` by utilizing pre- and post-checks.
    */
-  abstract class MinDegree[N, E[X] <: EdgeLikeIn[X]](override val self: Graph[N, E])
->>>>>>> 8747d399
+  abstract class MinDegree[N, E <: EdgeLike[N]](override val self: Graph[N, E])
       extends Constraint[N, E](self)
       with ConstraintHandlerMethods[N, E] {
     // the required minimal degree
