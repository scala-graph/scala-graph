package scalax.collection.constrained
package constraints
<<<<<<< HEAD

import scala.language.higherKinds
=======
>>>>>>> 8f8811e6

import org.scalatest._
import org.scalatest.refspec.RefSpec
import scalax.collection.GraphPredef._
import scalax.collection.GraphEdge._
import scalax.collection.constrained.generic.GraphConstrainedCompanion

class TAcyclicRootTest
    extends Suites(
      new TAcyclic[immutable.Graph](immutable.Graph),
      new TAcyclic[mutable.Graph](mutable.Graph),
      new TAcyclicMutable)

class TAcyclicMutable extends RefSpec with Matchers with Testing[mutable.Graph] {

  import mutable.Graph
  val factory = mutable.Graph

  object `The 'Acyclic' constraint works fine with` {
    def `directed mutable graphs` {
      implicit val config: Config = Acyclic

      val g = Graph(1 ~> 2, 2 ~> 3)
      given(g, 3 ~> 1) both (_ += _, _ +=? _) should beRejected[Int, DiEdge]
      given(g, 3 ~> 4) both (_ + _, _ +? _) should meet((_: Graph[Int, DiEdge]).size == 7)
    }
  }
}

<<<<<<< HEAD
class TAcyclic[CC[N, E[X] <: EdgeLikeIn[X]] <: Graph[N, E] with GraphLike[N, E, CC] with GraphOps[N, E, CC]](
=======
class TAcyclic[CC[N, E[+X] <: EdgeLikeIn[X]] <: Graph[N, E] with GraphLike[N, E, CC] with GraphOps[N, E, CC]](
>>>>>>> 8f8811e6
    val factory: GraphConstrainedCompanion[CC])
    extends RefSpec
    with Matchers
    with Testing[CC] {

  info("factory = " + factory.getClass)

  implicit val config: Config = Acyclic

  object `The 'Acyclic' constraint works fine with` {
    def `directed graphs` {
      val g = factory(1 ~> 2, 2 ~> 3)
      given(g, 3 ~> 1) both (_ + _, _ +? _) should beRejected[Int, DiEdge]
      given(g, 3 ~> 4) both (_ + _, _ +? _) should meet((_: Graph[Int, DiEdge]).size == 7)
    }
    def `directed hypergraphs` {
      val g = factory[Int, HyperEdge](1 ~> 2 ~> 3, 2 ~> 3 ~> 4)
      given(g, 4 ~> 2) both (_ + _, _ +? _) should beRejected[Int, HyperEdge]
      given(g, 1 ~> 4) both (_ + _, _ +? _) should meet((_: Graph[Int, HyperEdge]).size == 7)
    }
    def `undirected graphs` {
      val g = factory(1 ~ 2, 2 ~ 3)
      given(g, 3 ~ 1) both (_ + _, _ +? _) should beRejected[Int, UnDiEdge]
      given(g, 3 ~ 4) both (_ + _, _ +? _) should meet((_: Graph[Int, UnDiEdge]).size == 7)
    }
    // TODO: GraphTraversal findCycle
//    def `hypergraphs ` {
//      val g = factory[Int,HyperEdge](1~2~3, 3~4~5)
//      a [CycleException] should be thrownBy { g + 4~2 }
//      a [CycleException] should be thrownBy { g + 1~4 }
//      g + 1~6 should have size (9)
//    }
    def `self loops #76` {
      factory(1 ~> 1) should be('isEmpty)
      val g = factory[Int, DiEdge]()
      given(g, 1 ~> 1) both (_ + _, _ +? _) should beRejected[Int, DiEdge]
    }
  }
}<|MERGE_RESOLUTION|>--- conflicted
+++ resolved
@@ -1,10 +1,5 @@
 package scalax.collection.constrained
 package constraints
-<<<<<<< HEAD
-
-import scala.language.higherKinds
-=======
->>>>>>> 8f8811e6
 
 import org.scalatest._
 import org.scalatest.refspec.RefSpec
@@ -34,11 +29,7 @@
   }
 }
 
-<<<<<<< HEAD
-class TAcyclic[CC[N, E[X] <: EdgeLikeIn[X]] <: Graph[N, E] with GraphLike[N, E, CC] with GraphOps[N, E, CC]](
-=======
 class TAcyclic[CC[N, E[+X] <: EdgeLikeIn[X]] <: Graph[N, E] with GraphLike[N, E, CC] with GraphOps[N, E, CC]](
->>>>>>> 8f8811e6
     val factory: GraphConstrainedCompanion[CC])
     extends RefSpec
     with Matchers
