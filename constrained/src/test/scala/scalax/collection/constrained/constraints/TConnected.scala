--- conflicted
+++ resolved
@@ -1,11 +1,6 @@
 package scalax.collection.constrained
 package constraints
 
-<<<<<<< HEAD
-import scala.language.higherKinds
-
-=======
->>>>>>> 8f8811e6
 import org.scalatest._
 import org.scalatest.refspec.RefSpec
 import scalax.collection.GraphPredef._
@@ -68,11 +63,7 @@
   }
 }
 
-<<<<<<< HEAD
-class TConnected[CC[N, E[X] <: EdgeLikeIn[X]] <: Graph[N, E] with GraphLike[N, E, CC]](
-=======
 class TConnected[CC[N, E[+X] <: EdgeLikeIn[X]] <: Graph[N, E] with GraphLike[N, E, CC]](
->>>>>>> 8f8811e6
     val factory: GraphConstrainedCompanion[CC])
     extends RefSpec
     with Matchers
