--- conflicted
+++ resolved
@@ -63,11 +63,13 @@
   }
 }
 
-<<<<<<< HEAD
+      val minus = List[InParam[Int, UnDiEdge]](1 ~ 2, 1)
+      (g --= minus) should be(simpleG --= minus)
+    }
+  }
+}
+
 class TConnected[CC[N, E <: EdgeLike[N]] <: Graph[N, E] with GraphLike[N, E, CC]](
-=======
-class TConnected[CC[N, E[+X] <: EdgeLikeIn[X]] <: Graph[N, E] with GraphLike[N, E, CC]](
->>>>>>> 8f8811e6
     val factory: GraphConstrainedCompanion[CC])
     extends RefSpec
     with Matchers
