package scalax.collection

<<<<<<< HEAD
import language.{higherKinds, implicitConversions}
=======
import language.implicitConversions
>>>>>>> 8f8811e6

import GraphPredef._
import GraphEdge._
import config.GraphConfig

/** Traits enabling to implement constraints and use constrained graphs.
  *
  * Graphs may be constrained dynamically or statically.
  *
  * ''Dynamically constrained'' means that a constraint is bound to a constrained `Graph`
  * instance at initialization time. The constrained `Graph` will then delegate all calls
  * to the methods of `ConstraintMethods` and `ConstraintHandlerMethods` to the
  * corresponding methods of the constraint bound to it.
  * The immutable and mutable factories `Graph` in this package yield dynamically
  * constrained graphs.
  *
  * To make use of dynamically constrained graphs you may make use of the predefined
  * constraints or provide an own implementation of `Constraint` along with its companion
  * object. To initialize a graph with one or several combined constraints just call
  * the graph factory methods of the `constraint` package passing.
  *
  * ''Statically constrained'' means that the graph class directly implements
  * the methods declared in `ConstraintMethods`.
  *
  * @author Peter Empen
  */
package object constrained {
  import scalax.collection.mutable.ArraySet
  import constraints._
  import generic._
  import config.ConstrainedConfig

  /** Aims defining a constraint valid for `Graph` instances in the scope:
    *{{{
    *implicit val config: Config = Acyclic
    *val g = Graph(0 ~> 3) // g is constrained to Acyclic
    *}}}
    */
  type Config = ConstrainedConfig

  /** Companion object to configure `Graph` instances in the scope including `ArraySet.Hints`:
    *{{{
    *implicit val config = Config(Acyclic)(ArraySet.Hints(64, 0, 64, 75))
    *val g = Graph(0 ~> 3) // g is constrained to Acyclic using the above optimization hints
    *}}}
    */
  def Config = ConstrainedConfig

  /** Converts `constraint` to an instance of `config.ConstrainedConfig`. */
  implicit def constraintToConfig(constraint: ConstraintCompanion[Constraint])(
      implicit orderHint: Int = GraphConfig.defaultOrder,
      adjacencyListHints: ArraySet.Hints = ArraySet.Hints()) =
    Config(orderHint, adjacencyListHints, constraint)

  /** Enables to quickly assemble immutable constrained graph companion modules. Example:
    *  {{{
    *  import scalax.collection.constrained.CompanionAlias
    *  import scalax.collection.constrained.constraints.Acyclic
    *
    *  object DAG extends CompanionAlias[DiEdge](Acyclic withStringPrefix "DAG")
    *  }}}
    */
<<<<<<< HEAD
  abstract class CompanionAlias[E[X] <: EdgeLikeIn[X]](constraintCompanion: ConstraintCompanion[Constraint])(
=======
  abstract class CompanionAlias[E[+X] <: EdgeLikeIn[X]](constraintCompanion: ConstraintCompanion[Constraint])(
>>>>>>> 8f8811e6
      implicit adjacencyListHints: ArraySet.Hints = ArraySet.Hints())
      extends GraphConstrainedCompanionAlias[Graph, E](Graph, constraintCompanion)(adjacencyListHints)

  /** Constraint representing a DAG. */
  def dagConstraint = Acyclic withStringPrefix "DAG"

  /** Default (immutable) directed acyclic `Graph`. */
  type DAG[N] = Graph[N, DiEdge]

  /** Companion module for default (immutable) directed acyclic `Graph`. */
  object DAG extends CompanionAlias[DiEdge](dagConstraint)

  /** Constraint representing a forest. */
  def forestConstraint = Acyclic withStringPrefix "Forest"

  /** Default (immutable) undirected acyclic `Graph`. */
  type Forest[N] = Graph[N, UnDiEdge]

  /** Companion module for default (immutable) undirected acyclic `Graph`. */
  object Forest extends CompanionAlias[UnDiEdge](forestConstraint)

  /** Constraint representing an undirected tree. */
  def treeConstraint = Connected && Acyclic withStringPrefix "Tree"

  /** Default (immutable) undirected connected acyclic `Graph`. */
  type Tree[N] = Graph[N, UnDiEdge]

  /** Companion module for default (immutable) undirected connected acyclic `Graph`. */
  object Tree extends CompanionAlias[UnDiEdge](treeConstraint)
}<|MERGE_RESOLUTION|>--- conflicted
+++ resolved
@@ -1,10 +1,6 @@
 package scalax.collection
 
-<<<<<<< HEAD
-import language.{higherKinds, implicitConversions}
-=======
 import language.implicitConversions
->>>>>>> 8f8811e6
 
 import GraphPredef._
 import GraphEdge._
@@ -67,11 +63,7 @@
     *  object DAG extends CompanionAlias[DiEdge](Acyclic withStringPrefix "DAG")
     *  }}}
     */
-<<<<<<< HEAD
-  abstract class CompanionAlias[E[X] <: EdgeLikeIn[X]](constraintCompanion: ConstraintCompanion[Constraint])(
-=======
   abstract class CompanionAlias[E[+X] <: EdgeLikeIn[X]](constraintCompanion: ConstraintCompanion[Constraint])(
->>>>>>> 8f8811e6
       implicit adjacencyListHints: ArraySet.Hints = ArraySet.Hints())
       extends GraphConstrainedCompanionAlias[Graph, E](Graph, constraintCompanion)(adjacencyListHints)
 
