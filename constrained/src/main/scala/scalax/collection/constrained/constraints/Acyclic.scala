--- conflicted
+++ resolved
@@ -2,31 +2,18 @@
 package constraints
 
 import scala.annotation.unchecked.{uncheckedVariance => uV}
-<<<<<<< HEAD
-import scala.language.{higherKinds, postfixOps}
-=======
 import scala.language.postfixOps
->>>>>>> 8f8811e6
 import scala.collection.Set
 import scala.collection.mutable.{Set => MutableSet}
 
 import scalax.collection.GraphPredef._
 import scalax.collection.{Graph => SimpleGraph}
-<<<<<<< HEAD
-import PreCheckFollowUp._
-import scalax.collection.config.CoreConfig
-
-/** Ensures that the underlying `Graph` is acyclic at any time. */
-class Acyclic[N, E[X] <: EdgeLikeIn[X], G <: Graph[N, E]](override val self: G) extends Constraint[N, E, G](self) {
-  override def preCreate(nodes: Traversable[N], edges: Traversable[E[N]]): PreCheckResult =
-=======
 import scalax.collection.config.CoreConfig
 import PreCheckFollowUp._
 
 /** Ensures that the underlying `Graph` is acyclic at any time. */
 class Acyclic[N, E[+X] <: EdgeLikeIn[X], G <: Graph[N, E]](override val self: G) extends Constraint[N, E, G](self) {
   override def preCreate(nodes: Iterable[N], edges: Iterable[E[N]]): PreCheckResult =
->>>>>>> 8f8811e6
     PreCheckResult.postCheck(edges forall (_.nonLooping))
 
   /** Adding a single node cannot produce a cycle. */
@@ -94,13 +81,8 @@
     } else PreCheckResult(PostCheck)
 
   override def postAdd(newGraph: G @uV,
-<<<<<<< HEAD
-                       passedNodes: Traversable[N],
-                       passedEdges: Traversable[E[N]],
-=======
                        passedNodes: Iterable[N],
                        passedEdges: Iterable[E[N]],
->>>>>>> 8f8811e6
                        preCheck: PreCheckResult): Either[PostCheckFailure, G] = {
     def msg(at: Option[self.NodeT]) =
       s"Unexpected cycle ${at.fold("")("at " + _)}when adding $passedNodes, $passedEdges."
@@ -122,9 +104,5 @@
     PreCheckResult(Complete)
 }
 object Acyclic extends ConstraintCompanion[Acyclic] {
-<<<<<<< HEAD
-  def apply[N, E[X] <: EdgeLikeIn[X], G <: Graph[N, E]](self: G) = new Acyclic[N, E, G](self)
-=======
   def apply[N, E[+X] <: EdgeLikeIn[X], G <: Graph[N, E]](self: G) = new Acyclic[N, E, G](self)
->>>>>>> 8f8811e6
 }