package scalax.collection.constrained
package constraints

import scalax.collection.GraphPredef._

/** The empty constraint treating any addition or subtraction as valid.
  */
<<<<<<< HEAD
class NoneConstraint[N, E <: EdgeLike[N]](override val self: Graph[N, E]) extends Constraint[N, E](self) {
=======
class NoneConstraint[N, E[+X] <: EdgeLikeIn[X], G <: Graph[N, E]](override val self: G)
    extends Constraint[N, E, G](self) {
>>>>>>> 8f8811e6
  import PreCheckFollowUp.Complete
  override def preAdd(node: N)                                = PreCheckResult(Complete)
  override def preAdd(edge: E)                             = PreCheckResult(Complete)
  override def preSubtract(node: self.NodeT, forced: Boolean) = PreCheckResult(Complete)
  override def preSubtract(edge: self.EdgeT, forced: Boolean) = PreCheckResult(Complete)
}
object NoneConstraint extends ConstraintCompanion[NoneConstraint] {
<<<<<<< HEAD
  def apply[N, E <: EdgeLike[N]](self: Graph[N, E]) = new NoneConstraint[N, E](self)
=======
  def apply[N, E[+X] <: EdgeLikeIn[X], G <: Graph[N, E]](self: G) = new NoneConstraint[N, E, G](self)
>>>>>>> 8f8811e6
}<|MERGE_RESOLUTION|>--- conflicted
+++ resolved
@@ -5,12 +5,8 @@
 
 /** The empty constraint treating any addition or subtraction as valid.
   */
-<<<<<<< HEAD
-class NoneConstraint[N, E <: EdgeLike[N]](override val self: Graph[N, E]) extends Constraint[N, E](self) {
-=======
-class NoneConstraint[N, E[+X] <: EdgeLikeIn[X], G <: Graph[N, E]](override val self: G)
+class NoneConstraint[N, E <: EdgeLike[N], G <: Graph[N, E]](override val self: G)
     extends Constraint[N, E, G](self) {
->>>>>>> 8f8811e6
   import PreCheckFollowUp.Complete
   override def preAdd(node: N)                                = PreCheckResult(Complete)
   override def preAdd(edge: E)                             = PreCheckResult(Complete)
@@ -18,9 +14,5 @@
   override def preSubtract(edge: self.EdgeT, forced: Boolean) = PreCheckResult(Complete)
 }
 object NoneConstraint extends ConstraintCompanion[NoneConstraint] {
-<<<<<<< HEAD
-  def apply[N, E <: EdgeLike[N]](self: Graph[N, E]) = new NoneConstraint[N, E](self)
-=======
-  def apply[N, E[+X] <: EdgeLikeIn[X], G <: Graph[N, E]](self: G) = new NoneConstraint[N, E, G](self)
->>>>>>> 8f8811e6
+  def apply[N, E <: EdgeLike[N], G <: Graph[N, E]](self: G) = new NoneConstraint[N, E, G](self)
 }