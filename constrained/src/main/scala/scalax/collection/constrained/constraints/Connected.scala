--- conflicted
+++ resolved
@@ -83,17 +83,10 @@
     PreCheckResult.complete({
       def neighbors(nodes: Set[self.NodeT]) =
         (for (n <- nodes) yield n.neighbors).flatten
-<<<<<<< HEAD
-      val nodesToInspect = nodes ++ ((for {
-                                        e <- edges
-                                        n <- e
-                                      } yield n) )
-=======
       val nodesToInspect = nodes ++ (for {
         e <- edges
         n <- e
       } yield n)
->>>>>>> 0a30fc4d
       if (simple)
         isConnected(neighbors(nodesToInspect) -- nodes, nodes, edges ++ (for (n <- nodes) yield n.edges).flatten)
       else
@@ -103,10 +96,7 @@
           edges ++ (for (n <- nodes) yield n.edges).flatten)
     })
 }
-<<<<<<< HEAD
-=======
 
->>>>>>> 0a30fc4d
 object Connected extends ConstraintCompanion[Connected] {
   def apply[N, E[X] <: EdgeLikeIn[X]](self: Graph[N, E]) = new Connected[N, E](self)
 }