--- conflicted
+++ resolved
@@ -14,17 +14,10 @@
 /** Ensures that the underlying `Graph` is connected if it is undirected
   * or weakly connected if it is directed.
   */
-<<<<<<< HEAD
-class Connected[N, E <: EdgeLike[N]](override val self: Graph[N, E]) extends Constraint[N, E](self) {
+class Connected[N, E <: EdgeLike[N], G <: Graph[N, E]](override val self: G) extends Constraint[N, E, G](self) {
 
   /** Skips this pre-check to rely on the post-check `postAdd` except for trivial cases. */
-  override def preCreate(nodes: Traversable[N], edges: Traversable[E]) =
-=======
-class Connected[N, E[+X] <: EdgeLikeIn[X], G <: Graph[N, E]](override val self: G) extends Constraint[N, E, G](self) {
-
-  /** Skips this pre-check to rely on the post-check `postAdd` except for trivial cases. */
-  override def preCreate(nodes: Iterable[N], edges: Iterable[E[N]]) =
->>>>>>> 8f8811e6
+  override def preCreate(nodes: Iterable[N], edges: Iterable[E]) =
     PreCheckResult(
       if (edges.isEmpty && nodes.size <= 1 ||
           nodes.isEmpty && edges.size <= 1) Complete
@@ -37,13 +30,8 @@
 
   /** `Complete` if `edge` itself or at least one end of `edge` is already contained;
     *  otherwise `Abort`. */
-<<<<<<< HEAD
-  override def preAdd(edge: E) = PreCheckResult.complete(
-    (self contains (edge.asInstanceOf[OuterEdge[N, E]])) ||
-=======
-  override def preAdd(edge: E[N]): PreCheckResult = PreCheckResult.complete(
+  override def preAdd(edge: E): PreCheckResult = PreCheckResult.complete(
     (self contains edge.asInstanceOf[OuterEdge[N, E]]) ||
->>>>>>> 8f8811e6
       (edge exists (self contains _))
   )
 
@@ -58,19 +46,16 @@
   }
 
   /** Check the whole `newGraph`. */
-<<<<<<< HEAD
   override def postAdd(newGraph: Graph[N, E],
                        passedNodes: Traversable[N],
                        passedEdges: Traversable[E],
                        preCheck: PreCheckResult) = newGraph.isConnected
-=======
   override def postAdd(newGraph: G @uV,
                        passedNodes: Iterable[N],
-                       passedEdges: Iterable[E[N]],
+                       passedEdges: Iterable[E],
                        preCheck: PreCheckResult): Either[PostCheckFailure, G] =
     if (newGraph.isConnected) Right(newGraph)
     else Left(PostCheckFailure(s"Unexpected isolated node found when adding $passedNodes, $passedEdges."))
->>>>>>> 8f8811e6
 
   /** Checks within any `preSubtract` whether the neighborhood of the elements
     * to be subtracted remains connected after the subtraction thus preventing
@@ -122,9 +107,5 @@
 }
 
 object Connected extends ConstraintCompanion[Connected] {
-<<<<<<< HEAD
-  def apply[N, E <: EdgeLike[N]](self: Graph[N, E]) = new Connected[N, E](self)
-=======
-  def apply[N, E[+X] <: EdgeLikeIn[X], G <: Graph[N, E]](self: G) = new Connected[N, E, G](self)
->>>>>>> 8f8811e6
+  def apply[N, E <: EdgeLike[N], G <: Graph[N, E]](self: G) = new Connected[N, E, G](self)
 }