package scalax.collection.constrained
package constraints

import scala.annotation.unchecked.{uncheckedVariance => uV}
<<<<<<< HEAD
import scala.language.{higherKinds, postfixOps}
=======
import scala.language.postfixOps
>>>>>>> 8f8811e6
import scala.collection.Set

import scalax.collection.GraphPredef._
import scalax.collection.{Graph => SimpleGraph}
import scalax.collection.GraphTraversal.AnyConnected

import PreCheckFollowUp._

/** Ensures that the underlying `Graph` is connected if it is undirected
  * or weakly connected if it is directed.
  */
<<<<<<< HEAD
class Connected[N, E[X] <: EdgeLikeIn[X], G <: Graph[N, E]](override val self: G) extends Constraint[N, E, G](self) {

  /** Skips this pre-check to rely on the post-check `postAdd` except for trivial cases. */
  override def preCreate(nodes: Traversable[N], edges: Traversable[E[N]]) =
=======
class Connected[N, E[+X] <: EdgeLikeIn[X], G <: Graph[N, E]](override val self: G) extends Constraint[N, E, G](self) {

  /** Skips this pre-check to rely on the post-check `postAdd` except for trivial cases. */
  override def preCreate(nodes: Iterable[N], edges: Iterable[E[N]]) =
>>>>>>> 8f8811e6
    PreCheckResult(
      if (edges.isEmpty && nodes.size <= 1 ||
          nodes.isEmpty && edges.size <= 1) Complete
      else PostCheck
    )

  /** `Complete` if `node` is contained even though no addition will be performed;
    *  otherwise `Abort` because `node` would become isolated. */
  override def preAdd(node: N): PreCheckResult = PreCheckResult.complete(self contains node)

  /** `Complete` if `edge` itself or at least one end of `edge` is already contained;
    *  otherwise `Abort`. */
  override def preAdd(edge: E[N]): PreCheckResult = PreCheckResult.complete(
    (self contains edge.asInstanceOf[OuterEdge[N, E]]) ||
      (edge exists (self contains _))
  )

  /** `Complete` if `elems` build a connected graph and at least one node of `elems`
    *  is already contained; otherwise `Abort`. */
  override def preAdd(elems: InParam[N, E]*): PreCheckResult = PreCheckResult.complete {
    val p        = Param.Partitions(elems)
    val graphAdd = SimpleGraph.from(p.toOuterNodes, p.toOuterEdges)(self.edgeT)
    graphAdd.isConnected &&
    (self.isEmpty ||
    (graphAdd.nodes exists (self find _ isDefined)))
  }

  /** Check the whole `newGraph`. */
  override def postAdd(newGraph: G @uV,
<<<<<<< HEAD
                       passedNodes: Traversable[N],
                       passedEdges: Traversable[E[N]],
=======
                       passedNodes: Iterable[N],
                       passedEdges: Iterable[E[N]],
>>>>>>> 8f8811e6
                       preCheck: PreCheckResult): Either[PostCheckFailure, G] =
    if (newGraph.isConnected) Right(newGraph)
    else Left(PostCheckFailure(s"Unexpected isolated node found when adding $passedNodes, $passedEdges."))

  /** Checks within any `preSubtract` whether the neighborhood of the elements
    * to be subtracted remains connected after the subtraction thus preventing
    * a full traversal of the graph.
    *
    * @param include nodes in the neighborhood of the nodes/edges to be subtracted.
    * @param excludeNodes nodes to be subtracted.
    * @param excludeEdges edges to be subtracted.
    * @return `true`if all nodes in `include` are connected.
    */
  protected def isConnected(include: Set[self.NodeT],
                            excludeNodes: Set[self.NodeT],
                            excludeEdges: Set[self.EdgeT]): Boolean =
    include.headOption forall { head =>
      val cnt = head
        .withDirection(AnyConnected)
        .withSubgraph(
          nodes = n => (include contains n) && !(excludeNodes contains n),
          edges = e => !(excludeEdges contains e)
        )
        .size
      cnt == include.size
    }

  override def preSubtract(node: self.NodeT, forced: Boolean): PreCheckResult =
    PreCheckResult.complete(isConnected(node.neighbors, Set(node), node.edges.toSet))

  override def preSubtract(edge: self.EdgeT, simple: Boolean): PreCheckResult =
    PreCheckResult.complete(
      if (simple) isConnected(edge.nodes.toSet, Set.empty, Set(edge))
      else isConnected(edge.nodes.toSet -- edge.privateNodes, edge.privateNodes, Set(edge))
    )
  override def preSubtract(nodes: => Set[self.NodeT], edges: => Set[self.EdgeT], simple: Boolean): PreCheckResult =
    PreCheckResult.complete({
      def neighbors(nodes: Set[self.NodeT]) =
        (for (n <- nodes) yield n.neighbors).flatten
      val nodesToInspect = nodes ++ (for {
        e <- edges
        n <- e
      } yield n)
      if (simple)
        isConnected(neighbors(nodesToInspect) -- nodes, nodes, edges ++ (for (n <- nodes) yield n.edges).flatten)
      else
        isConnected(
          neighbors(nodesToInspect) -- nodes,
          nodes ++ (for (e <- edges) yield e.privateNodes).flatten,
          edges ++ (for (n <- nodes) yield n.edges).flatten)
    })
}

object Connected extends ConstraintCompanion[Connected] {
<<<<<<< HEAD
  def apply[N, E[X] <: EdgeLikeIn[X], G <: Graph[N, E]](self: G) = new Connected[N, E, G](self)
=======
  def apply[N, E[+X] <: EdgeLikeIn[X], G <: Graph[N, E]](self: G) = new Connected[N, E, G](self)
>>>>>>> 8f8811e6
}<|MERGE_RESOLUTION|>--- conflicted
+++ resolved
@@ -2,11 +2,7 @@
 package constraints
 
 import scala.annotation.unchecked.{uncheckedVariance => uV}
-<<<<<<< HEAD
-import scala.language.{higherKinds, postfixOps}
-=======
 import scala.language.postfixOps
->>>>>>> 8f8811e6
 import scala.collection.Set
 
 import scalax.collection.GraphPredef._
@@ -18,17 +14,10 @@
 /** Ensures that the underlying `Graph` is connected if it is undirected
   * or weakly connected if it is directed.
   */
-<<<<<<< HEAD
-class Connected[N, E[X] <: EdgeLikeIn[X], G <: Graph[N, E]](override val self: G) extends Constraint[N, E, G](self) {
-
-  /** Skips this pre-check to rely on the post-check `postAdd` except for trivial cases. */
-  override def preCreate(nodes: Traversable[N], edges: Traversable[E[N]]) =
-=======
 class Connected[N, E[+X] <: EdgeLikeIn[X], G <: Graph[N, E]](override val self: G) extends Constraint[N, E, G](self) {
 
   /** Skips this pre-check to rely on the post-check `postAdd` except for trivial cases. */
   override def preCreate(nodes: Iterable[N], edges: Iterable[E[N]]) =
->>>>>>> 8f8811e6
     PreCheckResult(
       if (edges.isEmpty && nodes.size <= 1 ||
           nodes.isEmpty && edges.size <= 1) Complete
@@ -58,13 +47,8 @@
 
   /** Check the whole `newGraph`. */
   override def postAdd(newGraph: G @uV,
-<<<<<<< HEAD
-                       passedNodes: Traversable[N],
-                       passedEdges: Traversable[E[N]],
-=======
                        passedNodes: Iterable[N],
                        passedEdges: Iterable[E[N]],
->>>>>>> 8f8811e6
                        preCheck: PreCheckResult): Either[PostCheckFailure, G] =
     if (newGraph.isConnected) Right(newGraph)
     else Left(PostCheckFailure(s"Unexpected isolated node found when adding $passedNodes, $passedEdges."))
@@ -119,9 +103,5 @@
 }
 
 object Connected extends ConstraintCompanion[Connected] {
-<<<<<<< HEAD
-  def apply[N, E[X] <: EdgeLikeIn[X], G <: Graph[N, E]](self: G) = new Connected[N, E, G](self)
-=======
   def apply[N, E[+X] <: EdgeLikeIn[X], G <: Graph[N, E]](self: G) = new Connected[N, E, G](self)
->>>>>>> 8f8811e6
 }