--- conflicted
+++ resolved
@@ -5,21 +5,13 @@
 
 import scalax.collection.GraphPredef._
 
-<<<<<<< HEAD
-/** Base trait for ordinary `Constraint` companion objects. */
-trait ConstraintCompanion[+CC[N, E <: EdgeLike[N]] <: Constraint[N, E]] { thisCompanion =>
+/** Base trait for ordinary `Constraint` companion objects.
+  */
+trait ConstraintCompanion[+CC[N, E <: EdgeLike[N], G <: Graph[N, E]] <: Constraint[N, E, G]] {
+  thisCompanion =>
 
   /** Instantiates a user constraint. */
-  def apply[N, E <: EdgeLike[N]](self: Graph[N, E]): CC[N, E]
-=======
-/** Base trait for ordinary `Constraint` companion objects.
-  */
-trait ConstraintCompanion[+CC[N, E[+X] <: EdgeLikeIn[X], G <: Graph[N, E]] <: Constraint[N, E, G]] {
-  thisCompanion =>
-
-  /** Instantiates a user constraint. */
-  def apply[N, E[+X] <: EdgeLikeIn[X], G <: Graph[N, E]](self: G): CC[N, E, G]
->>>>>>> 8f8811e6
+  def apply[N, E <: EdgeLike[N], G <: Graph[N, E]](self: G): CC[N, E, G]
 
   /** Creates a new constraint companion of the type `ConstraintCompanionBinaryOp`
     * the `apply` of which returns `ConstraintBinaryOp` with the `And` operator.
@@ -32,13 +24,8 @@
   def ||(that: ConstraintCompanion[Constraint]) = new ConstraintCompanionBinaryOp(Or, this, that)
 
   protected[constrained] class PrefixedConstraintCompanion(prefix: Option[String]) extends ConstraintCompanion[CC] {
-<<<<<<< HEAD
-    override val stringPrefix: Option[String]              = prefix
-    def apply[N, E <: EdgeLike[N]](self: Graph[N, E]) = thisCompanion.apply(self)
-=======
     override val stringPrefix: Option[String]                                    = prefix
-    def apply[N, E[+X] <: EdgeLikeIn[X], G <: Graph[N, E]](self: G): CC[N, E, G] = thisCompanion[N, E, G](self)
->>>>>>> 8f8811e6
+    def apply[N, E <: EdgeLike[N], G <: Graph[N, E]](self: G): CC[N, E, G] = thisCompanion[N, E, G](self)
   }
 
   /** The `stringPrefix` of constrained `Graph`s using `this` constraint will be replaced
@@ -53,42 +40,6 @@
   }
 }
 
-<<<<<<< HEAD
-/** This template contains handler methods that are called by constrained graphs
-  * whenever a constraint has been violated.
-  *
-  * These methods must be overridden to get the handlers become active.
-  *
-  * @define HANDLERRET must be true if the handler has been overridden
-  *         but it doesn't throw an exception.
-  * @author Peter Empen
-  */
-protected trait ConstraintHandlerMethods[N, E <: EdgeLike[N]] {
-
-  /** This handler is called whenever an addition violates the constraints.
-    *  The provided default implementation is empty.
-    *
-    * @param refusedNodes the nodes passed to `preAdd`.
-    * @param refusedEdges the edges passed to `preAdd`.
-    * @return $HANDLERRET
-    */
-  def onAdditionRefused(refusedNodes: Traversable[N], refusedEdges: Traversable[E], graph: Graph[N, E]): Boolean =
-    false
-
-  /** This handler is called whenever a subtraction violates the constraints.
-    * The provided default implementation is empty.
-    *
-    * @param refusedNodes the nodes passed to `preSubtract`.
-    * @param refusedEdges the edges passed to `preSubtract`.
-    * @return $HANDLERRET
-    */
-  def onSubtractionRefused(refusedNodes: Traversable[Graph[N, E]#NodeT],
-                           refusedEdges: Traversable[Graph[N, E]#EdgeT],
-                           graph: Graph[N, E]): Boolean = false
-}
-
-=======
->>>>>>> 8f8811e6
 /** Enumerates the possible return statuses (also: follow-up activity) of a pre-check:
   * `Abort` instructs the caller to cancel the operation because the pre-check failed;
   * `PostCheck` means that the post-check (commit) still must be called;
@@ -109,13 +60,7 @@
   *  activity). `Constraint` implementations are encouraged to extend this class to contain
   *  further data calculated in course of the pre-check and reusable in the following post-check.
   */
-<<<<<<< HEAD
-class PreCheckResult(val followUp: PreCheckFollowUp) {
-  def get[N, E <: EdgeLike[N]](op: Constraint[N, E]): Option[PreCheckResult] = Some(this)
-  final def apply()                                                               = followUp
-=======
 class PreCheckResult(val followUp: PreCheckFollowUp) extends ConstraintViolation {
->>>>>>> 8f8811e6
 
   final def apply(): PreCheckFollowUp = followUp
 
@@ -179,11 +124,7 @@
   *         post-check. To add computation results `PreCheckResult` must be extended.
   * @author Peter Empen
   */
-<<<<<<< HEAD
-trait ConstraintMethods[N, E <: EdgeLike[N]] {
-=======
-trait ConstraintMethods[N, E[+X] <: EdgeLikeIn[X], +G <: Graph[N, E]] {
->>>>>>> 8f8811e6
+trait ConstraintMethods[N, E <: EdgeLike[N], +G <: Graph[N, E]] {
 
   /** When extending `Constraint`, `self` will denote the attached constrained graph.
     * The factory methods of the companion object `scalax.collection.constrained.Graph`
@@ -204,11 +145,7 @@
     *  @param edges the outer edges the graph is to be populated with.
     *  @return $PRECHECKRET
     */
-<<<<<<< HEAD
-  def preCreate(nodes: collection.Traversable[N], edges: collection.Traversable[E]): PreCheckResult =
-=======
-  def preCreate(nodes: Iterable[N], edges: Iterable[E[N]]): PreCheckResult =
->>>>>>> 8f8811e6
+  def preCreate(nodes: Iterable[N], edges: Iterable[E]): PreCheckResult =
     PreCheckResult.postCheck(
       (nodes forall ((n: N) => !preAdd(n).abort)) &&
         (edges forall ((e: E) => !preAdd(e).abort)))
@@ -255,25 +192,6 @@
       }
     })
 
-<<<<<<< HEAD
-  /** This post-check must return whether `newGraph` should be committed or the add
-    * operation is to be rolled back.
-    * $SELFGRAPH
-    * $SELFCOMMIT
-    *
-    * @param newGraph the after-addition would-be graph waiting for commit.
-    * @param passedNodes the normalized nodes passed to the add operation.
-    * @param passedEdges the normalized edges passed to the add operation.
-    * @param preCheck the result of `preAdd`.
-    * @return `None` to accept `newGraph` or `Some` reason for rejection
-    */
-  def postAdd(newGraph: Graph[N, E],
-              passedNodes: Traversable[N],
-              passedEdges: Traversable[E],
-              preCheck: PreCheckResult): Option[_] = None
-
-=======
->>>>>>> 8f8811e6
   /** This pre-check must return `Abort` if the subtraction of `node` is to be canceled,
     * `PostCheck` if `postSubtract` is to be called to decide or
     * `Complete` if the the `node` is allowed to be subtracted.
@@ -330,7 +248,7 @@
     */
   def postAdd(newGraph: G @uV,
               passedNodes: Iterable[N],
-              passedEdges: Iterable[E[N]],
+              passedEdges: Iterable[E],
               preCheck: PreCheckResult): Either[PostCheckFailure, G] = Right(newGraph)
 
   /** This post-check must return whether `newGraph` should be committed or the subtraction
@@ -342,35 +260,22 @@
     * @param passedNodes the normalized nodes passed to the subtraction operation.
     * @param passedEdges the normalized edges passed to the subtraction operation.
     * @param preCheck the result of `preSubtract`.
-<<<<<<< HEAD
-    * @return `None` to accept `newGraph` or `Some` reason for rejection
-    */
-  def postSubtract(newGraph: Graph[N, E],
-                   passedNodes: Traversable[N],
-                   passedEdges: Traversable[E],
-                   preCheck: PreCheckResult): Option[_] = None
+    * @return `None` to accept `newGraph` or `Some` reason for constraint violation resp. rejection
+    */
+  def postSubtract(newGraph: G @uV,
+                   passedNodes: Iterable[N],
+                   passedEdges: Iterable[E],
+                   preCheck: PreCheckResult): Either[PostCheckFailure, G] = Right(newGraph)
 
   /** Consolidates all outer nodes of the arguments by adding the edge ends
     *  of `passedEdges` to `passedNodes`. */
-  protected def allNodes(passedNodes: Traversable[N], passedEdges: Traversable[E]): Set[N] = {
-=======
-    * @return `None` to accept `newGraph` or `Some` reason for constraint violation resp. rejection
-    */
-  def postSubtract(newGraph: G @uV,
-                   passedNodes: Iterable[N],
-                   passedEdges: Iterable[E[N]],
-                   preCheck: PreCheckResult): Either[PostCheckFailure, G] = Right(newGraph)
-
-  /** Consolidates all outer nodes of the arguments by adding the edge ends
-    *  of `passedEdges` to `passedNodes`. */
-  protected def allNodes(passedNodes: Iterable[N], passedEdges: Iterable[E[N]]): Set[N] = {
->>>>>>> 8f8811e6
+  protected def allNodes(passedNodes: Iterable[N], passedEdges: Iterable[E]): Set[N] = {
     val nodes = collection.mutable.Set[N]() ++ passedNodes
     passedEdges foreach (nodes ++= _)
     nodes
   }
 
-  protected def nodesToAdd(passedNodes: Iterable[N], passedEdges: Iterable[E[N]]): Set[N] =
+  protected def nodesToAdd(passedNodes: Iterable[N], passedEdges: Iterable[E]): Set[N] =
     allNodes(passedNodes, passedEdges).filter(self.find(_).isEmpty)
 }
 
@@ -387,11 +292,7 @@
   * @see ConstraintMethods
   * @author Peter Empen
   */
-<<<<<<< HEAD
-trait Constrained[N, E <: EdgeLike[N]] extends ConstraintMethods[N, E] with ConstraintHandlerMethods[N, E]
-=======
-trait Constrained[N, E[+X] <: EdgeLikeIn[X], +G <: Graph[N, E]] extends ConstraintMethods[N, E, G]
->>>>>>> 8f8811e6
+trait Constrained[N, E <: EdgeLike[N], +G <: Graph[N, E]] extends ConstraintMethods[N, E, G]
 
 /** Template to be implemented and passed to a dynamically constrained graph class
   * by the user. Note that mutable state will be lost on any operation yielding a
@@ -402,14 +303,8 @@
   * @see ConstraintMethods
   * @author Peter Empen
   */
-<<<<<<< HEAD
-abstract class Constraint[N, E <: EdgeLike[N]](override val self: Graph[N, E])
-    extends ConstraintMethods[N, E]
-    with ConstraintHandlerMethods[N, E] {
-=======
-abstract class Constraint[N, E[+X] <: EdgeLikeIn[X], G <: Graph[N, E]](override val self: G)
+abstract class Constraint[N, E <: EdgeLike[N], G <: Graph[N, E]](override val self: G)
     extends ConstraintMethods[N, E, G] {
->>>>>>> 8f8811e6
 
   /** Creates a new constraint of the type `ConstraintBinaryOp` with pre- and post-check methods
     * each of which returning `true` if both `this`' ''and'' `that`'s corresponding
