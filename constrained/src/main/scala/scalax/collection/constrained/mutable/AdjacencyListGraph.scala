package scalax.collection.constrained
package mutable

import scala.collection.Set

<<<<<<< HEAD
import scalax.collection.GraphEdge.EdgeLike
import scalax.collection.GraphPredef.EdgeLike
=======
import scalax.collection.GraphPredef.EdgeLikeIn
>>>>>>> 8f8811e6
import scalax.collection.mutable.{AdjacencyListGraph => SimpleAdjacencyListGraph}
import scalax.collection.config.{AdjacencyListArrayConfig, GraphConfig}

import PreCheckFollowUp._
import config.GenConstrainedConfig

/** Implements an adjacency list based graph representation.
  *
  * An adjacency list based representation speeds up traversing a graph along its paths
  * by storing the list of connecting edges to each node.
  *
  * @author Peter Empen
  */
trait AdjacencyListGraph[
<<<<<<< HEAD
    N, E <: EdgeLike[N], +This[X, Y <: EdgeLike[X]] <: AdjacencyListGraph[X, Y, This] with Graph[X, Y]]
    extends GraphLike[N, E, This]
    with SimpleAdjacencyListGraph[N, E, This] {
=======
    N, E[+X] <: EdgeLikeIn[X], +This[X, Y[+X] <: EdgeLikeIn[X]] <: AdjacencyListGraph[X, Y, This] with Graph[X, Y]]
    extends SimpleAdjacencyListGraph[N, E, This]
    with GraphLike[N, E, This] {
>>>>>>> 8f8811e6
  selfGraph: This[N, E] =>

  protected type Config <: GraphConfig with GenConstrainedConfig with AdjacencyListArrayConfig

<<<<<<< HEAD
  override protected def initialize(nodes: Traversable[N], edges: Traversable[E]): Unit = withoutChecks {
=======
  override protected def initialize(nodes: Iterable[N], edges: Iterable[E[N]]): Unit = withoutChecks {
>>>>>>> 8f8811e6
    super.initialize(nodes, edges)
  }

  type NodeSetT = NodeSet
  @SerialVersionUID(8083L)
  final class NodeSet extends super[AdjacencyListGraph].NodeSet with super.NodeSet {

    override def add(node: NodeT): Boolean = add_?(node) getOrElse false

    def add_?(node: NodeT): Either[ConstraintViolation, Boolean] = {
      def doAdd = { collection += node; true }
      if (collection.contains(node)) Right(false)
      else if (checkSuspended) Right(doAdd)
      else {
        val preCheckResult = preAdd(node)
        preCheckResult.followUp match {
          case Complete => Right(doAdd)
          case PostCheck =>
            doAdd
<<<<<<< HEAD
            if (!postAdd(AdjacencyListGraph.this, Set(node.value), Set.empty[E], preCheckResult)) {
              handle = true
              withoutChecks(coll -= node)
            }
          case Abort => handle = true
        }
        if (handle)
          onAdditionRefused(Set(node), Set.empty[E], AdjacencyListGraph.this)
=======
            postAdd(AdjacencyListGraph.this, Set(node.value), Set.empty, preCheckResult).fold(
              { failure =>
                withoutChecks(collection -= node)
                Left(failure)
              },
              _ => Right(true)
            )
          case Abort => Left(preCheckResult)
        }
>>>>>>> 8f8811e6
      }
    }
  }

  type EdgeSetT = EdgeSet
  @SerialVersionUID(8084L)
  final class EdgeSet extends super.EdgeSet {

    override def add(edge: EdgeT): Boolean = add_?(edge) getOrElse false

    def add_?(edge: EdgeT): Either[ConstraintViolation, Boolean] = {
      def added = super.add(edge)
      if (checkSuspended) Right(added)
      else {
        val preCheckResult = preAdd(edge.toOuter)
        preCheckResult.followUp match {
          case Complete => Right(added)
          case PostCheck =>
            if (added)
              postAdd(selfGraph, Set.empty[N], Set(edge.toOuter), preCheckResult).fold(
                failure => {
                  remove(edge)
                  (edge.nodes filterNot contains) foreach nodes.remove
                  Left(failure)
                },
                _ => Right(true)
              )
            else Right(false)
          case Abort => Left(preCheckResult)
        }
      }
    }

    protected def checkedRemove(edge: EdgeT,
                                forced: Boolean,
                                remove: EdgeT => Boolean): Either[ConstraintViolation, Boolean] =
      if (checkSuspended) Right(remove(edge))
      else {
        val preCheckResult = preSubtract(edge.asInstanceOf[self.EdgeT], !forced)
        preCheckResult.followUp match {
          case Complete => Right(remove(edge))
          case PostCheck =>
            if (remove(edge))
              postSubtract(selfGraph, Set.empty[N], Set(edge.toOuter), preCheckResult).fold(
                failure => { selfGraph += edge; Left(failure) },
                _ => Right(true)
              )
            else Right(false)
          case Abort => Left(preCheckResult)
        }
      }

    override def remove(edge: EdgeT): Boolean                       = remove_?(edge) getOrElse false
    def remove_?(edge: EdgeT): Either[ConstraintViolation, Boolean] = checkedRemove(edge, forced = false, super.remove)

    override def removeWithNodes(edge: EdgeT): Boolean = removeWithNodes_?(edge) getOrElse false
    def removeWithNodes_?(edge: EdgeT): Either[ConstraintViolation, Boolean] =
      checkedRemove(edge, forced = true, (e: EdgeT) => withoutChecks(super.removeWithNodes(e)))
  }

  def add_?(node: N): Either[ConstraintViolation, Boolean]    = nodes add_? Node(node)
  def add_?(edge: E[N]): Either[ConstraintViolation, Boolean] = edges add_? Edge(edge)

  def remove_?(node: N): Either[ConstraintViolation, Boolean]    = nodes remove_? Node(node)
  def remove_?(edge: E[N]): Either[ConstraintViolation, Boolean] = edges remove_? Edge(edge)
}<|MERGE_RESOLUTION|>--- conflicted
+++ resolved
@@ -3,12 +3,7 @@
 
 import scala.collection.Set
 
-<<<<<<< HEAD
-import scalax.collection.GraphEdge.EdgeLike
 import scalax.collection.GraphPredef.EdgeLike
-=======
-import scalax.collection.GraphPredef.EdgeLikeIn
->>>>>>> 8f8811e6
 import scalax.collection.mutable.{AdjacencyListGraph => SimpleAdjacencyListGraph}
 import scalax.collection.config.{AdjacencyListArrayConfig, GraphConfig}
 
@@ -23,24 +18,14 @@
   * @author Peter Empen
   */
 trait AdjacencyListGraph[
-<<<<<<< HEAD
     N, E <: EdgeLike[N], +This[X, Y <: EdgeLike[X]] <: AdjacencyListGraph[X, Y, This] with Graph[X, Y]]
-    extends GraphLike[N, E, This]
-    with SimpleAdjacencyListGraph[N, E, This] {
-=======
-    N, E[+X] <: EdgeLikeIn[X], +This[X, Y[+X] <: EdgeLikeIn[X]] <: AdjacencyListGraph[X, Y, This] with Graph[X, Y]]
     extends SimpleAdjacencyListGraph[N, E, This]
     with GraphLike[N, E, This] {
->>>>>>> 8f8811e6
   selfGraph: This[N, E] =>
 
   protected type Config <: GraphConfig with GenConstrainedConfig with AdjacencyListArrayConfig
 
-<<<<<<< HEAD
-  override protected def initialize(nodes: Traversable[N], edges: Traversable[E]): Unit = withoutChecks {
-=======
-  override protected def initialize(nodes: Iterable[N], edges: Iterable[E[N]]): Unit = withoutChecks {
->>>>>>> 8f8811e6
+  override protected def initialize(nodes: Iterable[N], edges: Iterable[E]): Unit = withoutChecks {
     super.initialize(nodes, edges)
   }
 
@@ -60,16 +45,6 @@
           case Complete => Right(doAdd)
           case PostCheck =>
             doAdd
-<<<<<<< HEAD
-            if (!postAdd(AdjacencyListGraph.this, Set(node.value), Set.empty[E], preCheckResult)) {
-              handle = true
-              withoutChecks(coll -= node)
-            }
-          case Abort => handle = true
-        }
-        if (handle)
-          onAdditionRefused(Set(node), Set.empty[E], AdjacencyListGraph.this)
-=======
             postAdd(AdjacencyListGraph.this, Set(node.value), Set.empty, preCheckResult).fold(
               { failure =>
                 withoutChecks(collection -= node)
@@ -79,7 +54,6 @@
             )
           case Abort => Left(preCheckResult)
         }
->>>>>>> 8f8811e6
       }
     }
   }
