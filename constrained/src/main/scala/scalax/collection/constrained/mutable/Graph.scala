package scalax.collection.constrained
package mutable

import java.io.{ObjectInputStream, ObjectOutputStream}

import scala.language.{higherKinds, postfixOps}
import scala.collection.Set
import scala.collection.generic.{CanBuildFrom, Growable, Shrinkable}
import scala.collection.mutable.{Builder, Cloneable, ListBuffer, Set => MutableSet}
import scala.reflect.ClassTag

import scalax.collection.{Graph => CommonGraph, GraphTraversalImpl}
import scalax.collection.GraphEdge.{EdgeCompanionBase, EdgeLike}
import scalax.collection.GraphPredef.{
  EdgeLike, InParam, InnerEdgeParam, InnerNodeParam, NodeParam, OutParam, OuterEdge, OuterNode, Param
}
import scalax.collection.mutable.{ArraySet, BuilderImpl}
import scalax.collection.config.AdjacencyListArrayConfig

import scalax.collection.constrained.{Graph => CGraph, GraphLike => CGraphLike}
import PreCheckFollowUp._
import generic.GraphConstrainedCompanion
import config.GenConstrainedConfig

class GraphBuilder[N, E <: EdgeLike[N], GC[N, E <: EdgeLike[N]] <: CGraph[N, E] with CGraphLike[N, E, GC]](
    companion: GraphConstrainedCompanion[GC])(implicit edgeT: ClassTag[E], config: GenConstrainedConfig)
    extends BuilderImpl[N, E, GC] {
  def result: This =
    companion.from(nodes, edges)(edgeT, config.asInstanceOf[companion.Config])
}
trait GraphLike[N, E <: EdgeLike[N], +This[X, Y <: EdgeLike[X]] <: GraphLike[X, Y, This] with Graph[X, Y]]
    extends scalax.collection.mutable.GraphLike[N, E, This]
    with scalax.collection.constrained.GraphLike[N, E, This]
    with Growable[Param[N, E]]
    with Shrinkable[Param[N, E]]
    with Cloneable[Graph[N, E]]
    with Mutable {
  selfGraph: // This[N,E] => see https://youtrack.jetbrains.com/issue/SCL-13199
  This[N, E] with GraphLike[N, E, This] with Graph[N, E] =>

  trait NodeSet extends super.NodeSet {

    /** generic constrained subtraction */
    protected def checkedRemove(node: NodeT, ripple: Boolean): Boolean = {
      var removed, handle = false
      def remove          = withoutChecks { subtract(node, ripple, minus, minusEdges) }
      if (checkSuspended) removed = remove
      else {
        val preCheckResult = preSubtract(node.asInstanceOf[self.NodeT], ripple)
        preCheckResult.followUp match {
          case Complete => removed = remove
          case PostCheck =>
            val edges = node.edges.toBuffer
            removed = remove
            if (removed &&
                !postSubtract(selfGraph, Set(node), Set.empty[E], preCheckResult)) {
              handle = true
              withoutChecks {
                selfGraph += node.value
                selfGraph ++= edges
              }
            }
          case Abort => handle = true
        }
      }
      if (handle) onSubtractionRefused(Set(node.asInstanceOf[self.NodeT]), Set.empty[self.EdgeT], selfGraph)
      removed && !handle
    }
    override def remove(node: NodeT)       = checkedRemove(node, true)
  }

  /** generic checked addition */
  protected def checkedAdd[G >: This[N, E]](contained: => Boolean,
                                            preAdd: => PreCheckResult,
                                            copy: => G,
                                            nodes: => Traversable[N],
                                            edges: => Traversable[E]): This[N, E] =
    if (contained) this
    else if (checkSuspended) copy.asInstanceOf[This[N, E]]
    else {
      var graph          = this
      var handle         = false
      val preCheckResult = preAdd
      preCheckResult.followUp match {
        case Complete => graph = copy.asInstanceOf[This[N, E]]
        case PostCheck =>
          graph = copy.asInstanceOf[This[N, E]]
          if (!postAdd(graph, nodes, edges, preCheckResult)) {
            handle = true
            graph = this
          }
        case Abort => handle = true
      }
      if (handle) onAdditionRefused(nodes, edges, this)
      graph
    }

  override def +(node: N) =
    checkedAdd(
      contained = nodes contains Node(node),
      preAdd = preAdd(node),
      copy = clone += node,
      nodes = Set(node),
      edges = Set.empty[E])

  override def ++=(elems: TraversableOnce[Param[N, E]]): this.type = {
    def add = withoutChecks { super.++=(elems) }
    if (checkSuspended) add
    else
      elems match {
        case elems: Traversable[Param[N, E]] =>
          val p              = new Param.Partitions[N, E](elems)
          val inFiltered     = p.toInParams.toSet.filter(elem => !(this contains elem)).toSeq
          var handle         = false
          val preCheckResult = preAdd(inFiltered: _*)
          if (preCheckResult.abort)
            handle = true
          else {
            add
            if (preCheckResult.postCheck) {
              val (outerNodes, outerEdges) = (p.toOuterNodes, p.toOuterEdges)
              if (!postAdd(this, outerNodes, outerEdges, preCheckResult)) {
                handle = true
                withoutChecks(super.--=(allNodes(outerNodes, outerEdges) map (n => OuterNode(n))))
              }
            }
          }
          if (handle) onAdditionRefused(p.toOuterNodes, p.toOuterEdges, this)

        case _ => throw new IllegalArgumentException("Traversable expected")
      }
    this
  }

  override def --=(elems: TraversableOnce[Param[N, E]]): this.type = {
    val p                        = partition(elems)
    val (outerNodes, outerEdges) = (p.toOuterNodes.toSet, p.toOuterEdges.toSet)
    val (innerNodes, innerEdges) = (outerNodes map find flatten, outerEdges map find flatten)

    type C_NodeT = self.NodeT
    type C_EdgeT = self.EdgeT

    var handle         = false
    val preCheckResult = preSubtract(innerNodes.asInstanceOf[Set[C_NodeT]], innerEdges.asInstanceOf[Set[C_EdgeT]], true)
    preCheckResult.followUp match {
      case Complete => withoutChecks { super.--=(elems) }
      case PostCheck =>
        val subtractables = (elems filter this.contains).toArray ++ innerNodes.flatMap(_.edges).toBuffer
        withoutChecks { super.--=(subtractables) }
        if (!postSubtract(this, outerNodes, outerEdges, preCheckResult)) {
          handle = true
          withoutChecks { super.++=(subtractables) }
        }
      case Abort => handle = true
    }
    if (handle) onSubtractionRefused(innerNodes.asInstanceOf[Set[C_NodeT]], innerEdges.asInstanceOf[Set[C_EdgeT]], this)
    this
  }
}

import scalax.collection.constrained.generic.{MutableGraphCompanion}

trait Graph[N, E <: EdgeLike[N]]
    extends scalax.collection.mutable.Graph[N, E]
    with scalax.collection.constrained.Graph[N, E]
    with GraphLike[N, E, Graph] {
  override def empty: Graph[N, E] = Graph.empty[N, E](edgeT, config)
}

object Graph extends MutableGraphCompanion[Graph] {
  override def empty[N, E <: EdgeLike[N]](implicit edgeT: ClassTag[E], config: Config): Graph[N, E] =
    DefaultGraphImpl.empty[N, E](edgeT, config)

<<<<<<< HEAD
  override protected[collection] def fromUnchecked[N, E <: EdgeLike[N]](
      nodes: Traversable[N],
      edges: Traversable[E])(implicit edgeT: ClassTag[E], config: Config): DefaultGraphImpl[N, E] =
    DefaultGraphImpl.fromUnchecked[N, E](nodes, edges)(edgeT, config)
=======
  override protected[collection] def fromWithoutCheck[N, E[X] <: EdgeLikeIn[X]](
      nodes: Traversable[N],
      edges: Traversable[E[N]])(implicit edgeT: ClassTag[E[N]], config: Config): DefaultGraphImpl[N, E] =
    DefaultGraphImpl.fromWithoutCheck[N, E](nodes, edges)(edgeT, config)
>>>>>>> 8747d399

  override def from[N, E <: EdgeLike[N]](nodes: Traversable[N], edges: Traversable[E])(
      implicit edgeT: ClassTag[E],
      config: Config): Graph[N, E] =
    DefaultGraphImpl.from[N, E](nodes, edges)(edgeT, config)

  // TODO: canBuildFrom
}

abstract class DefaultGraphImpl[N, E <: EdgeLike[N]](iniNodes: Traversable[N] = Set[N](),
                                                          iniEdges: Traversable[E] = Set[E]())(
    implicit override val edgeT: ClassTag[E],
    _config: DefaultGraphImpl.Config with GenConstrainedConfig with AdjacencyListArrayConfig)
    extends Graph[N, E]
    with AdjacencyListGraph[N, E, DefaultGraphImpl]
    with GraphTraversalImpl[N, E] {

  final override val graphCompanion = DefaultGraphImpl

  protected type Config = DefaultGraphImpl.Config
  final override def config = _config.asInstanceOf[graphCompanion.Config with Config]

  class NodeSet extends super[AdjacencyListGraph].NodeSet with super[Graph].NodeSet

  @inline final protected def newNodeSet: NodeSetT = new NodeSet
  @transient protected[this] var _nodes: NodeSetT  = newNodeSet
  @inline final override def nodes                 = _nodes

  @transient protected[this] var _edges: EdgeSetT = new EdgeSet
  @inline final override def edges                = _edges

  initialize(iniNodes, iniEdges)

  @inline final override def empty = DefaultGraphImpl.empty(edgeT, config)

  @inline final override def clone: this.type =
    graphCompanion.fromWithoutCheck[N, E](nodes.toOuter, edges.toOuter)(edgeT, config).asInstanceOf[this.type]

  @SerialVersionUID(8082L)
  protected class NodeBase(value: N, hints: ArraySet.Hints)
      extends InnerNodeImpl(value, hints)
      with InnerNodeTraversalImpl

  type NodeT = NodeBase

  @inline final protected def newNodeWithHints(n: N, h: ArraySet.Hints) = new NodeT(n, h)
}

object DefaultGraphImpl extends MutableGraphCompanion[DefaultGraphImpl] {
  override def empty[N, E <: EdgeLike[N]](implicit edgeT: ClassTag[E], config: Config) =
    from(Set.empty[N], Set.empty[E])(edgeT, config)

<<<<<<< HEAD
  override protected[collection] def fromUnchecked[N, E <: EdgeLike[N]](
=======
  override protected[collection] def fromWithoutCheck[N, E[X] <: EdgeLikeIn[X]](
>>>>>>> 8747d399
      nodes: Traversable[N],
      edges: Traversable[E])(implicit edgeT: ClassTag[E], config: Config): DefaultGraphImpl[N, E] =
    new UserConstrainedGraphImpl[N, E](nodes, edges)(edgeT, config)

  override def from[N, E <: EdgeLike[N]](nodes: Traversable[N], edges: Traversable[E])(
      implicit edgeT: ClassTag[E],
      config: Config): DefaultGraphImpl[N, E] = {
    val existElems     = nodes.nonEmpty || edges.nonEmpty
    var preCheckResult = PreCheckResult(Abort)
    if (existElems) {
      val emptyGraph = empty[N, E](edgeT, config)
      val constraint = config.constraintCompanion(emptyGraph)
      preCheckResult = constraint.preCreate(nodes, edges)
      if (preCheckResult.abort) {
        constraint onAdditionRefused (nodes, edges, emptyGraph)
        return emptyGraph
      }
    }
    val newGraph = fromWithoutCheck[N, E](nodes, edges)(edgeT, config)
    if (existElems) {
      val emptyGraph = empty[N, E](edgeT, config)
      val constraint = config.constraintCompanion(emptyGraph)
      var handle     = false
      preCheckResult.followUp match {
        case Complete  =>
        case PostCheck => handle = !constraint.postAdd(newGraph, nodes, edges, preCheckResult)
        case Abort     => handle = true
      }
      if (handle) {
        constraint.onAdditionRefused(nodes, edges, newGraph)
        emptyGraph
      } else
        newGraph
    } else
      newGraph
  }
  // TODO canBuildFrom
}

@SerialVersionUID(7701L)
class UserConstrainedGraphImpl[N, E <: EdgeLike[N]](
    iniNodes: Traversable[N] = Nil,
    iniEdges: Traversable[E] = Nil)(implicit override val edgeT: ClassTag[E], _config: DefaultGraphImpl.Config)
    extends DefaultGraphImpl[N, E](iniNodes, iniEdges)(edgeT, _config)
    with UserConstrainedGraph[N, E] {

  final override val self              = this
  final override val constraintFactory = config.constraintCompanion
  final override val constraint        = constraintFactory(this)

  private def writeObject(out: ObjectOutputStream): Unit = serializeTo(out)

  private def readObject(in: ObjectInputStream): Unit = {
    _nodes = newNodeSet
    _edges = new EdgeSet
    initializeFrom(in, _nodes, _edges)
  }
}<|MERGE_RESOLUTION|>--- conflicted
+++ resolved
@@ -171,17 +171,10 @@
   override def empty[N, E <: EdgeLike[N]](implicit edgeT: ClassTag[E], config: Config): Graph[N, E] =
     DefaultGraphImpl.empty[N, E](edgeT, config)
 
-<<<<<<< HEAD
-  override protected[collection] def fromUnchecked[N, E <: EdgeLike[N]](
+  override protected[collection] def fromWithoutCheck[N, E <: EdgeLike[N]](
       nodes: Traversable[N],
       edges: Traversable[E])(implicit edgeT: ClassTag[E], config: Config): DefaultGraphImpl[N, E] =
-    DefaultGraphImpl.fromUnchecked[N, E](nodes, edges)(edgeT, config)
-=======
-  override protected[collection] def fromWithoutCheck[N, E[X] <: EdgeLikeIn[X]](
-      nodes: Traversable[N],
-      edges: Traversable[E[N]])(implicit edgeT: ClassTag[E[N]], config: Config): DefaultGraphImpl[N, E] =
     DefaultGraphImpl.fromWithoutCheck[N, E](nodes, edges)(edgeT, config)
->>>>>>> 8747d399
 
   override def from[N, E <: EdgeLike[N]](nodes: Traversable[N], edges: Traversable[E])(
       implicit edgeT: ClassTag[E],
@@ -234,11 +227,7 @@
   override def empty[N, E <: EdgeLike[N]](implicit edgeT: ClassTag[E], config: Config) =
     from(Set.empty[N], Set.empty[E])(edgeT, config)
 
-<<<<<<< HEAD
-  override protected[collection] def fromUnchecked[N, E <: EdgeLike[N]](
-=======
-  override protected[collection] def fromWithoutCheck[N, E[X] <: EdgeLikeIn[X]](
->>>>>>> 8747d399
+  override protected[collection] def fromWithoutCheck[N, E <: EdgeLike[N]](
       nodes: Traversable[N],
       edges: Traversable[E])(implicit edgeT: ClassTag[E], config: Config): DefaultGraphImpl[N, E] =
     new UserConstrainedGraphImpl[N, E](nodes, edges)(edgeT, config)
