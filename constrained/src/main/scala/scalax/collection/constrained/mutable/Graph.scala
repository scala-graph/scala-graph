--- conflicted
+++ resolved
@@ -3,22 +3,11 @@
 
 import java.io.{ObjectInputStream, ObjectOutputStream}
 
-<<<<<<< HEAD
-import scala.language.{higherKinds, postfixOps}
-import scala.collection.Set
-import scala.collection.generic.{Growable, Shrinkable}
-import scala.collection.mutable.Cloneable
-import scala.reflect.ClassTag
-
-import scalax.collection.GraphTraversalImpl
-import scalax.collection.GraphPredef.{EdgeLikeIn, Param}
-=======
 import scala.collection.Set
 import scala.reflect.ClassTag
 
 import scalax.collection.GraphTraversalImpl
 import scalax.collection.GraphPredef.EdgeLikeIn
->>>>>>> 8f8811e6
 import scalax.collection.mutable.{ArraySet, BuilderImpl}
 import scalax.collection.config.AdjacencyListArrayConfig
 import scalax.collection.constrained.{Graph => CGraph, GraphLike => CGraphLike}
@@ -26,169 +15,16 @@
 import generic.GraphConstrainedCompanion
 import config.GenConstrainedConfig
 
-<<<<<<< HEAD
-class GraphBuilder[N, E[X] <: EdgeLikeIn[X], GC[N, E[X] <: EdgeLikeIn[X]] <: CGraph[N, E] with CGraphLike[N, E, GC]](
-=======
 class GraphBuilder[N, E[+X] <: EdgeLikeIn[X], GC[N, E[+X] <: EdgeLikeIn[X]] <: CGraph[N, E] with CGraphLike[N, E, GC]](
->>>>>>> 8f8811e6
     companion: GraphConstrainedCompanion[GC])(implicit edgeT: ClassTag[E[N]], config: GenConstrainedConfig)
     extends BuilderImpl[N, E, GC] {
   def result: This =
     companion.from(nodes, edges)(edgeT, config.asInstanceOf[companion.Config])
 }
 
-<<<<<<< HEAD
-trait GraphLike[N, E[X] <: EdgeLikeIn[X], +This[X, Y[X] <: EdgeLikeIn[X]] <: GraphLike[X, Y, This] with Graph[X, Y]]
-    extends scalax.collection.mutable.GraphLike[N, E, This]
-    with scalax.collection.constrained.GraphLike[N, E, This]
-    with GraphOps[N, E, This]
-    with Growable[Param[N, E]]
-    with Shrinkable[Param[N, E]]
-    with Cloneable[This[N, E]]
-    with Mutable {
-  selfGraph: // This[N,E] => see https://youtrack.jetbrains.com/issue/SCL-13199
-  This[N, E] with GraphLike[N, E, This] with Graph[N, E] =>
-
-  trait NodeSet extends super.NodeSet {
-
-    protected def checkedRemove(fake: NodeT, ripple: Boolean): Either[ConstraintViolation, Boolean] =
-      nodes find fake map { node =>
-        def remove = withoutChecks {
-          subtract(node, ripple, minus, minusEdges)
-        }
-        if (checkSuspended) Right(remove)
-        else {
-          val preCheckResult = preSubtract(node.asInstanceOf[self.NodeT], ripple)
-          preCheckResult.followUp match {
-            case Complete => Right(remove)
-            case PostCheck =>
-              val incidentEdges = node.edges.toBuffer
-              if (remove) {
-                postSubtract(selfGraph, Set(node), Set.empty[E[N]], preCheckResult).fold(
-                  failure => {
-                    withoutChecks {
-                      selfGraph += node.value
-                      selfGraph ++= incidentEdges
-                    }
-                    Left(failure)
-                  },
-                  _ => Right(true)
-                )
-              } else Right(false)
-            case Abort => Left(preCheckResult)
-          }
-        }
-      } getOrElse Right(false)
-
-    final override def remove(node: NodeT): Boolean       = remove_?(node) getOrElse false
-    final override def removeGently(node: NodeT): Boolean = removeGently_?(node) getOrElse false
-
-    def remove_?(fake: NodeT): Either[ConstraintViolation, Boolean]       = checkedRemove(fake, ripple = true)
-    def removeGently_?(fake: NodeT): Either[ConstraintViolation, Boolean] = checkedRemove(fake, ripple = false)
-  }
-
-  override def +(node: N): This[N, E] = +?(node) getOrElse this
-
-  def +?(node: N): Either[ConstraintViolation, This[N, E]] =
-    checkedPlus(
-      contained = nodes contains Node(node),
-      preAdd = preAdd(node),
-      copy = clone += node,
-      nodes = Set(node),
-      edges = Set.empty)
-
-  final override protected def +#(e: E[N]): This[N, E] = +#?(e) getOrElse this
-
-  final protected def +#?(e: E[N]): Either[ConstraintViolation, This[N, E]] =
-    checkedPlus(
-      contained = edges contains Edge(e),
-      preAdd = preAdd(e),
-      copy = clone +=# e,
-      nodes = Set.empty,
-      edges = Set(e))
-
-  override def ++=(elems: TraversableOnce[Param[N, E]]): this.type = ++=?(elems) getOrElse this
-
-  def ++=?(elems: TraversableOnce[Param[N, E]]): Either[ConstraintViolation, this.type] = {
-    def add: this.type = withoutChecks { super.++=(elems) }
-    if (checkSuspended) Right(add)
-    else {
-      def process(elems: Traversable[Param[N, E]]): Option[ConstraintViolation] = {
-        val (filteredElems, newNodes, newEdges) = {
-          val p     = new Param.Partitions[N, E]((elems filterNot contains).toSet)
-          val edges = p.toOuterEdges
-          (
-            p.toInParams.toSeq,
-            nodesToAdd(p.toOuterNodes, edges),
-            edges
-          )
-        }
-        val preCheckResult = preAdd(filteredElems: _*)
-        if (preCheckResult.abort) Some(preCheckResult)
-        else {
-          add
-          if (preCheckResult.postCheck) {
-            postAdd(this, newNodes, newEdges, preCheckResult).fold(
-              failure => {
-                withoutChecks {
-                  newNodes foreach super.remove
-                  newEdges foreach super.remove
-                }
-                Some(failure)
-              },
-              _ => None
-            )
-          } else None
-        }
-      }
-      (elems match {
-        case elems: Traversable[Param[N, E]] => process(elems)
-        case traversableOnce                 => process(traversableOnce.toSet)
-      }).fold[Either[ConstraintViolation, this.type]](Right(this))(Left(_))
-    }
-  }
-
-  final def -?(node: N): Either[ConstraintViolation, This[N, E]] =
-    checkedMinusNode(node, forced = true, (outer: N, inner: NodeT) => { val c = clone; c -= outer; c })
-
-  final override protected def -#(e: E[N]): This[N, E] = +#?(e) getOrElse this
-
-  final protected def -#?(e: E[N]): Either[ConstraintViolation, This[N, E]] =
-    checkedMinusEdge(e, simple = true, (outer: E[N], inner: EdgeT) => { val c = clone; c -=# outer; c })
-
-  def --=?(elems: TraversableOnce[Param[N, E]]): Either[ConstraintViolation, this.type] = {
-    val (outerNodes, outerEdges) = {
-      val p = partition(elems)
-      (p.toOuterNodes.toSet, p.toOuterEdges.toSet)
-    }
-    val (innerNodes, innerEdges) = (outerNodes map find flatten, outerEdges map find flatten)
-    val preCheckResult =
-      preSubtract(innerNodes.asInstanceOf[Set[self.NodeT]], innerEdges.asInstanceOf[Set[self.EdgeT]], true)
-    preCheckResult.followUp match {
-      case Complete => Right(withoutChecks { super.--=(elems) })
-      case PostCheck =>
-        val subtractables = (elems filter this.contains).toArray ++ innerNodes.flatMap(_.edges).toBuffer
-        withoutChecks { super.--=(subtractables) }
-        postSubtract(this, outerNodes, outerEdges, preCheckResult).fold(
-          failure => {
-            withoutChecks { super.++=(subtractables) }
-            Left(failure)
-          },
-          _ => Right(this)
-        )
-      case Abort => Left(preCheckResult)
-    }
-  }
-}
-
-import scalax.collection.constrained.generic.MutableGraphCompanion
-
-trait Graph[N, E[X] <: EdgeLikeIn[X]]
-=======
 import scalax.collection.constrained.generic.MutableGraphCompanion
 
 trait Graph[N, E[+X] <: EdgeLikeIn[X]]
->>>>>>> 8f8811e6
     extends scalax.collection.mutable.Graph[N, E]
     with scalax.collection.constrained.Graph[N, E]
     with GraphLike[N, E, Graph] {
@@ -196,17 +32,6 @@
 }
 
 object Graph extends MutableGraphCompanion[Graph] {
-<<<<<<< HEAD
-  override def empty[N, E[X] <: EdgeLikeIn[X]](implicit edgeT: ClassTag[E[N]], config: Config): Graph[N, E] =
-    DefaultGraphImpl.empty[N, E](edgeT, config)
-
-  override protected[collection] def fromWithoutCheck[N, E[X] <: EdgeLikeIn[X]](
-      nodes: Traversable[N],
-      edges: Traversable[E[N]])(implicit edgeT: ClassTag[E[N]], config: Config): Graph[N, E] =
-    DefaultGraphImpl.fromWithoutCheck[N, E](nodes, edges)(edgeT, config)
-
-  override def from[N, E[X] <: EdgeLikeIn[X]](nodes: Traversable[N], edges: Traversable[E[N]])(
-=======
   override def empty[N, E[+X] <: EdgeLikeIn[X]](implicit edgeT: ClassTag[E[N]], config: Config): Graph[N, E] =
     DefaultGraphImpl.empty[N, E](edgeT, config)
 
@@ -216,7 +41,6 @@
     DefaultGraphImpl.fromWithoutCheck[N, E](nodes, edges)(edgeT, config)
 
   override def from[N, E[+X] <: EdgeLikeIn[X]](nodes: Iterable[N], edges: Iterable[E[N]])(
->>>>>>> 8f8811e6
       implicit edgeT: ClassTag[E[N]],
       config: Config): Graph[N, E] =
     DefaultGraphImpl.from[N, E](nodes, edges)(edgeT, config)
@@ -224,13 +48,8 @@
   // TODO: canBuildFrom
 }
 
-<<<<<<< HEAD
-abstract class DefaultGraphImpl[N, E[X] <: EdgeLikeIn[X]](iniNodes: Traversable[N] = Set[N](),
-                                                          iniEdges: Traversable[E[N]] = Set[E[N]]())(
-=======
 abstract class DefaultGraphImpl[N, E[+X] <: EdgeLikeIn[X]](iniNodes: Iterable[N] = Set[N](),
                                                            iniEdges: Iterable[E[N]] = Set[E[N]]())(
->>>>>>> 8f8811e6
     implicit override val edgeT: ClassTag[E[N]],
     _config: DefaultGraphImpl.Config with GenConstrainedConfig with AdjacencyListArrayConfig)
     extends Graph[N, E]
@@ -267,21 +86,6 @@
 }
 
 object DefaultGraphImpl extends MutableGraphCompanion[DefaultGraphImpl] {
-<<<<<<< HEAD
-  override def empty[N, E[X] <: EdgeLikeIn[X]](implicit edgeT: ClassTag[E[N]], config: Config): DefaultGraphImpl[N, E] =
-    fromWithoutCheck(Set.empty, Set.empty)(edgeT, config)
-
-  override protected[collection] def fromWithoutCheck[N, E[X] <: EdgeLikeIn[X]](
-      nodes: Traversable[N],
-      edges: Traversable[E[N]])(implicit edgeT: ClassTag[E[N]], config: Config): DefaultGraphImpl[N, E] =
-    new UserConstrainedGraphImpl[N, E](nodes, edges)(edgeT, config)
-
-  final override def from[N, E[X] <: EdgeLikeIn[X]](nodes: Traversable[N], edges: Traversable[E[N]])(
-      implicit edgeT: ClassTag[E[N]],
-      config: Config): DefaultGraphImpl[N, E] = from_?(nodes, edges) getOrElse empty[N, E](edgeT, config)
-
-  def from_?[N, E[X] <: EdgeLikeIn[X]](nodes: Traversable[N], edges: Traversable[E[N]])(
-=======
   override def empty[N, E[+X] <: EdgeLikeIn[X]](implicit edgeT: ClassTag[E[N]],
                                                 config: Config): DefaultGraphImpl[N, E] =
     fromWithoutCheck(Set.empty, Set.empty)(edgeT, config)
@@ -296,7 +100,6 @@
       config: Config): DefaultGraphImpl[N, E] = from_?(nodes, edges) getOrElse empty[N, E](edgeT, config)
 
   def from_?[N, E[+X] <: EdgeLikeIn[X]](nodes: Iterable[N], edges: Iterable[E[N]])(
->>>>>>> 8f8811e6
       implicit edgeT: ClassTag[E[N]],
       config: Config): Either[ConstraintViolation, DefaultGraphImpl[N, E]] = {
     def emptyGraph = empty[N, E](edgeT, config)
@@ -319,15 +122,9 @@
 }
 
 @SerialVersionUID(7701L)
-<<<<<<< HEAD
-class UserConstrainedGraphImpl[N, E[X] <: EdgeLikeIn[X]](
-    iniNodes: Traversable[N] = Nil,
-    iniEdges: Traversable[E[N]] = Nil)(implicit override val edgeT: ClassTag[E[N]], _config: DefaultGraphImpl.Config)
-=======
 class UserConstrainedGraphImpl[N, E[+X] <: EdgeLikeIn[X]](iniNodes: Iterable[N] = Nil, iniEdges: Iterable[E[N]] = Nil)(
     implicit override val edgeT: ClassTag[E[N]],
     _config: DefaultGraphImpl.Config)
->>>>>>> 8f8811e6
     extends DefaultGraphImpl[N, E](iniNodes, iniEdges)(edgeT, _config)
     with UserConstrainedGraph[N, E, DefaultGraphImpl[N, E]] {
 
@@ -338,10 +135,7 @@
   private def writeObject(out: ObjectOutputStream): Unit = serializeTo(out)
 
   private def readObject(in: ObjectInputStream): Unit = {
-<<<<<<< HEAD
-=======
     this.++?(Nil)
->>>>>>> 8f8811e6
     _nodes = newNodeSet
     _edges = new EdgeSet
     initializeFrom(in, _nodes, _edges)
