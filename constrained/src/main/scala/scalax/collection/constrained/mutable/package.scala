--- conflicted
+++ resolved
@@ -1,10 +1,5 @@
 package scalax.collection.constrained
 
-<<<<<<< HEAD
-import scala.language.higherKinds
-
-=======
->>>>>>> 8f8811e6
 /** Mutable constrained graph templates.
   *
   * @author Peter Empen
@@ -22,11 +17,7 @@
     *  object DAG extends CompanionAlias[DiEdge](Acyclic withStringPrefix "DAG")
     *  }}
     */
-<<<<<<< HEAD
-  abstract class CompanionAlias[E[X] <: EdgeLikeIn[X]](constraintCompanion: ConstraintCompanion[Constraint])(
-=======
   abstract class CompanionAlias[E[+X] <: EdgeLikeIn[X]](constraintCompanion: ConstraintCompanion[Constraint])(
->>>>>>> 8f8811e6
       implicit adjacencyListHints: ArraySet.Hints = ArraySet.Hints())
       extends GraphConstrainedCompanionAlias[Graph, E](Graph, constraintCompanion)(adjacencyListHints)
 
