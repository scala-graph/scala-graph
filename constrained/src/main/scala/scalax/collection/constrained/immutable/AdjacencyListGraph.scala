package scalax.collection.constrained
package immutable

<<<<<<< HEAD
import scala.language.{higherKinds, postfixOps}
import scala.collection.generic.CanBuildFrom

import scalax.collection.GraphPredef.{EdgeLike, InParam, OuterEdge, OuterNode}
=======
import scalax.collection.GraphPredef.EdgeLikeIn
>>>>>>> 8f8811e6
import scalax.collection.immutable.{AdjacencyListGraph => SimpleAdjacencyListGraph}
import scalax.collection.config.{AdjacencyListArrayConfig, GraphConfig}
import config.GenConstrainedConfig

trait AdjacencyListGraph[
<<<<<<< HEAD
    N, E <: EdgeLike[N], +This[X, Y <: EdgeLike[X]] <: AdjacencyListGraph[X, Y, This] with Graph[X, Y]]
    extends GraphLike[N, E, This]
    with SimpleAdjacencyListGraph[N, E, This] { this: This[N, E] =>
  protected type Config <: GraphConfig with GenConstrainedConfig with AdjacencyListArrayConfig
  override protected def initialize(nodes: Traversable[N], edges: Traversable[E]) {
    withoutChecks { super.initialize(nodes, edges) }
  }

  /** generic constrained addition */
  protected def checkedAdd[G >: This[N, E]](contained: => Boolean,
                                            preAdd: => PreCheckResult,
                                            copy: => G,
                                            nodes: => Traversable[N],
                                            edges: => Traversable[E]): This[N, E] =
    if (checkSuspended)
      copy.asInstanceOf[This[N, E]]
    else {
      var graph = this
      if (!contained) {
        var handle         = false
        val preCheckResult = preAdd
        preCheckResult.followUp match {
          case Complete => graph = copy.asInstanceOf[This[N, E]]
          case PostCheck =>
            graph = copy.asInstanceOf[This[N, E]]
            if (!postAdd(graph, nodes, edges, preCheckResult)) {
              handle = true
              graph = this
            }
          case Abort => handle = true
        }
        if (handle) onAdditionRefused(nodes, edges, this)
      }
      graph
    }

  override def +(node: N) =
    checkedAdd(
=======
    N, E[+X] <: EdgeLikeIn[X], +This[X, Y[+X] <: EdgeLikeIn[X]] <: AdjacencyListGraph[X, Y, This] with Graph[X, Y]]
    extends SimpleAdjacencyListGraph[N, E, This]
    with GraphLike[N, E, This] { this: This[N, E] =>

  protected type Config <: GraphConfig with GenConstrainedConfig with AdjacencyListArrayConfig

  final override protected def initialize(nodes: Iterable[N], edges: Iterable[E[N]]) {
    withoutChecks { super.initialize(nodes, edges) }
  }

  def copy_?(nodes: Iterable[N], edges: Iterable[E[N]]): Either[ConstraintViolation, This[N, E]]

  final override def +(node: N): This[N, E] = +?(node) getOrElse this

  final def +?(node: N): Either[ConstraintViolation, This[N, E]] =
    checkedPlus(
>>>>>>> 8f8811e6
      contained = nodes contains Node(node),
      preAdd = preAdd(node),
      copy = copy(nodes.toOuter.toBuffer += node, edges.toOuter),
      nodes = Set(node),
      edges = Set.empty[E])

<<<<<<< HEAD
  override protected def +#(edge: E) =
    checkedAdd(
      contained = edges contains InnerEdge(edge),
      preAdd = preAdd(edge),
      copy = copy(nodes.toOuter, edges.toOuter.toBuffer += edge),
      nodes = Set.empty[N],
      edges = Set(edge))

  /** generic constrained subtraction of nodes */
  protected def checkedSubtractNode[G >: This[N, E]](node: N, forced: Boolean, copy: (N, NodeT) => G): This[N, E] =
    nodes find node map { innerNode =>
      def subtract = copy(node, innerNode).asInstanceOf[This[N, E]]
      if (checkSuspended)
        copy(node, innerNode).asInstanceOf[This[N, E]]
      else {
        var graph          = this
        var handle         = false
        val preCheckResult = preSubtract(innerNode.asInstanceOf[self.NodeT], forced)
        preCheckResult.followUp match {
          case Complete => graph = subtract
          case PostCheck =>
            graph = subtract
            if (!postSubtract(graph, Set(node), Set.empty[E], preCheckResult)) {
              handle = true
              graph = this
            }
          case Abort => handle = true
        }
        if (handle) onSubtractionRefused(Set(innerNode.asInstanceOf[Graph[N, E]#NodeT]), Set.empty[self.EdgeT], graph)
        graph
      }
    } getOrElse this

  override def -(n: N) = checkedSubtractNode(
    n,
    true,
    (outeNode: N, innerNode: NodeT) =>
      copy(nodes.toOuter.toBuffer -= outeNode, edges.toOuter.toBuffer --= (innerNode.edges map (_.toOuter))))

  /** generic constrained subtraction of edges */
  protected def checkedSubtractEdge[G >: This[N, E]](edge: E,
                                                     simple: Boolean,
                                                     copy: (E, EdgeT) => G): This[N, E] =
    edges find edge map { innerEdge =>
      def subtract = copy(edge, innerEdge).asInstanceOf[This[N, E]]
      if (checkSuspended) subtract
      else {
        var graph          = this
        var handle         = false
        val preCheckResult = preSubtract(innerEdge.asInstanceOf[self.EdgeT], simple)
        preCheckResult.followUp match {
          case Complete => graph = subtract
          case PostCheck =>
            graph = subtract
            if (!postSubtract(graph, Set.empty[N], Set(edge), preCheckResult)) {
              handle = true
              graph = this
            }
          case Abort => handle = true
        }
        if (handle) onSubtractionRefused(Set.empty[self.NodeT], Set(innerEdge.asInstanceOf[self.EdgeT]), graph)
        graph
      }
    } getOrElse this

  override protected def -!(e: E) = checkedSubtractEdge(
    e,
    false,
    (outerEdge: E, innerEdge: EdgeT) =>
=======
  final override protected def +#(e: E[N]): This[N, E] = +#?(e) getOrElse this

  final protected def +#?(e: E[N]): Either[ConstraintViolation, This[N, E]] =
    checkedPlus(
      contained = edges contains Edge(e),
      preAdd = preAdd(e),
      copy = copy(nodes.toOuter, edges.toOuter.toBuffer += e),
      nodes = Set.empty[N],
      edges = Set(e))

  final override def -(node: N): This[N, E] = -?(node) getOrElse this

  final def -?(n: N): Either[ConstraintViolation, This[N, E]] = checkedMinusNode(
    n,
    forced = true,
    (outerNode: N, innerNode: NodeT) =>
      copy(nodes.toOuter.toBuffer -= outerNode, edges.toOuter.toBuffer --= (innerNode.edges map (_.toOuter))))

  final override def minusIsolated(n: N): This[N, E] = minusIsolated_?(n) getOrElse this

  final def minusIsolated_?(n: N): Either[ConstraintViolation, This[N, E]] = checkedMinusNode(
    n,
    forced = false,
    (outerNode: N, innerNode: NodeT) => {
      val newNodes = nodes.toOuter.toBuffer
      val newEdges = edges.toOuter.toBuffer
      nodes.subtract(
        innerNode,
        rippleDelete = false,
        innerNode => newNodes -= outerNode,
        innerNode => newEdges --= (innerNode.edges map (_.toOuter)))
      copy(newNodes, newEdges)
    }
  )

  final override protected def -#(e: E[N]): This[N, E] = -#?(e) getOrElse this

  final protected def -#?(e: E[N]): Either[ConstraintViolation, This[N, E]] = checkedMinusEdge(
    e,
    simple = true,
    (outerEdge: E[N], innerEdge: EdgeT) => copy(nodes.toOuter, edges.toOuter.toBuffer -= outerEdge))

  final override protected def -!#(e: E[N]): This[N, E] = -!#?(e) getOrElse this

  final protected def -!#?(e: E[N]): Either[ConstraintViolation, This[N, E]] = checkedMinusEdge(
    e,
    simple = false,
    (outerEdge: E[N], innerEdge: EdgeT) =>
>>>>>>> 8f8811e6
      copy(nodes.toOuter.toBuffer --= innerEdge.privateNodes map (n => n.value), edges.toOuter.toBuffer -= e))
}<|MERGE_RESOLUTION|>--- conflicted
+++ resolved
@@ -1,117 +1,55 @@
 package scalax.collection.constrained
 package immutable
 
-<<<<<<< HEAD
-import scala.language.{higherKinds, postfixOps}
-import scala.collection.generic.CanBuildFrom
-
 import scalax.collection.GraphPredef.{EdgeLike, InParam, OuterEdge, OuterNode}
-=======
-import scalax.collection.GraphPredef.EdgeLikeIn
->>>>>>> 8f8811e6
 import scalax.collection.immutable.{AdjacencyListGraph => SimpleAdjacencyListGraph}
 import scalax.collection.config.{AdjacencyListArrayConfig, GraphConfig}
 import config.GenConstrainedConfig
 
 trait AdjacencyListGraph[
-<<<<<<< HEAD
-    N, E <: EdgeLike[N], +This[X, Y <: EdgeLike[X]] <: AdjacencyListGraph[X, Y, This] with Graph[X, Y]]
-    extends GraphLike[N, E, This]
-    with SimpleAdjacencyListGraph[N, E, This] { this: This[N, E] =>
-  protected type Config <: GraphConfig with GenConstrainedConfig with AdjacencyListArrayConfig
-  override protected def initialize(nodes: Traversable[N], edges: Traversable[E]) {
-    withoutChecks { super.initialize(nodes, edges) }
-  }
-
-  /** generic constrained addition */
-  protected def checkedAdd[G >: This[N, E]](contained: => Boolean,
-                                            preAdd: => PreCheckResult,
-                                            copy: => G,
-                                            nodes: => Traversable[N],
-                                            edges: => Traversable[E]): This[N, E] =
-    if (checkSuspended)
-      copy.asInstanceOf[This[N, E]]
-    else {
-      var graph = this
-      if (!contained) {
-        var handle         = false
-        val preCheckResult = preAdd
-        preCheckResult.followUp match {
-          case Complete => graph = copy.asInstanceOf[This[N, E]]
-          case PostCheck =>
-            graph = copy.asInstanceOf[This[N, E]]
-            if (!postAdd(graph, nodes, edges, preCheckResult)) {
-              handle = true
-              graph = this
-            }
-          case Abort => handle = true
-        }
-        if (handle) onAdditionRefused(nodes, edges, this)
-      }
-      graph
-    }
-
-  override def +(node: N) =
-    checkedAdd(
-=======
-    N, E[+X] <: EdgeLikeIn[X], +This[X, Y[+X] <: EdgeLikeIn[X]] <: AdjacencyListGraph[X, Y, This] with Graph[X, Y]]
+    N, E <: EdgeLike[N], +This[X, Y <: EdgeLike[N]] <: AdjacencyListGraph[X, Y, This] with Graph[X, Y]]
     extends SimpleAdjacencyListGraph[N, E, This]
     with GraphLike[N, E, This] { this: This[N, E] =>
 
   protected type Config <: GraphConfig with GenConstrainedConfig with AdjacencyListArrayConfig
 
-  final override protected def initialize(nodes: Iterable[N], edges: Iterable[E[N]]) {
+  final override protected def initialize(nodes: Iterable[N], edges: Iterable[E]) {
     withoutChecks { super.initialize(nodes, edges) }
   }
 
-  def copy_?(nodes: Iterable[N], edges: Iterable[E[N]]): Either[ConstraintViolation, This[N, E]]
+  def copy_?(nodes: Iterable[N], edges: Iterable[E]): Either[ConstraintViolation, This[N, E]]
 
   final override def +(node: N): This[N, E] = +?(node) getOrElse this
 
   final def +?(node: N): Either[ConstraintViolation, This[N, E]] =
     checkedPlus(
->>>>>>> 8f8811e6
       contained = nodes contains Node(node),
       preAdd = preAdd(node),
       copy = copy(nodes.toOuter.toBuffer += node, edges.toOuter),
       nodes = Set(node),
       edges = Set.empty[E])
 
-<<<<<<< HEAD
-  override protected def +#(edge: E) =
-    checkedAdd(
-      contained = edges contains InnerEdge(edge),
-      preAdd = preAdd(edge),
-      copy = copy(nodes.toOuter, edges.toOuter.toBuffer += edge),
+  final override protected def +#(e: E): This[N, E] = +#?(e) getOrElse this
+
+  final protected def +#?(e: E): Either[ConstraintViolation, This[N, E]] =
+    checkedPlus(
+      contained = edges contains Edge(e),
+      preAdd = preAdd(e),
+      copy = copy(nodes.toOuter, edges.toOuter.toBuffer += e),
       nodes = Set.empty[N],
-      edges = Set(edge))
+      edges = Set(e))
 
-  /** generic constrained subtraction of nodes */
-  protected def checkedSubtractNode[G >: This[N, E]](node: N, forced: Boolean, copy: (N, NodeT) => G): This[N, E] =
-    nodes find node map { innerNode =>
-      def subtract = copy(node, innerNode).asInstanceOf[This[N, E]]
-      if (checkSuspended)
-        copy(node, innerNode).asInstanceOf[This[N, E]]
-      else {
-        var graph          = this
-        var handle         = false
-        val preCheckResult = preSubtract(innerNode.asInstanceOf[self.NodeT], forced)
-        preCheckResult.followUp match {
-          case Complete => graph = subtract
-          case PostCheck =>
-            graph = subtract
-            if (!postSubtract(graph, Set(node), Set.empty[E], preCheckResult)) {
-              handle = true
-              graph = this
-            }
-          case Abort => handle = true
-        }
-        if (handle) onSubtractionRefused(Set(innerNode.asInstanceOf[Graph[N, E]#NodeT]), Set.empty[self.EdgeT], graph)
-        graph
-      }
-    } getOrElse this
+  final override def -(node: N): This[N, E] = -?(node) getOrElse this
 
-  override def -(n: N) = checkedSubtractNode(
+  final def -?(n: N): Either[ConstraintViolation, This[N, E]] = checkedMinusNode(
+    n,
+    forced = true,
+    (outerNode: N, innerNode: NodeT) =>
+      copy(nodes.toOuter.toBuffer -= outerNode, edges.toOuter.toBuffer --= (innerNode.edges map (_.toOuter))))
+
+  final override def minusIsolated(n: N): This[N, E] = minusIsolated_?(n) getOrElse this
+
+  final def minusIsolated_?(n: N): Either[ConstraintViolation, This[N, E]] = checkedMinusNode(
     n,
     true,
     (outeNode: N, innerNode: NodeT) =>
@@ -138,64 +76,21 @@
             }
           case Abort => handle = true
         }
-        if (handle) onSubtractionRefused(Set.empty[self.NodeT], Set(innerEdge.asInstanceOf[self.EdgeT]), graph)
-        graph
-      }
-    } getOrElse this
-
-  override protected def -!(e: E) = checkedSubtractEdge(
-    e,
-    false,
-    (outerEdge: E, innerEdge: EdgeT) =>
-=======
-  final override protected def +#(e: E[N]): This[N, E] = +#?(e) getOrElse this
-
-  final protected def +#?(e: E[N]): Either[ConstraintViolation, This[N, E]] =
-    checkedPlus(
-      contained = edges contains Edge(e),
-      preAdd = preAdd(e),
-      copy = copy(nodes.toOuter, edges.toOuter.toBuffer += e),
-      nodes = Set.empty[N],
-      edges = Set(e))
-
-  final override def -(node: N): This[N, E] = -?(node) getOrElse this
-
-  final def -?(n: N): Either[ConstraintViolation, This[N, E]] = checkedMinusNode(
-    n,
-    forced = true,
-    (outerNode: N, innerNode: NodeT) =>
-      copy(nodes.toOuter.toBuffer -= outerNode, edges.toOuter.toBuffer --= (innerNode.edges map (_.toOuter))))
-
-  final override def minusIsolated(n: N): This[N, E] = minusIsolated_?(n) getOrElse this
-
-  final def minusIsolated_?(n: N): Either[ConstraintViolation, This[N, E]] = checkedMinusNode(
-    n,
-    forced = false,
-    (outerNode: N, innerNode: NodeT) => {
-      val newNodes = nodes.toOuter.toBuffer
-      val newEdges = edges.toOuter.toBuffer
-      nodes.subtract(
-        innerNode,
-        rippleDelete = false,
-        innerNode => newNodes -= outerNode,
-        innerNode => newEdges --= (innerNode.edges map (_.toOuter)))
-      copy(newNodes, newEdges)
     }
   )
 
-  final override protected def -#(e: E[N]): This[N, E] = -#?(e) getOrElse this
+  final override protected def -#(e: E): This[N, E] = -#?(e) getOrElse this
 
-  final protected def -#?(e: E[N]): Either[ConstraintViolation, This[N, E]] = checkedMinusEdge(
+  final protected def -#?(e: E): Either[ConstraintViolation, This[N, E]] = checkedMinusEdge(
     e,
     simple = true,
-    (outerEdge: E[N], innerEdge: EdgeT) => copy(nodes.toOuter, edges.toOuter.toBuffer -= outerEdge))
+    (outerEdge: E, innerEdge: EdgeT) => copy(nodes.toOuter, edges.toOuter.toBuffer -= outerEdge))
 
-  final override protected def -!#(e: E[N]): This[N, E] = -!#?(e) getOrElse this
+  final override protected def -!#(e: E): This[N, E] = -!#?(e) getOrElse this
 
-  final protected def -!#?(e: E[N]): Either[ConstraintViolation, This[N, E]] = checkedMinusEdge(
+  final protected def -!#?(e: E): Either[ConstraintViolation, This[N, E]] = checkedMinusEdge(
     e,
     simple = false,
-    (outerEdge: E[N], innerEdge: EdgeT) =>
->>>>>>> 8f8811e6
+    (outerEdge: E, innerEdge: EdgeT) =>
       copy(nodes.toOuter.toBuffer --= innerEdge.privateNodes map (n => n.value), edges.toOuter.toBuffer -= e))
 }