--- conflicted
+++ resolved
@@ -24,18 +24,12 @@
     extends scalax.collection.immutable.Graph[N, E]
     with scalax.collection.constrained.Graph[N, E]
     with GraphLike[N, E, Graph] {
-<<<<<<< HEAD
-  override def empty: Graph[N, E] = Graph.empty[N, E](edgeT, config)
-}
-object Graph extends ImmutableGraphCompanion[Graph] {
-=======
 
   override def empty: Graph[N, E] = Graph.empty[N, E](edgeT, config)
 }
 
 object Graph extends ImmutableGraphCompanion[Graph] {
 
->>>>>>> 0a30fc4d
   override def empty[N, E[X] <: EdgeLikeIn[X]](implicit edgeT: ClassTag[E[N]], config: Config): Graph[N, E] =
     DefaultGraphImpl.empty[N, E](edgeT, config)
 
@@ -51,10 +45,7 @@
 
   // TODO: canBuildFrom
 }
-<<<<<<< HEAD
-=======
 
->>>>>>> 0a30fc4d
 abstract class DefaultGraphImpl[N, E[X] <: EdgeLikeIn[X]](iniNodes: Traversable[N] = Nil,
                                                           iniEdges: Traversable[E[N]] = Nil)(
     implicit override val edgeT: ClassTag[E[N]],
@@ -62,10 +53,7 @@
     extends Graph[N, E]
     with AdjacencyListGraph[N, E, DefaultGraphImpl]
     with GraphTraversalImpl[N, E] {
-<<<<<<< HEAD
-=======
 
->>>>>>> 0a30fc4d
   final override val graphCompanion = DefaultGraphImpl
   protected type Config = DefaultGraphImpl.Config
 
@@ -78,27 +66,14 @@
 
   initialize(iniNodes, iniEdges)
 
-<<<<<<< HEAD
-  @inline final override def empty: DefaultGraphImpl[N, E] =
-    DefaultGraphImpl.empty(edgeT, config)
-  @inline final override def clone: DefaultGraphImpl[N, E] =
-    DefaultGraphImpl.fromUnchecked(nodes.toOuter, edges.toOuter)(edgeT, config)
-=======
   @inline final override def empty: DefaultGraphImpl[N, E] = DefaultGraphImpl.empty(edgeT, config)
   @inline final override def clone: DefaultGraphImpl[N, E] =
     DefaultGraphImpl.fromUnchecked(nodes.toOuter, edges.toOuter)(edgeT, config)
 
->>>>>>> 0a30fc4d
   @SerialVersionUID(8081L)
   final protected class NodeBase(value: N, hints: ArraySet.Hints)
       extends InnerNodeImpl(value, hints)
       with InnerNodeTraversalImpl
-<<<<<<< HEAD
-  type NodeT = NodeBase
-  @inline final protected def newNodeWithHints(n: N, h: ArraySet.Hints) = new NodeT(n, h)
-}
-object DefaultGraphImpl extends ImmutableGraphCompanion[DefaultGraphImpl] {
-=======
 
   type NodeT = NodeBase
   @inline final protected def newNodeWithHints(n: N, h: ArraySet.Hints) = new NodeT(n, h)
@@ -106,7 +81,6 @@
 
 object DefaultGraphImpl extends ImmutableGraphCompanion[DefaultGraphImpl] {
 
->>>>>>> 0a30fc4d
   override def empty[N, E[X] <: EdgeLikeIn[X]](implicit edgeT: ClassTag[E[N]], config: Config) =
     from(Set.empty[N], Set.empty[E[N]])(edgeT, config)
 
@@ -149,10 +123,7 @@
   }
   // TODO: canBuildFrom
 }
-<<<<<<< HEAD
-=======
 
->>>>>>> 0a30fc4d
 @SerialVersionUID(7700L)
 class UserConstrainedGraphImpl[N, E[X] <: EdgeLikeIn[X]](iniNodes: Traversable[N] = Nil,
                                                          iniEdges: Traversable[E[N]] = Nil)(
