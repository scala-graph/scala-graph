--- conflicted
+++ resolved
@@ -6,24 +6,14 @@
 import scala.collection.Set
 import scala.reflect.ClassTag
 
-<<<<<<< HEAD
-import scalax.collection.{Graph => CommonGraph}
-import scalax.collection.GraphEdge.{EdgeCompanionBase, EdgeLike}
-import scalax.collection.GraphPredef.{EdgeLike, InParam, Param}
-=======
-import scalax.collection.GraphPredef.EdgeLikeIn
->>>>>>> 8f8811e6
+import scalax.collection.GraphPredef.EdgeLike
 import scalax.collection.GraphTraversalImpl
 import scalax.collection.mutable.ArraySet
 
 import generic.ImmutableGraphCompanion
 import PreCheckFollowUp._
 
-<<<<<<< HEAD
 trait Graph[N, E <: EdgeLike[N]]
-=======
-trait Graph[N, E[+X] <: EdgeLikeIn[X]]
->>>>>>> 8f8811e6
     extends scalax.collection.immutable.Graph[N, E]
     with scalax.collection.constrained.Graph[N, E]
     with GraphLike[N, E, Graph] {
@@ -33,43 +23,24 @@
 
 object Graph extends ImmutableGraphCompanion[Graph] {
 
-<<<<<<< HEAD
   override def empty[N, E <: EdgeLike[N]](implicit edgeT: ClassTag[E], config: Config): Graph[N, E] =
     DefaultGraphImpl.empty[N, E](edgeT, config)
 
   override protected[collection] def fromWithoutCheck[N, E <: EdgeLike[N]](
-      nodes: Traversable[N],
-      edges: Traversable[E])(implicit edgeT: ClassTag[E], config: Config): DefaultGraphImpl[N, E] =
+      nodes: Iterable[N],
+      edges: Iterable[E])(implicit edgeT: ClassTag[E], config: Config): Graph[N, E] =
     DefaultGraphImpl.fromWithoutCheck[N, E](nodes, edges)(edgeT, config)
 
-  override def from[N, E <: EdgeLike[N]](nodes: Traversable[N], edges: Traversable[E])(
+  override def from[N, E <: EdgeLike[N]](nodes: Iterable[N], edges: Iterable[E])(
       implicit edgeT: ClassTag[E],
-=======
-  override def empty[N, E[+X] <: EdgeLikeIn[X]](implicit edgeT: ClassTag[E[N]], config: Config): Graph[N, E] =
-    DefaultGraphImpl.empty[N, E](edgeT, config)
-
-  override protected[collection] def fromWithoutCheck[N, E[+X] <: EdgeLikeIn[X]](
-      nodes: Iterable[N],
-      edges: Iterable[E[N]])(implicit edgeT: ClassTag[E[N]], config: Config): Graph[N, E] =
-    DefaultGraphImpl.fromWithoutCheck[N, E](nodes, edges)(edgeT, config)
-
-  override def from[N, E[+X] <: EdgeLikeIn[X]](nodes: Iterable[N], edges: Iterable[E[N]])(
-      implicit edgeT: ClassTag[E[N]],
->>>>>>> 8f8811e6
       config: Config): Graph[N, E] =
     DefaultGraphImpl.from[N, E](nodes, edges)(edgeT, config)
 
   // TODO: canBuildFrom
 }
 
-<<<<<<< HEAD
-abstract class DefaultGraphImpl[N, E <: EdgeLike[N]](iniNodes: Traversable[N] = Nil,
-                                                          iniEdges: Traversable[E] = Nil)(
+abstract class DefaultGraphImpl[N, E <: EdgeLike[N]](iniNodes: Iterable[N] = Nil, iniEdges: Iterable[E] = Nil)(
     implicit override val edgeT: ClassTag[E],
-=======
-abstract class DefaultGraphImpl[N, E[+X] <: EdgeLikeIn[X]](iniNodes: Iterable[N] = Nil, iniEdges: Iterable[E[N]] = Nil)(
-    implicit override val edgeT: ClassTag[E[N]],
->>>>>>> 8f8811e6
     override val config: DefaultGraphImpl.Config)
     extends Graph[N, E]
     with AdjacencyListGraph[N, E, DefaultGraphImpl]
@@ -100,43 +71,21 @@
 
 object DefaultGraphImpl extends ImmutableGraphCompanion[DefaultGraphImpl] {
 
-<<<<<<< HEAD
-  override def empty[N, E <: EdgeLike[N]](implicit edgeT: ClassTag[E], config: Config) =
-    from(Set.empty[N], Set.empty[E])(edgeT, config)
-
-  override protected[collection] def fromWithoutCheck[N, E <: EdgeLike[N]](
-      nodes: Traversable[N],
-      edges: Traversable[E])(implicit edgeT: ClassTag[E], config: Config): DefaultGraphImpl[N, E] =
-    new UserConstrainedGraphImpl[N, E](nodes, edges)(edgeT, config)
-
-  override def from[N, E <: EdgeLike[N]](nodes: Traversable[N], edges: Traversable[E])(
-      implicit edgeT: ClassTag[E],
-      config: Config): DefaultGraphImpl[N, E] = {
-    val existElems     = nodes.nonEmpty || edges.nonEmpty
-    var preCheckResult = PreCheckResult(Abort)
-    if (existElems) {
-      val emptyGraph = empty[N, E](edgeT, config)
-      val constraint = config.constraintCompanion(emptyGraph)
-      preCheckResult = constraint.preCreate(nodes, edges)
-      if (preCheckResult.abort) {
-        constraint onAdditionRefused (nodes, edges, emptyGraph)
-        return emptyGraph
-=======
-  override def empty[N, E[+X] <: EdgeLikeIn[X]](implicit edgeT: ClassTag[E[N]],
+  override def empty[N, E <: EdgeLike[N]](implicit edgeT: ClassTag[E],
                                                 config: Config): DefaultGraphImpl[N, E] =
     fromWithoutCheck(Set.empty, Set.empty)(edgeT, config)
 
   override protected[collection] def fromWithoutCheck[N, E[+X] <: EdgeLikeIn[X]](
       nodes: Iterable[N],
-      edges: Iterable[E[N]])(implicit edgeT: ClassTag[E[N]], config: Config): DefaultGraphImpl[N, E] =
+      edges: Iterable[E])(implicit edgeT: ClassTag[E], config: Config): DefaultGraphImpl[N, E] =
     new UserConstrainedGraphImpl[N, E](nodes, edges)(edgeT, config)
 
-  final override def from[N, E[+X] <: EdgeLikeIn[X]](nodes: Iterable[N], edges: Iterable[E[N]])(
-      implicit edgeT: ClassTag[E[N]],
+  final override def from[N, E <: EdgeLike[N]](nodes: Iterable[N], edges: Iterable[E])(
+      implicit edgeT: ClassTag[E],
       config: Config): DefaultGraphImpl[N, E] = from_?(nodes, edges) getOrElse empty[N, E](edgeT, config)
 
-  def from_?[N, E[+X] <: EdgeLikeIn[X]](nodes: Iterable[N], edges: Iterable[E[N]])(
-      implicit edgeT: ClassTag[E[N]],
+  def from_?[N, E <: EdgeLike[N]](nodes: Iterable[N], edges: Iterable[E])(
+      implicit edgeT: ClassTag[E],
       config: Config): Either[ConstraintViolation, DefaultGraphImpl[N, E]] = {
     def emptyGraph = empty[N, E](edgeT, config)
     if (nodes.isEmpty && edges.isEmpty) Right(emptyGraph)
@@ -151,21 +100,14 @@
           case PostCheck => constraint.postAdd(newGraph, nodes, edges, preCheckResult)
           case Abort     => Left(preCheckResult)
         }
->>>>>>> 8f8811e6
       }
     }
   }
 }
 
 @SerialVersionUID(7700L)
-<<<<<<< HEAD
-class UserConstrainedGraphImpl[N, E <: EdgeLike[N]](iniNodes: Traversable[N] = Nil,
-                                                         iniEdges: Traversable[E] = Nil)(
+class UserConstrainedGraphImpl[N, E <: EdgeLike[N]](iniNodes: Iterable[N] = Nil, iniEdges: Iterable[E[N]] = Nil)(
     implicit override val edgeT: ClassTag[E],
-=======
-class UserConstrainedGraphImpl[N, E[+X] <: EdgeLikeIn[X]](iniNodes: Iterable[N] = Nil, iniEdges: Iterable[E[N]] = Nil)(
-    implicit override val edgeT: ClassTag[E[N]],
->>>>>>> 8f8811e6
     override val config: DefaultGraphImpl.Config)
     extends DefaultGraphImpl[N, E](iniNodes, iniEdges)(edgeT, config)
     with UserConstrainedGraph[N, E, DefaultGraphImpl[N, E]] {
@@ -174,10 +116,10 @@
   final override val constraintFactory = config.constraintCompanion
   final override val constraint        = constraintFactory(this)
 
-  final protected def copy(nodes: Iterable[N], edges: Iterable[E[N]]): DefaultGraphImpl[N, E] =
+  final protected def copy(nodes: Iterable[N], edges: Iterable[E]): DefaultGraphImpl[N, E] =
     copy_?(nodes, edges) getOrElse empty
 
-  def copy_?(nodes: Iterable[N], edges: Iterable[E[N]]): Either[ConstraintViolation, DefaultGraphImpl[N, E]] =
+  def copy_?(nodes: Iterable[N], edges: Iterable[E]): Either[ConstraintViolation, DefaultGraphImpl[N, E]] =
     DefaultGraphImpl.from_?(nodes, edges)(edgeT, config)
 
   private def writeObject(out: ObjectOutputStream): Unit = serializeTo(out)
