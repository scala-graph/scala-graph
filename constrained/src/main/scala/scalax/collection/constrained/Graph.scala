--- conflicted
+++ resolved
@@ -35,10 +35,7 @@
     with Constrained[N, E] {
   this: // This[N,E] => see https://youtrack.jetbrains.com/issue/SCL-13199
   This[N, E] with GraphLike[N, E, This] with Set[Param[N, E]] with Graph[N, E] =>
-<<<<<<< HEAD
-=======
-
->>>>>>> 0a30fc4d
+
   override val graphCompanion: GraphConstrainedCompanion[This]
   protected type Config <: GraphConfig with GenConstrainedConfig
 
@@ -49,10 +46,7 @@
     graphCompanion
       .fromUnchecked[N, E](nodes.toOuter ++ newNodes, edges.toOuter ++ newEdges)(edgeT, config)
       .asInstanceOf[This[N, E]]
-<<<<<<< HEAD
-=======
-
->>>>>>> 0a30fc4d
+
   override protected def minusMinus(delNodes: Traversable[N], delEdges: Traversable[E[N]]): This[N, E] = {
     val delNodesEdges = minusMinusNodesEdges(delNodes, delEdges)
     graphCompanion.fromUnchecked[N, E](delNodesEdges._1, delNodesEdges._2)(edgeT, config).asInstanceOf[This[N, E]]
@@ -71,10 +65,7 @@
   }
 
   import PreCheckFollowUp._
-<<<<<<< HEAD
-=======
-
->>>>>>> 0a30fc4d
+
   override def ++(elems: GenTraversableOnce[Param[N, E]]): this.type = {
     var graph = this
     val it = elems match {
@@ -101,10 +92,7 @@
 
     graph.asInstanceOf[this.type]
   }
-<<<<<<< HEAD
-=======
-
->>>>>>> 0a30fc4d
+
   override def --(elems: GenTraversableOnce[Param[N, E]]) = {
     var graph = this
 
@@ -167,10 +155,7 @@
       edges: Traversable[E[N]])(implicit edgeT: ClassTag[E[N]], config: Config = defaultConfig): Graph[N, E] =
     immutable.Graph.fromUnchecked[N, E](nodes, edges)(edgeT, config)
 }
-<<<<<<< HEAD
-=======
-
->>>>>>> 0a30fc4d
+
 trait UserConstrainedGraph[N, E[X] <: EdgeLikeIn[X]] extends Graph[N, E] {
   val constraint: Constraint[N, E]
   /*
@@ -195,18 +180,12 @@
     constraint preSubtract (node.asInstanceOf[C_NodeT], forced)
   override def preSubtract(edge: self.EdgeT, simple: Boolean) =
     constraint preSubtract (edge.asInstanceOf[C_EdgeT], simple)
-<<<<<<< HEAD
-=======
-
->>>>>>> 0a30fc4d
+
   override def preSubtract(nodes: => Set[self.NodeT], edges: => Set[self.EdgeT], simple: Boolean) =
     constraint preSubtract (nodes.asInstanceOf[Set[C_NodeT]],
     edges.asInstanceOf[Set[C_EdgeT]],
     simple)
-<<<<<<< HEAD
-=======
-
->>>>>>> 0a30fc4d
+
   override def postSubtract(newGraph: Graph[N, E],
                             passedNodes: Traversable[N],
                             passedEdges: Traversable[E[N]],
@@ -215,10 +194,7 @@
 
   override def onAdditionRefused(refusedNodes: Traversable[N], refusedEdges: Traversable[E[N]], graph: Graph[N, E]) =
     constraint onAdditionRefused (refusedNodes, refusedEdges, graph)
-<<<<<<< HEAD
-=======
-
->>>>>>> 0a30fc4d
+
   override def onSubtractionRefused(refusedNodes: Traversable[Graph[N, E]#NodeT],
                                     refusedEdges: Traversable[Graph[N, E]#EdgeT],
                                     graph: Graph[N, E]) =
