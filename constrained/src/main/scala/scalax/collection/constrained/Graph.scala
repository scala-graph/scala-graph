package scalax.collection.constrained

import scala.annotation.unchecked.{uncheckedVariance => uV}
<<<<<<< HEAD
import scala.language.{higherKinds, postfixOps}
import scala.collection.{GenTraversableOnce, Set}
import scala.reflect.ClassTag

import scalax.collection.GraphPredef.{
  EdgeLikeIn, InParam, InnerEdgeParam, InnerNodeParam, OutParam, OuterEdge, OuterNode, Param
}
import scalax.collection.{Graph => SimpleGraph, GraphLike => SimpleGraphLike}
import scalax.collection.config.GraphConfig
import generic.GraphConstrainedCompanion
import config._

/** A template trait for graphs.
  *
  * This trait provides the common structure and operations of immutable graphs independently
  * of its representation.
  *
  * If `E` inherits `DirectedEdgeLike` the graph is directed, otherwise it is undirected or mixed.
  *
  * @tparam N    the user type of the nodes (vertices) in this graph.
  * @tparam E    the higher kinded type of the edges (links) in this graph.
  * @tparam This the higher kinded type of the graph itself.
  * @author Peter Empen
  */
trait GraphLike[N,
                E[X] <: EdgeLikeIn[X],
                +This[X, Y[X] <: EdgeLikeIn[X]] <: GraphLike[X, Y, This] with Set[Param[X, Y]] with Graph[X, Y]]
    extends SimpleGraphLike[N, E, This]
    with GraphOps[N, E, This]
    with Constrained[N, E, This[N, E]] {
  this: // This[N,E] => see https://youtrack.jetbrains.com/issue/SCL-13199
  This[N, E] with GraphLike[N, E, This] with Set[Param[N, E]] with Graph[N, E] =>

  override val graphCompanion: GraphConstrainedCompanion[This]
  protected type Config <: GraphConfig with GenConstrainedConfig

  val constraintFactory: ConstraintCompanion[Constraint]
  override def stringPrefix: String = constraintFactory.stringPrefix getOrElse super.stringPrefix

  override protected def plusPlus(newNodes: Traversable[N], newEdges: Traversable[E[N]]): This[N, E] =
    graphCompanion.fromWithoutCheck[N, E](nodes.toOuter ++ newNodes, edges.toOuter ++ newEdges)(edgeT, config)

  override protected def minusMinus(delNodes: Traversable[N], delEdges: Traversable[E[N]]): This[N, E] = {
    val delNodesEdges = minusMinusNodesEdges(delNodes, delEdges)
    graphCompanion.fromWithoutCheck[N, E](delNodesEdges._1, delNodesEdges._2)(edgeT, config)
  }

  @transient private var suspended      = false
  protected def checkSuspended: Boolean = suspended
  final protected def withoutChecks[R](exec: => R): R = {
    val old = suspended
    suspended = true
    val res = exec
    suspended = old
    res
  }

  import PreCheckFollowUp._

  def +?(elem: Param[N, E]): Either[ConstraintViolation, This[N, E]] = elem match {
    case in: InParam[N, E] =>
      in match {
        case n: OuterNode[N]    => this +? n.value
        case e: OuterEdge[N, E] => this +#? e.edge
      }
    case out: OutParam[_, _] =>
      out match {
        case n: InnerNodeParam[N]          => this +? n.value
        case e: InnerEdgeParam[N, E, _, E] => this +#? e.asEdgeT[N, E, this.type](this).toOuter
      }
  }

  protected def +#?(e: E[N]): Either[ConstraintViolation, This[N, E]]

  def ++?(elems: GenTraversableOnce[Param[N, E]]): Either[ConstraintViolation, This[N, E]] = {
    val (outerNodes, outerEdges, preCheckResult) = {
      val it = elems match {
        case x: Iterable[Param[N, E]]        => x
        case x: TraversableOnce[Param[N, E]] => x.toIterable
        case _                               => throw new IllegalArgumentException("TraversableOnce expected.")
      }
      val p = new Param.Partitions[N, E](it filter (elm => !(this contains elm)))
      (p.toOuterNodes, p.toOuterEdges, preAdd(p.toInParams.toSet.toSeq: _*))
    }
    preCheckResult.followUp match {
      case Complete  => Right(plusPlus(outerNodes, outerEdges))
      case PostCheck => postAdd(plusPlus(outerNodes, outerEdges), outerNodes, outerEdges, preCheckResult)
      case Abort     => Left(preCheckResult)
    }
  }

  def -?(elem: Param[N, E]): Either[ConstraintViolation, This[N, E]] = elem match {
    case in: InParam[N, E] =>
      in match {
        case n: OuterNode[N]    => this -? n.value
        case e: OuterEdge[N, E] => this -#? e.edge
      }
    case out: OutParam[_, _] =>
      out match {
        case n: InnerNodeParam[N]          => this -? n.value
        case e: InnerEdgeParam[N, E, _, E] => this -#? e.asEdgeT[N, E, this.type](this).toOuter
      }
  }

  protected def -#?(e: E[N]): Either[ConstraintViolation, This[N, E]]

  def --?(elems: GenTraversableOnce[Param[N, E]]): Either[ConstraintViolation, This[N, E]] = {
    lazy val p                        = partition(elems)
    lazy val (outerNodes, outerEdges) = (p.toOuterNodes.toSet, p.toOuterEdges.toSet)
    def innerNodes =
      (outerNodes.view map (this find _) filter (_.isDefined) map (_.get) force).toSet
    def innerEdges =
      (outerEdges.view map (this find _) filter (_.isDefined) map (_.get) force).toSet

    type C_NodeT = self.NodeT
    type C_EdgeT = self.EdgeT
    val preCheckResult = preSubtract(innerNodes.asInstanceOf[Set[C_NodeT]], innerEdges.asInstanceOf[Set[C_EdgeT]], true)
    preCheckResult.followUp match {
      case Complete => Right(minusMinus(outerNodes, outerEdges))
      case PostCheck =>
        postSubtract(minusMinus(outerNodes, outerEdges), outerNodes, outerEdges, preCheckResult)
      case Abort => Left(preCheckResult)
    }
  }

  protected def checkedPlus(contained: => Boolean,
                            preAdd: => PreCheckResult,
                            copy: => This[N, E] @uV,
                            nodes: => Traversable[N],
                            edges: => Traversable[E[N]]): Either[ConstraintViolation, This[N, E]] =
    if (checkSuspended) Right(copy)
    else if (contained) Right(this)
    else {
      val preCheckResult = preAdd
      preCheckResult.followUp match {
        case Complete  => Right(copy)
        case PostCheck => postAdd(copy, nodes, edges, preCheckResult)
        case Abort     => Left(preCheckResult)
      }
    }

  protected def checkedMinusNode(node: N,
                                 forced: Boolean,
                                 copy: (N, NodeT) => This[N, E] @uV): Either[ConstraintViolation, This[N, E]] =
    nodes find node map { innerNode =>
      def subtract = copy(node, innerNode)
      if (checkSuspended)
        Right(subtract)
      else {
        val preCheckResult = preSubtract(innerNode.asInstanceOf[self.NodeT], forced)
        preCheckResult.followUp match {
          case Complete  => Right(subtract)
          case PostCheck => postSubtract(subtract, Set(node), Set.empty[E[N]], preCheckResult)
          case Abort     => Left(preCheckResult)
        }
      }
    } getOrElse Right(this)

  protected def checkedMinusEdge(edge: E[N],
                                 simple: Boolean,
                                 copy: (E[N], EdgeT) => This[N, E] @uV): Either[ConstraintViolation, This[N, E]] =
    edges find edge map { innerEdge =>
      def subtract = copy(edge, innerEdge)
      if (checkSuspended) Right(subtract)
      else {
        val preCheckResult = preSubtract(innerEdge.asInstanceOf[self.EdgeT], simple)
        preCheckResult.followUp match {
          case Complete  => Right(subtract)
          case PostCheck => postSubtract(subtract, Set.empty[N], Set(edge), preCheckResult)
          case Abort     => Left(preCheckResult)
        }
      }
    } getOrElse Right(this)
}
=======
import scala.collection.Set
import scala.reflect.ClassTag

import scalax.collection.GraphPredef.{EdgeLikeIn, InParam, Param}
import scalax.collection.{Graph => SimpleGraph}
import scalax.collection.constrained.generic.GraphConstrainedCompanion
>>>>>>> 8f8811e6

// ----------------------------------------------------------------------------
/** A trait for dynamically constrained graphs.
  *
  * @tparam N    the type of the nodes (vertices) in this graph.
  * @tparam E    the kind of the edges in this graph.
  * @author Peter Empen
  */
<<<<<<< HEAD
trait Graph[N, E[X] <: EdgeLikeIn[X]] extends Set[Param[N, E]] with SimpleGraph[N, E] with GraphLike[N, E, Graph] {
=======
trait Graph[N, E[+X] <: EdgeLikeIn[X]] extends Set[Param[N, E]] with SimpleGraph[N, E] with GraphLike[N, E, Graph] {
>>>>>>> 8f8811e6
  override def empty: Graph[N, E] = Graph.empty[N, E]
}

/** Default factory for constrained graphs.
  * Graph instances returned from this factory will be immutable.
  *
  * @author Peter Empen
  */
object Graph extends GraphConstrainedCompanion[Graph] {
<<<<<<< HEAD
  override def newBuilder[N, E[X] <: EdgeLikeIn[X]](implicit edgeT: ClassTag[E[N]], config: Config) =
    immutable.Graph.newBuilder[N, E](edgeT, config)

  def empty[N, E[X] <: EdgeLikeIn[X]](implicit edgeT: ClassTag[E[N]], config: Config = defaultConfig): Graph[N, E] =
    immutable.Graph.empty[N, E](edgeT, config)
  def from[N, E[X] <: EdgeLikeIn[X]](nodes: Traversable[N], edges: Traversable[E[N]])(
      implicit edgeT: ClassTag[E[N]],
      config: Config = defaultConfig): Graph[N, E] =
    immutable.Graph.from[N, E](nodes, edges)(edgeT, config)
  override protected[collection] def fromWithoutCheck[N, E[X] <: EdgeLikeIn[X]](
      nodes: Traversable[N],
      edges: Traversable[E[N]])(implicit edgeT: ClassTag[E[N]], config: Config = defaultConfig): Graph[N, E] =
    immutable.Graph.fromWithoutCheck[N, E](nodes, edges)(edgeT, config)
}

trait UserConstrainedGraph[N, E[X] <: EdgeLikeIn[X], +G <: Graph[N, E]] { _: Graph[N, E] with Constrained[N, E, G] =>
=======
  override def newBuilder[N, E[+X] <: EdgeLikeIn[X]](implicit edgeT: ClassTag[E[N]], config: Config) =
    immutable.Graph.newBuilder[N, E](edgeT, config)

  def empty[N, E[+X] <: EdgeLikeIn[X]](implicit edgeT: ClassTag[E[N]], config: Config = defaultConfig): Graph[N, E] =
    immutable.Graph.empty[N, E](edgeT, config)
  def from[N, E[+X] <: EdgeLikeIn[X]](nodes: Iterable[N], edges: Iterable[E[N]])(
      implicit edgeT: ClassTag[E[N]],
      config: Config = defaultConfig): Graph[N, E] =
    immutable.Graph.from[N, E](nodes, edges)(edgeT, config)
  override protected[collection] def fromWithoutCheck[N, E[+X] <: EdgeLikeIn[X]](
      nodes: Iterable[N],
      edges: Iterable[E[N]])(implicit edgeT: ClassTag[E[N]], config: Config = defaultConfig): Graph[N, E] =
    immutable.Graph.fromWithoutCheck[N, E](nodes, edges)(edgeT, config)
}

trait UserConstrainedGraph[N, E[+X] <: EdgeLikeIn[X], +G <: Graph[N, E]] { _: Graph[N, E] with Constrained[N, E, G] =>
>>>>>>> 8f8811e6
  val constraint: Constraint[N, E, G] @uV

  private type C_NodeT = constraint.self.NodeT
  private type C_EdgeT = constraint.self.EdgeT

<<<<<<< HEAD
  override def preCreate(nodes: Traversable[N], edges: Traversable[E[N]]) =
=======
  override def preCreate(nodes: Iterable[N], edges: Iterable[E[N]]) =
>>>>>>> 8f8811e6
    constraint preCreate (nodes, edges)
  override def preAdd(node: N)               = constraint preAdd node
  override def preAdd(edge: E[N])            = constraint preAdd edge
  override def preAdd(elems: InParam[N, E]*) = constraint preAdd (elems: _*)
  override def postAdd(newGraph: G @uV,
<<<<<<< HEAD
                       passedNodes: Traversable[N],
                       passedEdges: Traversable[E[N]],
=======
                       passedNodes: Iterable[N],
                       passedEdges: Iterable[E[N]],
>>>>>>> 8f8811e6
                       preCheck: PreCheckResult) =
    constraint postAdd (newGraph, passedNodes, passedEdges, preCheck)

  override def preSubtract(node: self.NodeT, forced: Boolean) =
    constraint preSubtract (node.asInstanceOf[C_NodeT], forced)
  override def preSubtract(edge: self.EdgeT, simple: Boolean) =
    constraint preSubtract (edge.asInstanceOf[C_EdgeT], simple)

  override def preSubtract(nodes: => Set[self.NodeT], edges: => Set[self.EdgeT], simple: Boolean) =
    constraint preSubtract (nodes.asInstanceOf[Set[C_NodeT]],
    edges.asInstanceOf[Set[C_EdgeT]],
    simple)

  override def postSubtract(newGraph: G @uV,
<<<<<<< HEAD
                            passedNodes: Traversable[N],
                            passedEdges: Traversable[E[N]],
=======
                            passedNodes: Iterable[N],
                            passedEdges: Iterable[E[N]],
>>>>>>> 8f8811e6
                            preCheck: PreCheckResult) =
    constraint postSubtract (newGraph, passedNodes, passedEdges, preCheck)
}<|MERGE_RESOLUTION|>--- conflicted
+++ resolved
@@ -1,189 +1,12 @@
 package scalax.collection.constrained
 
 import scala.annotation.unchecked.{uncheckedVariance => uV}
-<<<<<<< HEAD
-import scala.language.{higherKinds, postfixOps}
-import scala.collection.{GenTraversableOnce, Set}
-import scala.reflect.ClassTag
-
-import scalax.collection.GraphPredef.{
-  EdgeLikeIn, InParam, InnerEdgeParam, InnerNodeParam, OutParam, OuterEdge, OuterNode, Param
-}
-import scalax.collection.{Graph => SimpleGraph, GraphLike => SimpleGraphLike}
-import scalax.collection.config.GraphConfig
-import generic.GraphConstrainedCompanion
-import config._
-
-/** A template trait for graphs.
-  *
-  * This trait provides the common structure and operations of immutable graphs independently
-  * of its representation.
-  *
-  * If `E` inherits `DirectedEdgeLike` the graph is directed, otherwise it is undirected or mixed.
-  *
-  * @tparam N    the user type of the nodes (vertices) in this graph.
-  * @tparam E    the higher kinded type of the edges (links) in this graph.
-  * @tparam This the higher kinded type of the graph itself.
-  * @author Peter Empen
-  */
-trait GraphLike[N,
-                E[X] <: EdgeLikeIn[X],
-                +This[X, Y[X] <: EdgeLikeIn[X]] <: GraphLike[X, Y, This] with Set[Param[X, Y]] with Graph[X, Y]]
-    extends SimpleGraphLike[N, E, This]
-    with GraphOps[N, E, This]
-    with Constrained[N, E, This[N, E]] {
-  this: // This[N,E] => see https://youtrack.jetbrains.com/issue/SCL-13199
-  This[N, E] with GraphLike[N, E, This] with Set[Param[N, E]] with Graph[N, E] =>
-
-  override val graphCompanion: GraphConstrainedCompanion[This]
-  protected type Config <: GraphConfig with GenConstrainedConfig
-
-  val constraintFactory: ConstraintCompanion[Constraint]
-  override def stringPrefix: String = constraintFactory.stringPrefix getOrElse super.stringPrefix
-
-  override protected def plusPlus(newNodes: Traversable[N], newEdges: Traversable[E[N]]): This[N, E] =
-    graphCompanion.fromWithoutCheck[N, E](nodes.toOuter ++ newNodes, edges.toOuter ++ newEdges)(edgeT, config)
-
-  override protected def minusMinus(delNodes: Traversable[N], delEdges: Traversable[E[N]]): This[N, E] = {
-    val delNodesEdges = minusMinusNodesEdges(delNodes, delEdges)
-    graphCompanion.fromWithoutCheck[N, E](delNodesEdges._1, delNodesEdges._2)(edgeT, config)
-  }
-
-  @transient private var suspended      = false
-  protected def checkSuspended: Boolean = suspended
-  final protected def withoutChecks[R](exec: => R): R = {
-    val old = suspended
-    suspended = true
-    val res = exec
-    suspended = old
-    res
-  }
-
-  import PreCheckFollowUp._
-
-  def +?(elem: Param[N, E]): Either[ConstraintViolation, This[N, E]] = elem match {
-    case in: InParam[N, E] =>
-      in match {
-        case n: OuterNode[N]    => this +? n.value
-        case e: OuterEdge[N, E] => this +#? e.edge
-      }
-    case out: OutParam[_, _] =>
-      out match {
-        case n: InnerNodeParam[N]          => this +? n.value
-        case e: InnerEdgeParam[N, E, _, E] => this +#? e.asEdgeT[N, E, this.type](this).toOuter
-      }
-  }
-
-  protected def +#?(e: E[N]): Either[ConstraintViolation, This[N, E]]
-
-  def ++?(elems: GenTraversableOnce[Param[N, E]]): Either[ConstraintViolation, This[N, E]] = {
-    val (outerNodes, outerEdges, preCheckResult) = {
-      val it = elems match {
-        case x: Iterable[Param[N, E]]        => x
-        case x: TraversableOnce[Param[N, E]] => x.toIterable
-        case _                               => throw new IllegalArgumentException("TraversableOnce expected.")
-      }
-      val p = new Param.Partitions[N, E](it filter (elm => !(this contains elm)))
-      (p.toOuterNodes, p.toOuterEdges, preAdd(p.toInParams.toSet.toSeq: _*))
-    }
-    preCheckResult.followUp match {
-      case Complete  => Right(plusPlus(outerNodes, outerEdges))
-      case PostCheck => postAdd(plusPlus(outerNodes, outerEdges), outerNodes, outerEdges, preCheckResult)
-      case Abort     => Left(preCheckResult)
-    }
-  }
-
-  def -?(elem: Param[N, E]): Either[ConstraintViolation, This[N, E]] = elem match {
-    case in: InParam[N, E] =>
-      in match {
-        case n: OuterNode[N]    => this -? n.value
-        case e: OuterEdge[N, E] => this -#? e.edge
-      }
-    case out: OutParam[_, _] =>
-      out match {
-        case n: InnerNodeParam[N]          => this -? n.value
-        case e: InnerEdgeParam[N, E, _, E] => this -#? e.asEdgeT[N, E, this.type](this).toOuter
-      }
-  }
-
-  protected def -#?(e: E[N]): Either[ConstraintViolation, This[N, E]]
-
-  def --?(elems: GenTraversableOnce[Param[N, E]]): Either[ConstraintViolation, This[N, E]] = {
-    lazy val p                        = partition(elems)
-    lazy val (outerNodes, outerEdges) = (p.toOuterNodes.toSet, p.toOuterEdges.toSet)
-    def innerNodes =
-      (outerNodes.view map (this find _) filter (_.isDefined) map (_.get) force).toSet
-    def innerEdges =
-      (outerEdges.view map (this find _) filter (_.isDefined) map (_.get) force).toSet
-
-    type C_NodeT = self.NodeT
-    type C_EdgeT = self.EdgeT
-    val preCheckResult = preSubtract(innerNodes.asInstanceOf[Set[C_NodeT]], innerEdges.asInstanceOf[Set[C_EdgeT]], true)
-    preCheckResult.followUp match {
-      case Complete => Right(minusMinus(outerNodes, outerEdges))
-      case PostCheck =>
-        postSubtract(minusMinus(outerNodes, outerEdges), outerNodes, outerEdges, preCheckResult)
-      case Abort => Left(preCheckResult)
-    }
-  }
-
-  protected def checkedPlus(contained: => Boolean,
-                            preAdd: => PreCheckResult,
-                            copy: => This[N, E] @uV,
-                            nodes: => Traversable[N],
-                            edges: => Traversable[E[N]]): Either[ConstraintViolation, This[N, E]] =
-    if (checkSuspended) Right(copy)
-    else if (contained) Right(this)
-    else {
-      val preCheckResult = preAdd
-      preCheckResult.followUp match {
-        case Complete  => Right(copy)
-        case PostCheck => postAdd(copy, nodes, edges, preCheckResult)
-        case Abort     => Left(preCheckResult)
-      }
-    }
-
-  protected def checkedMinusNode(node: N,
-                                 forced: Boolean,
-                                 copy: (N, NodeT) => This[N, E] @uV): Either[ConstraintViolation, This[N, E]] =
-    nodes find node map { innerNode =>
-      def subtract = copy(node, innerNode)
-      if (checkSuspended)
-        Right(subtract)
-      else {
-        val preCheckResult = preSubtract(innerNode.asInstanceOf[self.NodeT], forced)
-        preCheckResult.followUp match {
-          case Complete  => Right(subtract)
-          case PostCheck => postSubtract(subtract, Set(node), Set.empty[E[N]], preCheckResult)
-          case Abort     => Left(preCheckResult)
-        }
-      }
-    } getOrElse Right(this)
-
-  protected def checkedMinusEdge(edge: E[N],
-                                 simple: Boolean,
-                                 copy: (E[N], EdgeT) => This[N, E] @uV): Either[ConstraintViolation, This[N, E]] =
-    edges find edge map { innerEdge =>
-      def subtract = copy(edge, innerEdge)
-      if (checkSuspended) Right(subtract)
-      else {
-        val preCheckResult = preSubtract(innerEdge.asInstanceOf[self.EdgeT], simple)
-        preCheckResult.followUp match {
-          case Complete  => Right(subtract)
-          case PostCheck => postSubtract(subtract, Set.empty[N], Set(edge), preCheckResult)
-          case Abort     => Left(preCheckResult)
-        }
-      }
-    } getOrElse Right(this)
-}
-=======
 import scala.collection.Set
 import scala.reflect.ClassTag
 
 import scalax.collection.GraphPredef.{EdgeLikeIn, InParam, Param}
 import scalax.collection.{Graph => SimpleGraph}
 import scalax.collection.constrained.generic.GraphConstrainedCompanion
->>>>>>> 8f8811e6
 
 // ----------------------------------------------------------------------------
 /** A trait for dynamically constrained graphs.
@@ -192,11 +15,7 @@
   * @tparam E    the kind of the edges in this graph.
   * @author Peter Empen
   */
-<<<<<<< HEAD
-trait Graph[N, E[X] <: EdgeLikeIn[X]] extends Set[Param[N, E]] with SimpleGraph[N, E] with GraphLike[N, E, Graph] {
-=======
 trait Graph[N, E[+X] <: EdgeLikeIn[X]] extends Set[Param[N, E]] with SimpleGraph[N, E] with GraphLike[N, E, Graph] {
->>>>>>> 8f8811e6
   override def empty: Graph[N, E] = Graph.empty[N, E]
 }
 
@@ -206,24 +25,6 @@
   * @author Peter Empen
   */
 object Graph extends GraphConstrainedCompanion[Graph] {
-<<<<<<< HEAD
-  override def newBuilder[N, E[X] <: EdgeLikeIn[X]](implicit edgeT: ClassTag[E[N]], config: Config) =
-    immutable.Graph.newBuilder[N, E](edgeT, config)
-
-  def empty[N, E[X] <: EdgeLikeIn[X]](implicit edgeT: ClassTag[E[N]], config: Config = defaultConfig): Graph[N, E] =
-    immutable.Graph.empty[N, E](edgeT, config)
-  def from[N, E[X] <: EdgeLikeIn[X]](nodes: Traversable[N], edges: Traversable[E[N]])(
-      implicit edgeT: ClassTag[E[N]],
-      config: Config = defaultConfig): Graph[N, E] =
-    immutable.Graph.from[N, E](nodes, edges)(edgeT, config)
-  override protected[collection] def fromWithoutCheck[N, E[X] <: EdgeLikeIn[X]](
-      nodes: Traversable[N],
-      edges: Traversable[E[N]])(implicit edgeT: ClassTag[E[N]], config: Config = defaultConfig): Graph[N, E] =
-    immutable.Graph.fromWithoutCheck[N, E](nodes, edges)(edgeT, config)
-}
-
-trait UserConstrainedGraph[N, E[X] <: EdgeLikeIn[X], +G <: Graph[N, E]] { _: Graph[N, E] with Constrained[N, E, G] =>
-=======
   override def newBuilder[N, E[+X] <: EdgeLikeIn[X]](implicit edgeT: ClassTag[E[N]], config: Config) =
     immutable.Graph.newBuilder[N, E](edgeT, config)
 
@@ -240,29 +41,19 @@
 }
 
 trait UserConstrainedGraph[N, E[+X] <: EdgeLikeIn[X], +G <: Graph[N, E]] { _: Graph[N, E] with Constrained[N, E, G] =>
->>>>>>> 8f8811e6
   val constraint: Constraint[N, E, G] @uV
 
   private type C_NodeT = constraint.self.NodeT
   private type C_EdgeT = constraint.self.EdgeT
 
-<<<<<<< HEAD
-  override def preCreate(nodes: Traversable[N], edges: Traversable[E[N]]) =
-=======
   override def preCreate(nodes: Iterable[N], edges: Iterable[E[N]]) =
->>>>>>> 8f8811e6
     constraint preCreate (nodes, edges)
   override def preAdd(node: N)               = constraint preAdd node
   override def preAdd(edge: E[N])            = constraint preAdd edge
   override def preAdd(elems: InParam[N, E]*) = constraint preAdd (elems: _*)
   override def postAdd(newGraph: G @uV,
-<<<<<<< HEAD
-                       passedNodes: Traversable[N],
-                       passedEdges: Traversable[E[N]],
-=======
                        passedNodes: Iterable[N],
                        passedEdges: Iterable[E[N]],
->>>>>>> 8f8811e6
                        preCheck: PreCheckResult) =
     constraint postAdd (newGraph, passedNodes, passedEdges, preCheck)
 
@@ -277,13 +68,8 @@
     simple)
 
   override def postSubtract(newGraph: G @uV,
-<<<<<<< HEAD
-                            passedNodes: Traversable[N],
-                            passedEdges: Traversable[E[N]],
-=======
                             passedNodes: Iterable[N],
                             passedEdges: Iterable[E[N]],
->>>>>>> 8f8811e6
                             preCheck: PreCheckResult) =
     constraint postSubtract (newGraph, passedNodes, passedEdges, preCheck)
 }