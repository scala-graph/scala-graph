--- conflicted
+++ resolved
@@ -4,129 +4,9 @@
 import scala.collection.Set
 import scala.reflect.ClassTag
 
-<<<<<<< HEAD
-import scalax.collection.GraphPredef.{
-  seqToGraphParam, EdgeLike, InParam, InnerEdgeParam, InnerNodeParam, OutParam, OuterEdge, OuterNode, Param
-}
-import scalax.collection.GraphEdge.{EdgeCompanionBase, EdgeLike}
-import scalax.collection.{GraphLike => SimpleGraphLike, Graph => SimpleGraph}
-import scalax.collection.config.GraphConfig
-
-import generic.GraphConstrainedCompanion
-import config._
-
-/** A template trait for graphs.
-  *
-  * This trait provides the common structure and operations of immutable graphs independently
-  * of its representation.
-  *
-  * If `E` inherits `DirectedEdgeLike` the graph is directed, otherwise it is undirected or mixed.
-  *
-  * @tparam N    the user type of the nodes (vertices) in this graph.
-  * @tparam E    the higher kinded type of the edges (links) in this graph.
-  * @tparam This the higher kinded type of the graph itself.
-  *
-  * @author Peter Empen
-  */
-trait GraphLike[N,
-                E <: EdgeLike[N],
-                +This[X, Y <: EdgeLike[X]] <: GraphLike[X, Y, This] with Set[Param[X, Y]] with Graph[X, Y]]
-    extends SimpleGraphLike[N, E, This]
-    with Constrained[N, E] {
-  this: // This[N,E] => see https://youtrack.jetbrains.com/issue/SCL-13199
-  This[N, E] with GraphLike[N, E, This] with Set[Param[N, E]] with Graph[N, E] =>
-
-  override val graphCompanion: GraphConstrainedCompanion[This]
-  protected type Config <: GraphConfig with GenConstrainedConfig
-
-  val constraintFactory: ConstraintCompanion[Constraint]
-  override def stringPrefix = constraintFactory.stringPrefix getOrElse super.stringPrefix
-
-  override protected def plusPlus(newNodes: Traversable[N], newEdges: Traversable[E]): This[N, E] =
-    graphCompanion
-      .fromWithoutCheck[N, E](nodes.toOuter ++ newNodes, edges.toOuter ++ newEdges)(edgeT, config)
-      .asInstanceOf[This[N, E]]
-
-  override protected def minusMinus(delNodes: Traversable[N], delEdges: Traversable[E]): This[N, E] = {
-    val delNodesEdges = minusMinusNodesEdges(delNodes, delEdges)
-    graphCompanion.fromWithoutCheck[N, E](delNodesEdges._1, delNodesEdges._2)(edgeT, config).asInstanceOf[This[N, E]]
-  }
-
-  @transient private var suspended      = false
-  protected def checkSuspended: Boolean = suspended
-  final protected def withoutChecks[R](exec: => R): R = {
-    val old = suspended
-    suspended = true
-    val res = exec
-    suspended = old
-    res
-  }
-
-  import PreCheckFollowUp._
-
-  override def ++(elems: GenTraversableOnce[Param[N, E]]): this.type = ???
-
-  override def ++?(elems: GenTraversableOnce[Param[N, E]]): this.type = {
-    var graph = this
-    val it = elems match {
-      case x: Iterable[Param[N, E]]        => x
-      case x: TraversableOnce[Param[N, E]] => x.toIterable
-      case _                               => throw new IllegalArgumentException("TraversableOnce expected.")
-    }
-    val p                        = new Param.Partitions[N, E](it filter (elm => !(this contains elm)))
-    val inFiltered               = p.toInParams.toSet.toSeq
-    val (outerNodes, outerEdges) = (p.toOuterNodes, p.toOuterEdges)
-    var handle                   = false
-    val preCheckResult           = preAdd(inFiltered: _*)
-    preCheckResult.followUp match {
-      case Complete => graph = plusPlus(outerNodes, outerEdges)
-      case PostCheck =>
-        graph = plusPlus(outerNodes, outerEdges)
-        if (!postAdd(graph, outerNodes, outerEdges, preCheckResult)) {
-          handle = true
-          graph = this
-        }
-      case Abort => handle = true
-    }
-    if (handle) onAdditionRefused(outerNodes, outerEdges, graph)
-
-    graph.asInstanceOf[this.type]
-  }
-
-  override def --(elems: GenTraversableOnce[Param[N, E]]) = {
-    var graph = this
-
-    lazy val p                        = partition(elems)
-    lazy val (outerNodes, outerEdges) = (p.toOuterNodes.toSet, p.toOuterEdges.toSet)
-    def innerNodes =
-      (outerNodes.view map (this find _) filter (_.isDefined) map (_.get) force).toSet
-    def innerEdges =
-      (outerEdges.view map (this find _) filter (_.isDefined) map (_.get) force).toSet
-
-    type C_NodeT = self.NodeT
-    type C_EdgeT = self.EdgeT
-    var handle         = false
-    val preCheckResult = preSubtract(innerNodes.asInstanceOf[Set[C_NodeT]], innerEdges.asInstanceOf[Set[C_EdgeT]], true)
-    preCheckResult.followUp match {
-      case Complete => graph = minusMinus(outerNodes, outerEdges)
-      case PostCheck =>
-        graph = minusMinus(outerNodes, outerEdges)
-        if (!postSubtract(graph, outerNodes, outerEdges, preCheckResult)) {
-          handle = true
-          graph = this
-        }
-      case Abort => handle = true
-    }
-    if (handle) onSubtractionRefused(innerNodes, innerEdges, graph)
-
-    graph.asInstanceOf[this.type]
-  }
-}
-=======
-import scalax.collection.GraphPredef.{EdgeLikeIn, InParam, Param}
+import scalax.collection.GraphPredef.{EdgeLike, InParam, Param}
 import scalax.collection.{Graph => SimpleGraph}
 import scalax.collection.constrained.generic.GraphConstrainedCompanion
->>>>>>> 8f8811e6
 
 // ----------------------------------------------------------------------------
 /** A trait for dynamically constrained graphs.
@@ -135,11 +15,7 @@
   * @tparam E    the kind of the edges in this graph.
   * @author Peter Empen
   */
-<<<<<<< HEAD
-trait Graph[N, E <: EdgeLike[N]] extends Set[Param[N, E]] with SimpleGraph[N, E] with GraphLike[N, E, Graph] {
-=======
-trait Graph[N, E[+X] <: EdgeLikeIn[X]] extends Set[Param[N, E]] with SimpleGraph[N, E] with GraphLike[N, E, Graph] {
->>>>>>> 8f8811e6
+trait Graph[N, E <: EdgeLikeIn[N]] extends Set[Param[N, E]] with SimpleGraph[N, E] with GraphLike[N, E, Graph] {
   override def empty: Graph[N, E] = Graph.empty[N, E]
 }
 
@@ -149,69 +25,35 @@
   * @author Peter Empen
   */
 object Graph extends GraphConstrainedCompanion[Graph] {
-<<<<<<< HEAD
   override def newBuilder[N, E <: EdgeLike[N]](implicit edgeT: ClassTag[E], config: Config) =
     immutable.Graph.newBuilder[N, E](edgeT, config)
 
   def empty[N, E <: EdgeLike[N]](implicit edgeT: ClassTag[E], config: Config = defaultConfig): Graph[N, E] =
     immutable.Graph.empty[N, E](edgeT, config)
-  def from[N, E <: EdgeLike[N]](nodes: Traversable[N], edges: Traversable[E])(
+  def from[N, E <: EdgeLike[N]](nodes: Iterable[N], edges: Iterable[E])(
       implicit edgeT: ClassTag[E],
-      config: Config = defaultConfig): Graph[N, E] =
-    immutable.Graph.from[N, E](nodes, edges)(edgeT, config)
-  override protected[collection] def fromWithoutCheck[N, E <: EdgeLike[N]](
-      nodes: Traversable[N],
-      edges: Traversable[E])(implicit edgeT: ClassTag[E], config: Config = defaultConfig): Graph[N, E] =
-    immutable.Graph.fromWithoutCheck[N, E](nodes, edges)(edgeT, config)
-}
-
-trait UserConstrainedGraph[N, E <: EdgeLike[N]] extends Graph[N, E] {
-  val constraint: Constraint[N, E]
-  /*
-   * delegating from Constrained to Constraint;
-   * asInstanceOf is safe because 'this' is set to 'constraint.self'
-   */
-  private type C_NodeT = constraint.self.NodeT
-  private type C_EdgeT = constraint.self.EdgeT
-
-  override def preCreate(nodes: Traversable[N], edges: Traversable[E]) =
-=======
-  override def newBuilder[N, E[+X] <: EdgeLikeIn[X]](implicit edgeT: ClassTag[E[N]], config: Config) =
-    immutable.Graph.newBuilder[N, E](edgeT, config)
-
-  def empty[N, E[+X] <: EdgeLikeIn[X]](implicit edgeT: ClassTag[E[N]], config: Config = defaultConfig): Graph[N, E] =
-    immutable.Graph.empty[N, E](edgeT, config)
-  def from[N, E[+X] <: EdgeLikeIn[X]](nodes: Iterable[N], edges: Iterable[E[N]])(
-      implicit edgeT: ClassTag[E[N]],
       config: Config = defaultConfig): Graph[N, E] =
     immutable.Graph.from[N, E](nodes, edges)(edgeT, config)
   override protected[collection] def fromWithoutCheck[N, E[+X] <: EdgeLikeIn[X]](
       nodes: Iterable[N],
-      edges: Iterable[E[N]])(implicit edgeT: ClassTag[E[N]], config: Config = defaultConfig): Graph[N, E] =
+      edges: Iterable[E])(implicit edgeT: ClassTag[E], config: Config = defaultConfig): Graph[N, E] =
     immutable.Graph.fromWithoutCheck[N, E](nodes, edges)(edgeT, config)
 }
 
-trait UserConstrainedGraph[N, E[+X] <: EdgeLikeIn[X], +G <: Graph[N, E]] { _: Graph[N, E] with Constrained[N, E, G] =>
+trait UserConstrainedGraph[N, E <: EdgeLike[N], +G <: Graph[N, E]] { _: Graph[N, E] with Constrained[N, E, G] =>
   val constraint: Constraint[N, E, G] @uV
 
   private type C_NodeT = constraint.self.NodeT
   private type C_EdgeT = constraint.self.EdgeT
 
-  override def preCreate(nodes: Iterable[N], edges: Iterable[E[N]]) =
->>>>>>> 8f8811e6
+  override def preCreate(nodes: Iterable[N], edges: Iterable[E]) =
     constraint preCreate (nodes, edges)
   override def preAdd(node: N)               = constraint preAdd node
   override def preAdd(edge: E)            = constraint preAdd edge
   override def preAdd(elems: InParam[N, E]*) = constraint preAdd (elems: _*)
-<<<<<<< HEAD
-  override def postAdd(newGraph: Graph[N, E],
-                       passedNodes: Traversable[N],
-                       passedEdges: Traversable[E],
-=======
   override def postAdd(newGraph: G @uV,
                        passedNodes: Iterable[N],
-                       passedEdges: Iterable[E[N]],
->>>>>>> 8f8811e6
+                       passedEdges: Iterable[E],
                        preCheck: PreCheckResult) =
     constraint postAdd (newGraph, passedNodes, passedEdges, preCheck)
 
@@ -225,27 +67,9 @@
     edges.asInstanceOf[Set[C_EdgeT]],
     simple)
 
-<<<<<<< HEAD
-  override def postSubtract(newGraph: Graph[N, E],
-                            passedNodes: Traversable[N],
-                            passedEdges: Traversable[E],
+  override def postSubtract(newGraph: G @uV,
+                            passedNodes: Iterable[N],
+                            passedEdges: Iterable[E],
                             preCheck: PreCheckResult) =
     constraint postSubtract (newGraph, passedNodes, passedEdges, preCheck)
-
-  override def onAdditionRefused(refusedNodes: Traversable[N], refusedEdges: Traversable[E], graph: Graph[N, E]) =
-    constraint onAdditionRefused (refusedNodes, refusedEdges, graph)
-
-  override def onSubtractionRefused(refusedNodes: Traversable[Graph[N, E]#NodeT],
-                                    refusedEdges: Traversable[Graph[N, E]#EdgeT],
-                                    graph: Graph[N, E]) =
-    constraint onSubtractionRefused (refusedNodes.asInstanceOf[Traversable[C_NodeT]],
-    refusedEdges.asInstanceOf[Traversable[C_EdgeT]],
-    graph)
-=======
-  override def postSubtract(newGraph: G @uV,
-                            passedNodes: Iterable[N],
-                            passedEdges: Iterable[E[N]],
-                            preCheck: PreCheckResult) =
-    constraint postSubtract (newGraph, passedNodes, passedEdges, preCheck)
->>>>>>> 8f8811e6
 }