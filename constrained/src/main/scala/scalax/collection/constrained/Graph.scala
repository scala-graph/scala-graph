package scalax.collection.constrained

import scala.language.{higherKinds, postfixOps}
import scala.collection.{GenTraversableOnce, Set, SetLike}
import scala.collection.generic.CanBuildFrom
import scala.reflect.ClassTag

import scalax.collection.GraphPredef.{
  seqToGraphParam, EdgeLike, InParam, InnerEdgeParam, InnerNodeParam, OutParam, OuterEdge, OuterNode, Param
}
import scalax.collection.GraphEdge.{EdgeCompanionBase, EdgeLike}
import scalax.collection.{GraphLike => SimpleGraphLike, Graph => SimpleGraph}
import scalax.collection.config.GraphConfig

import generic.GraphConstrainedCompanion
import config._

/** A template trait for graphs.
  *
  * This trait provides the common structure and operations of immutable graphs independently
  * of its representation.
  *
  * If `E` inherits `DirectedEdgeLike` the graph is directed, otherwise it is undirected or mixed.
  *
  * @tparam N    the user type of the nodes (vertices) in this graph.
  * @tparam E    the higher kinded type of the edges (links) in this graph.
  * @tparam This the higher kinded type of the graph itself.
  *
  * @author Peter Empen
  */
trait GraphLike[N,
                E <: EdgeLike[N],
                +This[X, Y <: EdgeLike[X]] <: GraphLike[X, Y, This] with Set[Param[X, Y]] with Graph[X, Y]]
    extends SimpleGraphLike[N, E, This]
    with Constrained[N, E] {
  this: // This[N,E] => see https://youtrack.jetbrains.com/issue/SCL-13199
  This[N, E] with GraphLike[N, E, This] with Set[Param[N, E]] with Graph[N, E] =>

  override val graphCompanion: GraphConstrainedCompanion[This]
  protected type Config <: GraphConfig with GenConstrainedConfig

  val constraintFactory: ConstraintCompanion[Constraint]
  override def stringPrefix = constraintFactory.stringPrefix getOrElse super.stringPrefix

  override protected def plusPlus(newNodes: Traversable[N], newEdges: Traversable[E]): This[N, E] =
    graphCompanion
      .fromWithoutCheck[N, E](nodes.toOuter ++ newNodes, edges.toOuter ++ newEdges)(edgeT, config)
      .asInstanceOf[This[N, E]]

<<<<<<< HEAD
  override protected def minusMinus(delNodes: Traversable[N], delEdges: Traversable[E]): This[N, E] = {
    val delNodesEdges = remaining(delNodes, delEdges)
    graphCompanion.fromUnchecked[N, E](delNodesEdges._1, delNodesEdges._2)(edgeT, config).asInstanceOf[This[N, E]]
=======
  override protected def minusMinus(delNodes: Traversable[N], delEdges: Traversable[E[N]]): This[N, E] = {
    val delNodesEdges = minusMinusNodesEdges(delNodes, delEdges)
    graphCompanion.fromWithoutCheck[N, E](delNodesEdges._1, delNodesEdges._2)(edgeT, config).asInstanceOf[This[N, E]]
>>>>>>> 8747d399
  }

  @transient private var suspended      = false
  protected def checkSuspended: Boolean = suspended
  final protected def withoutChecks[R](exec: => R): R = {
    val old = suspended
    suspended = true
    val res = exec
    suspended = old
    res
  }

  import PreCheckFollowUp._

  override def ++(elems: GenTraversableOnce[Param[N, E]]): this.type = {
    var graph = this
    val it = elems match {
      case x: Iterable[Param[N, E]]        => x
      case x: TraversableOnce[Param[N, E]] => x.toIterable
      case _                               => throw new IllegalArgumentException("TraversableOnce expected.")
    }
    val p                        = new Param.Partitions[N, E](it filter (elm => !(this contains elm)))
    val inFiltered               = p.toInParams.toSet.toSeq
    val (outerNodes, outerEdges) = (p.toOuterNodes, p.toOuterEdges)
    var handle                   = false
    val preCheckResult           = preAdd(inFiltered: _*)
    preCheckResult.followUp match {
      case Complete => graph = plusPlus(outerNodes, outerEdges)
      case PostCheck =>
        graph = plusPlus(outerNodes, outerEdges)
        if (!postAdd(graph, outerNodes, outerEdges, preCheckResult)) {
          handle = true
          graph = this
        }
      case Abort => handle = true
    }
    if (handle) onAdditionRefused(outerNodes, outerEdges, graph)

    graph.asInstanceOf[this.type]
  }

  override def --(elems: GenTraversableOnce[Param[N, E]]) = {
    var graph = this

    lazy val p                        = partition(elems)
    lazy val (outerNodes, outerEdges) = (p.toOuterNodes.toSet, p.toOuterEdges.toSet)
    def innerNodes =
      (outerNodes.view map (this find _) filter (_.isDefined) map (_.get) force).toSet
    def innerEdges =
      (outerEdges.view map (this find _) filter (_.isDefined) map (_.get) force).toSet

    type C_NodeT = self.NodeT
    type C_EdgeT = self.EdgeT
    var handle         = false
    val preCheckResult = preSubtract(innerNodes.asInstanceOf[Set[C_NodeT]], innerEdges.asInstanceOf[Set[C_EdgeT]], true)
    preCheckResult.followUp match {
      case Complete => graph = minusMinus(outerNodes, outerEdges)
      case PostCheck =>
        graph = minusMinus(outerNodes, outerEdges)
        if (!postSubtract(graph, outerNodes, outerEdges, preCheckResult)) {
          handle = true
          graph = this
        }
      case Abort => handle = true
    }
    if (handle) onSubtractionRefused(innerNodes, innerEdges, graph)

    graph.asInstanceOf[this.type]
  }
}

// ----------------------------------------------------------------------------
/** A trait for dynamically constrained graphs.
  *
  * @tparam N    the type of the nodes (vertices) in this graph.
  * @tparam E    the kind of the edges in this graph.
  *
  * @author Peter Empen
  */
trait Graph[N, E <: EdgeLike[N]] extends Set[Param[N, E]] with SimpleGraph[N, E] with GraphLike[N, E, Graph] {
  override def empty: Graph[N, E] = Graph.empty[N, E]
}

/** Default factory for constrained graphs.
  * Graph instances returned from this factory will be immutable.
  *
  * @author Peter Empen
  */
object Graph extends GraphConstrainedCompanion[Graph] {
  override def newBuilder[N, E <: EdgeLike[N]](implicit edgeT: ClassTag[E], config: Config) =
    immutable.Graph.newBuilder[N, E](edgeT, config)

  def empty[N, E <: EdgeLike[N]](implicit edgeT: ClassTag[E], config: Config = defaultConfig): Graph[N, E] =
    immutable.Graph.empty[N, E](edgeT, config)
  def from[N, E <: EdgeLike[N]](nodes: Traversable[N], edges: Traversable[E])(
      implicit edgeT: ClassTag[E],
      config: Config = defaultConfig): Graph[N, E] =
    immutable.Graph.from[N, E](nodes, edges)(edgeT, config)
<<<<<<< HEAD
  override protected[collection] def fromUnchecked[N, E <: EdgeLike[N]](
      nodes: Traversable[N],
      edges: Traversable[E])(implicit edgeT: ClassTag[E], config: Config = defaultConfig): Graph[N, E] =
    immutable.Graph.fromUnchecked[N, E](nodes, edges)(edgeT, config)
=======
  override protected[collection] def fromWithoutCheck[N, E[X] <: EdgeLikeIn[X]](
      nodes: Traversable[N],
      edges: Traversable[E[N]])(implicit edgeT: ClassTag[E[N]], config: Config = defaultConfig): Graph[N, E] =
    immutable.Graph.fromWithoutCheck[N, E](nodes, edges)(edgeT, config)
>>>>>>> 8747d399
}

trait UserConstrainedGraph[N, E <: EdgeLike[N]] extends Graph[N, E] {
  val constraint: Constraint[N, E]
  /*
   * delegating from Constrained to Constraint;
   * asInstanceOf is safe because 'this' is set to 'constraint.self'
   */
  private type C_NodeT = constraint.self.NodeT
  private type C_EdgeT = constraint.self.EdgeT

  override def preCreate(nodes: Traversable[N], edges: Traversable[E]) =
    constraint preCreate (nodes, edges)
  override def preAdd(node: N)               = constraint preAdd node
  override def preAdd(edge: E)            = constraint preAdd edge
  override def preAdd(elems: InParam[N, E]*) = constraint preAdd (elems: _*)
  override def postAdd(newGraph: Graph[N, E],
                       passedNodes: Traversable[N],
                       passedEdges: Traversable[E],
                       preCheck: PreCheckResult) =
    constraint postAdd (newGraph, passedNodes, passedEdges, preCheck)

  override def preSubtract(node: self.NodeT, forced: Boolean) =
    constraint preSubtract (node.asInstanceOf[C_NodeT], forced)
  override def preSubtract(edge: self.EdgeT, simple: Boolean) =
    constraint preSubtract (edge.asInstanceOf[C_EdgeT], simple)

  override def preSubtract(nodes: => Set[self.NodeT], edges: => Set[self.EdgeT], simple: Boolean) =
    constraint preSubtract (nodes.asInstanceOf[Set[C_NodeT]],
    edges.asInstanceOf[Set[C_EdgeT]],
    simple)

  override def postSubtract(newGraph: Graph[N, E],
                            passedNodes: Traversable[N],
                            passedEdges: Traversable[E],
                            preCheck: PreCheckResult) =
    constraint postSubtract (newGraph, passedNodes, passedEdges, preCheck)

  override def onAdditionRefused(refusedNodes: Traversable[N], refusedEdges: Traversable[E], graph: Graph[N, E]) =
    constraint onAdditionRefused (refusedNodes, refusedEdges, graph)

  override def onSubtractionRefused(refusedNodes: Traversable[Graph[N, E]#NodeT],
                                    refusedEdges: Traversable[Graph[N, E]#EdgeT],
                                    graph: Graph[N, E]) =
    constraint onSubtractionRefused (refusedNodes.asInstanceOf[Traversable[C_NodeT]],
    refusedEdges.asInstanceOf[Traversable[C_EdgeT]],
    graph)
}<|MERGE_RESOLUTION|>--- conflicted
+++ resolved
@@ -47,15 +47,9 @@
       .fromWithoutCheck[N, E](nodes.toOuter ++ newNodes, edges.toOuter ++ newEdges)(edgeT, config)
       .asInstanceOf[This[N, E]]
 
-<<<<<<< HEAD
   override protected def minusMinus(delNodes: Traversable[N], delEdges: Traversable[E]): This[N, E] = {
-    val delNodesEdges = remaining(delNodes, delEdges)
-    graphCompanion.fromUnchecked[N, E](delNodesEdges._1, delNodesEdges._2)(edgeT, config).asInstanceOf[This[N, E]]
-=======
-  override protected def minusMinus(delNodes: Traversable[N], delEdges: Traversable[E[N]]): This[N, E] = {
     val delNodesEdges = minusMinusNodesEdges(delNodes, delEdges)
     graphCompanion.fromWithoutCheck[N, E](delNodesEdges._1, delNodesEdges._2)(edgeT, config).asInstanceOf[This[N, E]]
->>>>>>> 8747d399
   }
 
   @transient private var suspended      = false
@@ -154,17 +148,10 @@
       implicit edgeT: ClassTag[E],
       config: Config = defaultConfig): Graph[N, E] =
     immutable.Graph.from[N, E](nodes, edges)(edgeT, config)
-<<<<<<< HEAD
-  override protected[collection] def fromUnchecked[N, E <: EdgeLike[N]](
+  override protected[collection] def fromWithoutCheck[N, E <: EdgeLike[N]](
       nodes: Traversable[N],
       edges: Traversable[E])(implicit edgeT: ClassTag[E], config: Config = defaultConfig): Graph[N, E] =
-    immutable.Graph.fromUnchecked[N, E](nodes, edges)(edgeT, config)
-=======
-  override protected[collection] def fromWithoutCheck[N, E[X] <: EdgeLikeIn[X]](
-      nodes: Traversable[N],
-      edges: Traversable[E[N]])(implicit edgeT: ClassTag[E[N]], config: Config = defaultConfig): Graph[N, E] =
     immutable.Graph.fromWithoutCheck[N, E](nodes, edges)(edgeT, config)
->>>>>>> 8747d399
 }
 
 trait UserConstrainedGraph[N, E <: EdgeLike[N]] extends Graph[N, E] {
