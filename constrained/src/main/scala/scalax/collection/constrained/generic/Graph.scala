package scalax.collection.constrained
package generic

import scala.annotation.unchecked.uncheckedVariance
<<<<<<< HEAD
import scala.language.higherKinds
=======
>>>>>>> 8f8811e6
import scala.collection.mutable.Builder
import scala.reflect.ClassTag

import scalax.collection.GraphPredef.{EdgeLikeIn, InParam, Param}
import scalax.collection.generic.GraphCompanion
import scalax.collection.mutable.ArraySet
import scalax.collection.config.GraphConfig

import mutable.GraphBuilder
import config.ConstrainedConfig

/** Methods common to `Graph` companion objects in the constrained module. */
<<<<<<< HEAD
trait GraphConstrainedCompanion[+GC[N, E[X] <: EdgeLikeIn[X]] <: Graph[N, E] with GraphLike[N, E, GC]]
=======
trait GraphConstrainedCompanion[+GC[N, E[+X] <: EdgeLikeIn[X]] <: Graph[N, E] with GraphLike[N, E, GC]]
>>>>>>> 8f8811e6
    extends GraphCompanion[GC] {
  type Config = ConstrainedConfig
  def defaultConfig = ConstrainedConfig()

  /** Same as `from` except for constraint being suppressed. */
<<<<<<< HEAD
  protected[collection] def fromWithoutCheck[N, E[X] <: EdgeLikeIn[X]](nodes: Traversable[N], edges: Traversable[E[N]])(
      implicit edgeT: ClassTag[E[N]],
      config: Config): GC[N, E]
  override def newBuilder[N, E[X] <: EdgeLikeIn[X]](implicit edgeT: ClassTag[E[N]],
                                                    config: Config): Builder[Param[N, E], GC[N, E]] =
    new GraphBuilder[N, E, GC](this)(edgeT, config)
}

abstract class GraphConstrainedCompanionAlias[GC[N, E[X] <: EdgeLikeIn[X]] <: Graph[N, E] with GraphLike[N, E, GC],
                                              E[X] <: EdgeLikeIn[X]](
=======
  protected[collection] def fromWithoutCheck[N, E[+X] <: EdgeLikeIn[X]](nodes: Iterable[N], edges: Iterable[E[N]])(
      implicit edgeT: ClassTag[E[N]],
      config: Config): GC[N, E]
  override def newBuilder[N, E[+X] <: EdgeLikeIn[X]](implicit edgeT: ClassTag[E[N]],
                                                     config: Config): Builder[Param[N, E], GC[N, E]] =
    new GraphBuilder[N, E, GC](this)(edgeT, config)
}

abstract class GraphConstrainedCompanionAlias[GC[N, E[+X] <: EdgeLikeIn[X]] <: Graph[N, E] with GraphLike[N, E, GC],
                                              E[+X] <: EdgeLikeIn[X]](
>>>>>>> 8f8811e6
    companion: GraphConstrainedCompanion[GC],
    constraintCompanion: ConstraintCompanion[Constraint])(
    implicit adjacencyListHints: ArraySet.Hints = ArraySet.Hints()) {

  def empty[N](implicit edgeT: ClassTag[E[N]], config: GraphConfig): Graph[N, E] =
    companion.empty(edgeT, constraintCompanion)

  def apply[N](elems: InParam[N, E]*)(implicit edgeT: ClassTag[E[N]], config: GraphConfig): Graph[N, E] =
    companion(elems: _*)(edgeT, constraintCompanion)

<<<<<<< HEAD
  def from[N](nodes: Traversable[N], edges: Traversable[E[N]])(implicit edgeT: ClassTag[E[N]],
                                                               config: GraphConfig): Graph[N, E] =
    companion.from(nodes, edges)(edgeT, constraintCompanion)
}

trait MutableGraphCompanion[+GC[N, E[X] <: EdgeLikeIn[X]] <: mutable.Graph[N, E] with mutable.GraphLike[N, E, GC]]
    extends GraphConstrainedCompanion[GC] {
  override def newBuilder[N, E[X] <: EdgeLikeIn[X]](implicit edgeT: ClassTag[E[N]],
                                                    config: Config): Builder[Param[N, E], GC[N, E] @uncheckedVariance] =
    new GraphBuilder[N, E, GC](this)(edgeT, config)
}

trait ImmutableGraphCompanion[+GC[N, E[X] <: EdgeLikeIn[X]] <: immutable.Graph[N, E] with GraphLike[N, E, GC]]
=======
  def from[N](nodes: Iterable[N], edges: Iterable[E[N]])(implicit edgeT: ClassTag[E[N]],
                                                         config: GraphConfig): Graph[N, E] =
    companion.from(nodes, edges)(edgeT, constraintCompanion)
}

trait MutableGraphCompanion[+GC[N, E[+X] <: EdgeLikeIn[X]] <: mutable.Graph[N, E] with mutable.GraphLike[N, E, GC]]
    extends GraphConstrainedCompanion[GC] {
  override def newBuilder[N, E[+X] <: EdgeLikeIn[X]](
      implicit edgeT: ClassTag[E[N]],
      config: Config): Builder[Param[N, E], GC[N, E] @uncheckedVariance] =
    new GraphBuilder[N, E, GC](this)(edgeT, config)
}

trait ImmutableGraphCompanion[+GC[N, E[+X] <: EdgeLikeIn[X]] <: immutable.Graph[N, E] with GraphLike[N, E, GC]]
>>>>>>> 8f8811e6
    extends GraphConstrainedCompanion[GC]<|MERGE_RESOLUTION|>--- conflicted
+++ resolved
@@ -2,10 +2,6 @@
 package generic
 
 import scala.annotation.unchecked.uncheckedVariance
-<<<<<<< HEAD
-import scala.language.higherKinds
-=======
->>>>>>> 8f8811e6
 import scala.collection.mutable.Builder
 import scala.reflect.ClassTag
 
@@ -18,28 +14,12 @@
 import config.ConstrainedConfig
 
 /** Methods common to `Graph` companion objects in the constrained module. */
-<<<<<<< HEAD
-trait GraphConstrainedCompanion[+GC[N, E[X] <: EdgeLikeIn[X]] <: Graph[N, E] with GraphLike[N, E, GC]]
-=======
 trait GraphConstrainedCompanion[+GC[N, E[+X] <: EdgeLikeIn[X]] <: Graph[N, E] with GraphLike[N, E, GC]]
->>>>>>> 8f8811e6
     extends GraphCompanion[GC] {
   type Config = ConstrainedConfig
   def defaultConfig = ConstrainedConfig()
 
   /** Same as `from` except for constraint being suppressed. */
-<<<<<<< HEAD
-  protected[collection] def fromWithoutCheck[N, E[X] <: EdgeLikeIn[X]](nodes: Traversable[N], edges: Traversable[E[N]])(
-      implicit edgeT: ClassTag[E[N]],
-      config: Config): GC[N, E]
-  override def newBuilder[N, E[X] <: EdgeLikeIn[X]](implicit edgeT: ClassTag[E[N]],
-                                                    config: Config): Builder[Param[N, E], GC[N, E]] =
-    new GraphBuilder[N, E, GC](this)(edgeT, config)
-}
-
-abstract class GraphConstrainedCompanionAlias[GC[N, E[X] <: EdgeLikeIn[X]] <: Graph[N, E] with GraphLike[N, E, GC],
-                                              E[X] <: EdgeLikeIn[X]](
-=======
   protected[collection] def fromWithoutCheck[N, E[+X] <: EdgeLikeIn[X]](nodes: Iterable[N], edges: Iterable[E[N]])(
       implicit edgeT: ClassTag[E[N]],
       config: Config): GC[N, E]
@@ -50,7 +30,6 @@
 
 abstract class GraphConstrainedCompanionAlias[GC[N, E[+X] <: EdgeLikeIn[X]] <: Graph[N, E] with GraphLike[N, E, GC],
                                               E[+X] <: EdgeLikeIn[X]](
->>>>>>> 8f8811e6
     companion: GraphConstrainedCompanion[GC],
     constraintCompanion: ConstraintCompanion[Constraint])(
     implicit adjacencyListHints: ArraySet.Hints = ArraySet.Hints()) {
@@ -61,21 +40,6 @@
   def apply[N](elems: InParam[N, E]*)(implicit edgeT: ClassTag[E[N]], config: GraphConfig): Graph[N, E] =
     companion(elems: _*)(edgeT, constraintCompanion)
 
-<<<<<<< HEAD
-  def from[N](nodes: Traversable[N], edges: Traversable[E[N]])(implicit edgeT: ClassTag[E[N]],
-                                                               config: GraphConfig): Graph[N, E] =
-    companion.from(nodes, edges)(edgeT, constraintCompanion)
-}
-
-trait MutableGraphCompanion[+GC[N, E[X] <: EdgeLikeIn[X]] <: mutable.Graph[N, E] with mutable.GraphLike[N, E, GC]]
-    extends GraphConstrainedCompanion[GC] {
-  override def newBuilder[N, E[X] <: EdgeLikeIn[X]](implicit edgeT: ClassTag[E[N]],
-                                                    config: Config): Builder[Param[N, E], GC[N, E] @uncheckedVariance] =
-    new GraphBuilder[N, E, GC](this)(edgeT, config)
-}
-
-trait ImmutableGraphCompanion[+GC[N, E[X] <: EdgeLikeIn[X]] <: immutable.Graph[N, E] with GraphLike[N, E, GC]]
-=======
   def from[N](nodes: Iterable[N], edges: Iterable[E[N]])(implicit edgeT: ClassTag[E[N]],
                                                          config: GraphConfig): Graph[N, E] =
     companion.from(nodes, edges)(edgeT, constraintCompanion)
@@ -90,5 +54,4 @@
 }
 
 trait ImmutableGraphCompanion[+GC[N, E[+X] <: EdgeLikeIn[X]] <: immutable.Graph[N, E] with GraphLike[N, E, GC]]
->>>>>>> 8f8811e6
     extends GraphConstrainedCompanion[GC]